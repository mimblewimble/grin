// Copyright 2018 The Grin Developers
//
// Licensed under the Apache License, Version 2.0 (the "License");
// you may not use this file except in compliance with the License.
// You may obtain a copy of the License at
//
//     http://www.apache.org/licenses/LICENSE-2.0
//
// Unless required by applicable law or agreed to in writing, software
// distributed under the License is distributed on an "AS IS" BASIS,
// WITHOUT WARRANTIES OR CONDITIONS OF ANY KIND, either express or implied.
// See the License for the specific language governing permissions and
// limitations under the License.

//! Functions for building partial transactions to be passed
//! around during an interactive wallet exchange

use rand::thread_rng;
use std::sync::{Arc, RwLock};
use uuid::Uuid;

use core::core::committed::Committed;
use core::core::verifier_cache::LruVerifierCache;
use core::core::{amount_to_hr_string, Transaction};
use keychain::{BlindSum, BlindingFactor, Keychain};
use libtx::error::{Error, ErrorKind};
use libtx::{aggsig, build, tx_fee};

use util::secp::key::{PublicKey, SecretKey};
use util::secp::Signature;
use util::{secp, LOGGER};

/// Public data for each participant in the slate

#[derive(Serialize, Deserialize, Debug, Clone)]
pub struct ParticipantData {
	/// Id of participant in the transaction. (For now, 0=sender, 1=rec)
	pub id: u64,
	/// Public key corresponding to private blinding factor
	pub public_blind_excess: PublicKey,
	/// Public key corresponding to private nonce
	pub public_nonce: PublicKey,
	/// Public partial signature
	pub part_sig: Option<Signature>,
}

impl ParticipantData {
	/// A helper to return whether this participant
	/// has completed round 1 and round 2;
	/// Round 1 has to be completed before instantiation of this struct
	/// anyhow, and for each participant consists of:
	/// -Inputs added to transaction
	/// -Outputs added to transaction
	/// -Public signature nonce chosen and added
	/// -Public contribution to blinding factor chosen and added
	/// Round 2 can only be completed after all participants have
	/// performed round 1, and adds:
	/// -Part sig is filled out
	pub fn is_complete(&self) -> bool {
		self.part_sig.is_some()
	}
}

/// A 'Slate' is passed around to all parties to build up all of the public
/// transaction data needed to create a finalized transaction. Callers can pass
/// the slate around by whatever means they choose, (but we can provide some
/// binary or JSON serialization helpers here).

#[derive(Serialize, Deserialize, Debug, Clone)]
pub struct Slate {
	/// The number of participants intended to take part in this transaction
	pub num_participants: usize,
	/// Unique transaction ID, selected by sender
	pub id: Uuid,
	/// The core transaction data:
	/// inputs, outputs, kernels, kernel offset
	pub tx: Transaction,
	/// base amount (excluding fee)
	pub amount: u64,
	/// fee amount
	pub fee: u64,
	/// Block height for the transaction
	pub height: u64,
	/// Lock height
	pub lock_height: u64,
	/// Participant data, each participant in the transaction will
	/// insert their public data here. For now, 0 is sender and 1
	/// is receiver, though this will change for multi-party
	pub participant_data: Vec<ParticipantData>,
}

impl Slate {
	/// Create a new slate
	pub fn blank(num_participants: usize) -> Slate {
		Slate {
			num_participants: num_participants,
			id: Uuid::new_v4(),
			tx: Transaction::empty(),
			amount: 0,
			fee: 0,
			height: 0,
			lock_height: 0,
			participant_data: vec![],
		}
	}

	/// Adds selected inputs and outputs to the slate's transaction
	/// Returns blinding factor
	pub fn add_transaction_elements<K>(
		&mut self,
		keychain: &K,
		mut elems: Vec<Box<build::Append<K>>>,
	) -> Result<BlindingFactor, Error>
	where
		K: Keychain,
	{
		// Append to the exiting transaction
		if self.tx.kernels().len() != 0 {
			elems.insert(0, build::initial_tx(self.tx.clone()));
		}
		let (tx, blind) = build::partial_transaction(elems, keychain)?;
		self.tx = tx;
		Ok(blind)
	}

	/// Completes callers part of round 1, adding public key info
	/// to the slate
	pub fn fill_round_1<K>(
		&mut self,
		keychain: &K,
		sec_key: &mut SecretKey,
		sec_nonce: &SecretKey,
		participant_id: usize,
	) -> Result<(), Error>
	where
		K: Keychain,
	{
		// Whoever does this first generates the offset
		if self.tx.offset == BlindingFactor::zero() {
			self.generate_offset(keychain, sec_key)?;
		}
		self.add_participant_info(keychain, &sec_key, &sec_nonce, participant_id, None)?;
		Ok(())
	}

	/// Completes caller's part of round 2, completing signatures
	pub fn fill_round_2<K>(
		&mut self,
		keychain: &K,
		sec_key: &SecretKey,
		sec_nonce: &SecretKey,
		participant_id: usize,
	) -> Result<(), Error>
	where
		K: Keychain,
	{
		self.check_fees()?;

		self.verify_part_sigs(keychain.secp())?;
		let sig_part = aggsig::calculate_partial_sig(
			keychain.secp(),
			sec_key,
			sec_nonce,
			&self.pub_nonce_sum(keychain.secp())?,
			self.fee,
			self.lock_height,
		)?;
		self.participant_data[participant_id].part_sig = Some(sig_part);
		Ok(())
	}

	/// Creates the final signature, callable by either the sender or recipient
	/// (after phase 3: sender confirmation)
	/// TODO: Only callable by receiver at the moment
	pub fn finalize<K>(&mut self, keychain: &K) -> Result<(), Error>
	where
		K: Keychain,
	{
		let final_sig = self.finalize_signature(keychain)?;
		self.finalize_transaction(keychain, &final_sig)
	}

	/// Return the sum of public nonces
	fn pub_nonce_sum(&self, secp: &secp::Secp256k1) -> Result<PublicKey, Error> {
		let pub_nonces = self
			.participant_data
			.iter()
			.map(|p| &p.public_nonce)
			.collect();
		match PublicKey::from_combination(secp, pub_nonces) {
			Ok(k) => Ok(k),
			Err(e) => Err(ErrorKind::Secp(e))?,
		}
	}

	/// Return the sum of public blinding factors
	fn pub_blind_sum(&self, secp: &secp::Secp256k1) -> Result<PublicKey, Error> {
		let pub_blinds = self
			.participant_data
			.iter()
			.map(|p| &p.public_blind_excess)
			.collect();
		match PublicKey::from_combination(secp, pub_blinds) {
			Ok(k) => Ok(k),
			Err(e) => Err(ErrorKind::Secp(e))?,
		}
	}

	/// Return vector of all partial sigs
	fn part_sigs(&self) -> Vec<&Signature> {
		self.participant_data
			.iter()
			.map(|p| p.part_sig.as_ref().unwrap())
			.collect()
	}

	/// Adds participants public keys to the slate data
	/// and saves participant's transaction context
	/// sec_key can be overridden to replace the blinding
	/// factor (by whoever split the offset)
	fn add_participant_info<K>(
		&mut self,
		keychain: &K,
		sec_key: &SecretKey,
		sec_nonce: &SecretKey,
		id: usize,
		part_sig: Option<Signature>,
	) -> Result<(), Error>
	where
		K: Keychain,
	{
		// Add our public key and nonce to the slate
		let pub_key = PublicKey::from_secret_key(keychain.secp(), &sec_key)?;
		let pub_nonce = PublicKey::from_secret_key(keychain.secp(), &sec_nonce)?;
		self.participant_data.push(ParticipantData {
			id: id as u64,
			public_blind_excess: pub_key,
			public_nonce: pub_nonce,
			part_sig: part_sig,
		});

		Ok(())
	}

	/// Somebody involved needs to generate an offset with their private key
	/// For now, we'll have the transaction initiator be responsible for it
	/// Return offset private key for the participant to use later in the
	/// transaction
	fn generate_offset<K>(&mut self, keychain: &K, sec_key: &mut SecretKey) -> Result<(), Error>
	where
		K: Keychain,
	{
		// Generate a random kernel offset here
		// and subtract it from the blind_sum so we create
		// the aggsig context with the "split" key
		self.tx.offset =
			BlindingFactor::from_secret_key(SecretKey::new(&keychain.secp(), &mut thread_rng()));
		let blind_offset = keychain.blind_sum(
			&BlindSum::new()
				.add_blinding_factor(BlindingFactor::from_secret_key(sec_key.clone()))
				.sub_blinding_factor(self.tx.offset),
		)?;
		*sec_key = blind_offset.secret_key(&keychain.secp())?;
		Ok(())
	}

	/// Checks the fees in the transaction in the given slate are valid
	fn check_fees(&self) -> Result<(), Error> {
		// double check the fee amount included in the partial tx
		// we don't necessarily want to just trust the sender
		// we could just overwrite the fee here (but we won't) due to the sig
		let fee = tx_fee(
			self.tx.inputs().len(),
			self.tx.outputs().len(),
			self.tx.kernels().len(),
			None,
		);
		if fee > self.tx.fee() {
			return Err(ErrorKind::Fee(
				format!("Fee Dispute Error: {}, {}", self.tx.fee(), fee,).to_string(),
			))?;
		}

		if fee > self.amount + self.fee {
			let reason = format!(
				"Rejected the transfer because transaction fee ({}) exceeds received amount ({}).",
				amount_to_hr_string(fee, false),
				amount_to_hr_string(self.amount + self.fee, false)
			);
			info!(LOGGER, "{}", reason);
			return Err(ErrorKind::Fee(reason.to_string()))?;
		}

		Ok(())
	}

	/// Verifies all of the partial signatures in the Slate are valid
	fn verify_part_sigs(&self, secp: &secp::Secp256k1) -> Result<(), Error> {
		// collect public nonces
		for p in self.participant_data.iter() {
			if p.is_complete() {
				aggsig::verify_partial_sig(
					secp,
					p.part_sig.as_ref().unwrap(),
					&self.pub_nonce_sum(secp)?,
					&p.public_blind_excess,
					self.fee,
					self.lock_height,
				)?;
			}
		}
		Ok(())
	}

	/// This should be callable by either the sender or receiver
	/// once phase 3 is done
	///
	/// Receive Part 3 of interactive transactions from sender, Sender
	/// Confirmation Return Ok/Error
	/// -Receiver receives sS
	/// -Receiver verifies sender's sig, by verifying that
	/// kS * G + e *xS * G = sS* G
	/// -Receiver calculates final sig as s=(sS+sR, kS * G+kR * G)
	/// -Receiver puts into TX kernel:
	///
	/// Signature S
	/// pubkey xR * G+xS * G
	/// fee (= M)
	///
	/// Returns completed transaction ready for posting to the chain

	fn finalize_signature<K>(&mut self, keychain: &K) -> Result<Signature, Error>
	where
		K: Keychain,
	{
		self.verify_part_sigs(keychain.secp())?;

		let part_sigs = self.part_sigs();
		let pub_nonce_sum = self.pub_nonce_sum(keychain.secp())?;
		let final_pubkey = self.pub_blind_sum(keychain.secp())?;
		// get the final signature
		let final_sig = aggsig::add_signatures(&keychain.secp(), part_sigs, &pub_nonce_sum)?;

		// Calculate the final public key (for our own sanity check)

		// Check our final sig verifies
		aggsig::verify_sig_build_msg(
			&keychain.secp(),
			&final_sig,
			&final_pubkey,
			self.fee,
			self.lock_height,
		)?;

		Ok(final_sig)
	}

	/// builds a final transaction after the aggregated sig exchange
	fn finalize_transaction<K>(
		&mut self,
		keychain: &K,
		final_sig: &secp::Signature,
	) -> Result<(), Error>
	where
		K: Keychain,
	{
		let kernel_offset = self.tx.offset;

		self.check_fees()?;

		let mut final_tx = self.tx.clone();

		// build the final excess based on final tx and offset
		let final_excess = {
			// sum the input/output commitments on the final tx
			let overage = final_tx.fee() as i64;
			let tx_excess = final_tx.sum_commitments(overage)?;

			// subtract the kernel_excess (built from kernel_offset)
			let offset_excess = keychain
				.secp()
				.commit(0, kernel_offset.secret_key(&keychain.secp())?)?;
			keychain
				.secp()
				.commit_sum(vec![tx_excess], vec![offset_excess])?
		};

		// update the tx kernel to reflect the offset excess and sig
		assert_eq!(final_tx.kernels().len(), 1);
		final_tx.kernels_mut()[0].excess = final_excess.clone();
		final_tx.kernels_mut()[0].excess_sig = final_sig.clone();

		// confirm the kernel verifies successfully before proceeding
		debug!(LOGGER, "Validating final transaction");
		final_tx.kernels()[0].verify()?;

		// confirm the overall transaction is valid (including the updated kernel)
<<<<<<< HEAD
		let verifier = Arc::new(RwLock::new(LruVerifierCache::new()));
		let _ = final_tx.validate(false, verifier)?;
=======
		let _ = final_tx.validate()?;
>>>>>>> c334c557

		self.tx = final_tx;
		Ok(())
	}
}<|MERGE_RESOLUTION|>--- conflicted
+++ resolved
@@ -395,12 +395,8 @@
 		final_tx.kernels()[0].verify()?;
 
 		// confirm the overall transaction is valid (including the updated kernel)
-<<<<<<< HEAD
-		let verifier = Arc::new(RwLock::new(LruVerifierCache::new()));
-		let _ = final_tx.validate(false, verifier)?;
-=======
-		let _ = final_tx.validate()?;
->>>>>>> c334c557
+		let verifier_cache = Arc::new(RwLock::new(LruVerifierCache::new()));
+		let _ = final_tx.validate(verifier_cache)?;
 
 		self.tx = final_tx;
 		Ok(())
