// Copyright 2018 The Grin Developers
//
// Licensed under the Apache License, Version 2.0 (the "License");
// you may not use this file except in compliance with the License.
// You may obtain a copy of the License at
//
//     http://www.apache.org/licenses/LICENSE-2.0
//
// Unless required by applicable law or agreed to in writing, software
// distributed under the License is distributed on an "AS IS" BASIS,
// WITHOUT WARRANTIES OR CONDITIONS OF ANY KIND, either express or implied.
// See the License for the specific language governing permissions and
// limitations under the License.

use crate::core::core::{self, amount_to_hr_string};
use crate::core::global;
use crate::libwallet::types::{AcctPathMapping, OutputData, OutputStatus, TxLogEntry, WalletInfo};
use crate::libwallet::Error;
use crate::util;
use crate::util::secp::pedersen;
use prettytable;
use std::io::prelude::Write;
use term;

/// Display outputs in a pretty way
pub fn outputs(
	account: &str,
	cur_height: u64,
	validated: bool,
	outputs: Vec<(OutputData, pedersen::Commitment)>,
	dark_background_color_scheme: bool,
) -> Result<(), Error> {
	let title = format!(
		"Wallet Outputs - Account '{}' - Block Height: {}",
		account, cur_height
	);
	println!();
	let mut t = term::stdout().unwrap();
	t.fg(term::color::MAGENTA).unwrap();
	writeln!(t, "{}", title).unwrap();
	t.reset().unwrap();

	let mut table = table!();

	table.set_titles(row![
		bMG->"Output Commitment",
		bMG->"MMR Index",
		bMG->"Block Height",
		bMG->"Locked Until",
		bMG->"Status",
		bMG->"Coinbase?",
		bMG->"# Confirms",
		bMG->"Value",
		bMG->"Tx"
	]);

	for (out, commit) in outputs {
		let commit = format!("{}", util::to_hex(commit.as_ref().to_vec()));
		let index = match out.mmr_index {
			None => "None".to_owned(),
			Some(t) => t.to_string(),
		};
		let height = format!("{}", out.height);
		let lock_height = format!("{}", out.lock_height);
		let is_coinbase = format!("{}", out.is_coinbase);

		// Mark unconfirmed coinbase outputs as "Mining" instead of "Unconfirmed"
		let status = match out.status {
			OutputStatus::Unconfirmed if out.is_coinbase => "Mining".to_string(),
			_ => format!("{}", out.status),
		};

		let num_confirmations = format!("{}", out.num_confirmations(cur_height));
		let value = format!("{}", core::amount_to_hr_string(out.value, false));
		let tx = match out.tx_log_entry {
			None => "".to_owned(),
			Some(t) => t.to_string(),
		};

		if dark_background_color_scheme {
			table.add_row(row![
				bFC->commit,
				bFB->index,
				bFB->height,
				bFB->lock_height,
				bFR->status,
				bFY->is_coinbase,
				bFB->num_confirmations,
				bFG->value,
				bFC->tx,
			]);
		} else {
			table.add_row(row![
				bFD->commit,
				bFB->index,
				bFB->height,
				bFB->lock_height,
				bFR->status,
				bFD->is_coinbase,
				bFB->num_confirmations,
				bFG->value,
				bFD->tx,
			]);
		}
	}

	table.set_format(*prettytable::format::consts::FORMAT_NO_COLSEP);
	table.printstd();
	println!();

	if !validated {
		println!(
			"\nWARNING: Wallet failed to verify data. \
			 The above is from local cache and possibly invalid! \
			 (is your `grin server` offline or broken?)"
		);
	}
	Ok(())
}

/// Display transaction log in a pretty way
pub fn txs(
	account: &str,
	cur_height: u64,
	validated: bool,
	txs: &Vec<TxLogEntry>,
	include_status: bool,
	dark_background_color_scheme: bool,
) -> Result<(), Error> {
	let title = format!(
		"Transaction Log - Account '{}' - Block Height: {}",
		account, cur_height
	);
	println!();
	let mut t = term::stdout().unwrap();
	t.fg(term::color::MAGENTA).unwrap();
	writeln!(t, "{}", title).unwrap();
	t.reset().unwrap();

	let mut table = table!();

	table.set_titles(row![
		bMG->"Id",
		bMG->"Type",
		bMG->"Shared Transaction Id",
		bMG->"Creation Time",
		bMG->"Confirmed?",
		bMG->"Confirmation Time",
		bMG->"Num. \nInputs",
		bMG->"Num. \nOutputs",
		bMG->"Amount \nCredited",
		bMG->"Amount \nDebited",
		bMG->"Fee",
		bMG->"Net \nDifference",
		bMG->"Tx \nData",
	]);

	for t in txs {
		let id = format!("{}", t.id);
		let slate_id = match t.tx_slate_id {
			Some(m) => format!("{}", m),
			None => "None".to_owned(),
		};
		let entry_type = format!("{}", t.tx_type);
		let creation_ts = format!("{}", t.creation_ts.format("%Y-%m-%d %H:%M:%S"));
		let confirmation_ts = match t.confirmation_ts {
			Some(m) => format!("{}", m.format("%Y-%m-%d %H:%M:%S")),
			None => "None".to_owned(),
		};
		let confirmed = format!("{}", t.confirmed);
		let num_inputs = format!("{}", t.num_inputs);
		let num_outputs = format!("{}", t.num_outputs);
		let amount_debited_str = core::amount_to_hr_string(t.amount_debited, true);
		let amount_credited_str = core::amount_to_hr_string(t.amount_credited, true);
		let fee = match t.fee {
			Some(f) => format!("{}", core::amount_to_hr_string(f, true)),
			None => "None".to_owned(),
		};
		let net_diff = if t.amount_credited >= t.amount_debited {
			core::amount_to_hr_string(t.amount_credited - t.amount_debited, true)
		} else {
			format!(
				"-{}",
				core::amount_to_hr_string(t.amount_debited - t.amount_credited, true)
			)
		};
<<<<<<< HEAD
		let tx_data = match t.clone().stored_tx {
			Some(t) => format!("{}", t),
=======
		let tx_data = match t.stored_tx {
			Some(_) => "Yes".to_owned(),
>>>>>>> a523f828
			None => "None".to_owned(),
		};
		if dark_background_color_scheme {
			table.add_row(row![
				bFC->id,
				bFC->entry_type,
				bFC->slate_id,
				bFB->creation_ts,
				bFC->confirmed,
				bFB->confirmation_ts,
				bFC->num_inputs,
				bFC->num_outputs,
				bFG->amount_credited_str,
				bFR->amount_debited_str,
				bFR->fee,
				bFY->net_diff,
				bFb->tx_data,
			]);
		} else {
			if t.confirmed {
				table.add_row(row![
					bFD->id,
					bFb->entry_type,
					bFD->slate_id,
					bFB->creation_ts,
					bFg->confirmed,
					bFB->confirmation_ts,
					bFD->num_inputs,
					bFD->num_outputs,
					bFG->amount_credited_str,
					bFD->amount_debited_str,
					bFD->fee,
					bFG->net_diff,
					bFB->tx_data,
				]);
			} else {
				table.add_row(row![
					bFD->id,
					bFb->entry_type,
					bFD->slate_id,
					bFB->creation_ts,
					bFR->confirmed,
					bFB->confirmation_ts,
					bFD->num_inputs,
					bFD->num_outputs,
					bFG->amount_credited_str,
					bFD->amount_debited_str,
					bFD->fee,
					bFG->net_diff,
					bFB->tx_data,
				]);
			}
		}
	}

	table.set_format(*prettytable::format::consts::FORMAT_NO_COLSEP);
	table.printstd();
	println!();

	if !validated && include_status {
		println!(
			"\nWARNING: Wallet failed to verify data. \
			 The above is from local cache and possibly invalid! \
			 (is your `grin server` offline or broken?)"
		);
	}
	Ok(())
}
/// Display summary info in a pretty way
pub fn info(
	account: &str,
	wallet_info: &WalletInfo,
	validated: bool,
	dark_background_color_scheme: bool,
) {
	println!(
		"\n____ Wallet Summary Info - Account '{}' as of height {} ____\n",
		account, wallet_info.last_confirmed_height,
	);

	let mut table = table!();

	if dark_background_color_scheme {
		table.add_row(row![
			bFG->"Total",
			FG->amount_to_hr_string(wallet_info.total, false)
		]);
		// Only dispay "Immature Coinbase" if we have related outputs in the wallet.
		// This row just introduces confusion if the wallet does not receive coinbase rewards.
		if wallet_info.amount_immature > 0 {
			table.add_row(row![
				bFY->format!("Immature Coinbase (< {})", global::coinbase_maturity()),
				FY->amount_to_hr_string(wallet_info.amount_immature, false)
			]);
		}
		table.add_row(row![
			bFY->format!("Awaiting Confirmation (< {})", wallet_info.minimum_confirmations),
			FY->amount_to_hr_string(wallet_info.amount_awaiting_confirmation, false)
		]);
		table.add_row(row![
			Fr->"Locked by previous transaction",
			Fr->amount_to_hr_string(wallet_info.amount_locked, false)
		]);
		table.add_row(row![
			Fw->"--------------------------------",
			Fw->"-------------"
		]);
		table.add_row(row![
			bFG->"Currently Spendable",
			FG->amount_to_hr_string(wallet_info.amount_currently_spendable, false)
		]);
	} else {
		table.add_row(row![
			bFG->"Total",
			FG->amount_to_hr_string(wallet_info.total, false)
		]);
		// Only dispay "Immature Coinbase" if we have related outputs in the wallet.
		// This row just introduces confusion if the wallet does not receive coinbase rewards.
		if wallet_info.amount_immature > 0 {
			table.add_row(row![
				bFB->format!("Immature Coinbase (< {})", global::coinbase_maturity()),
				FB->amount_to_hr_string(wallet_info.amount_immature, false)
			]);
		}
		table.add_row(row![
			bFB->format!("Awaiting Confirmation (< {})", wallet_info.minimum_confirmations),
			FB->amount_to_hr_string(wallet_info.amount_awaiting_confirmation, false)
		]);
		table.add_row(row![
			Fr->"Locked by previous transaction",
			Fr->amount_to_hr_string(wallet_info.amount_locked, false)
		]);
		table.add_row(row![
			Fw->"--------------------------------",
			Fw->"-------------"
		]);
		table.add_row(row![
			bFG->"Currently Spendable",
			FG->amount_to_hr_string(wallet_info.amount_currently_spendable, false)
		]);
	};
	table.set_format(*prettytable::format::consts::FORMAT_NO_BORDER_LINE_SEPARATOR);
	table.printstd();
	println!();
	if !validated {
		println!(
			"\nWARNING: Wallet failed to verify data against a live chain. \
			 The above is from local cache and only valid up to the given height! \
			 (is your `grin server` offline or broken?)"
		);
	}
}
/// Display list of wallet accounts in a pretty way
pub fn accounts(acct_mappings: Vec<AcctPathMapping>) {
	println!("\n____ Wallet Accounts ____\n",);
	let mut table = table!();

	table.set_titles(row![
		mMG->"Name",
		bMG->"Parent BIP-32 Derivation Path",
	]);
	for m in acct_mappings {
		table.add_row(row![
			bFC->m.label,
			bGC->m.path.to_bip_32_string(),
		]);
	}
	table.set_format(*prettytable::format::consts::FORMAT_NO_BORDER_LINE_SEPARATOR);
	table.printstd();
	println!();
}

/// Display transaction log messages
pub fn tx_messages(tx: &TxLogEntry, dark_background_color_scheme: bool) -> Result<(), Error> {
	let title = format!("Transaction Messages - Transaction '{}'", tx.id,);
	println!();
	let mut t = term::stdout().unwrap();
	t.fg(term::color::MAGENTA).unwrap();
	writeln!(t, "{}", title).unwrap();
	t.reset().unwrap();

	let msgs = match tx.messages.clone() {
		None => {
			writeln!(t, "{}", "None").unwrap();
			t.reset().unwrap();
			return Ok(());
		}
		Some(m) => m.clone(),
	};

	if msgs.messages.is_empty() {
		writeln!(t, "{}", "None").unwrap();
		t.reset().unwrap();
		return Ok(());
	}

	let mut table = table!();

	table.set_titles(row![
		bMG->"Participant Id",
		bMG->"Message",
		bMG->"Public Key",
		bMG->"Signature",
	]);

	let secp = util::static_secp_instance();
	let secp_lock = secp.lock();

	for m in msgs.messages {
		let id = format!("{}", m.id);
		let public_key = format!(
			"{}",
			util::to_hex(m.public_key.serialize_vec(&secp_lock, true).to_vec())
		);
		let message = match m.message {
			Some(m) => format!("{}", m),
			None => "None".to_owned(),
		};
		let message_sig = match m.message_sig {
			Some(s) => format!("{}", util::to_hex(s.serialize_der(&secp_lock))),
			None => "None".to_owned(),
		};
		if dark_background_color_scheme {
			table.add_row(row![
				bFC->id,
				bFC->message,
				bFC->public_key,
				bFB->message_sig,
			]);
		} else {
			table.add_row(row![
				bFD->id,
				bFb->message,
				bFD->public_key,
				bFB->message_sig,
			]);
		}
	}

	table.set_format(*prettytable::format::consts::FORMAT_NO_COLSEP);
	table.printstd();
	println!();

	Ok(())
}<|MERGE_RESOLUTION|>--- conflicted
+++ resolved
@@ -184,13 +184,8 @@
 				core::amount_to_hr_string(t.amount_debited - t.amount_credited, true)
 			)
 		};
-<<<<<<< HEAD
-		let tx_data = match t.clone().stored_tx {
-			Some(t) => format!("{}", t),
-=======
 		let tx_data = match t.stored_tx {
 			Some(_) => "Yes".to_owned(),
->>>>>>> a523f828
 			None => "None".to_owned(),
 		};
 		if dark_background_color_scheme {
