// Copyright 2017 The Grin Developers
//
// Licensed under the Apache License, Version 2.0 (the "License");
// you may not use this file except in compliance with the License.
// You may obtain a copy of the License at
//
//     http://www.apache.org/licenses/LICENSE-2.0
//
// Unless required by applicable law or agreed to in writing, software
// distributed under the License is distributed on an "AS IS" BASIS,
// WITHOUT WARRANTIES OR CONDITIONS OF ANY KIND, either express or implied.
// See the License for the specific language governing permissions and
// limitations under the License.

use blake2;
use rand::{thread_rng, Rng};
use std::{error, fmt, num};
use uuid::Uuid;
use std::convert::From;
use std::fs::{self, File, OpenOptions};
use std::io::{self, Read, Write};
use std::path::Path;
use std::path::MAIN_SEPARATOR;
use std::collections::HashMap;
use std::cmp::min;

use hyper;
use serde;
use serde_json;
use tokio_core::reactor;
use tokio_retry::Retry;
use tokio_retry::strategy::FibonacciBackoff;


use api;
use core::consensus;
use core::core::{transaction, Transaction};
use core::core::hash::Hash;
use core::ser;
use keychain;
use keychain::BlindingFactor;
use util;
use util::secp;
use util::secp::Signature;
use util::secp::key::PublicKey;
use util::LOGGER;

const DAT_FILE: &'static str = "wallet.dat";
const LOCK_FILE: &'static str = "wallet.lock";
const SEED_FILE: &'static str = "wallet.seed";

const DEFAULT_BASE_FEE: u64 = consensus::MILLI_GRIN;

/// Transaction fee calculation
pub fn tx_fee(input_len: usize, output_len: usize, base_fee: Option<u64>) -> u64 {
	let use_base_fee = match base_fee {
		Some(bf) => bf,
		None => DEFAULT_BASE_FEE,
	};
	let mut tx_weight = -1 * (input_len as i32) + 4 * (output_len as i32) + 1;
	if tx_weight < 1 {
		tx_weight = 1;
	}

	(tx_weight as u64) * use_base_fee
}

/// Wallet errors, mostly wrappers around underlying crypto or I/O errors.
#[derive(Debug)]
pub enum Error {
	NotEnoughFunds(u64),
	FeeDispute { sender_fee: u64, recipient_fee: u64 },
	FeeExceedsAmount { sender_amount: u64, recipient_fee: u64 },
	Keychain(keychain::Error),
	Transaction(transaction::Error),
	Secp(secp::Error),
	WalletData(String),
	/// An error in the format of the JSON structures exchanged by the wallet
	Format(String),
	/// An IO Error
	IOError(io::Error),
	/// Error when contacting a node through its API
	Node(api::Error),
	/// Error originating from hyper.
	Hyper(hyper::Error),
	/// Error originating from hyper uri parsing.
	Uri(hyper::error::UriError),
	/// Error with signatures during exchange
	Signature(String),
	/// Attempt to use duplicate transaction id in separate transactions
	DuplicateTransactionId,
	/// Wallet seed already exists
	WalletSeedExists,
	/// Other
	GenericError(String,)
}

impl error::Error for Error {
	fn description(&self) -> &str {
		match *self {
			_ => "some kind of wallet error",
		}
	}
}

impl fmt::Display for Error {
	fn fmt(&self, f: &mut fmt::Formatter) -> fmt::Result {
		match *self {
			_ => write!(f, "some kind of wallet error"),
		}
	}
}

impl From<keychain::Error> for Error {
	fn from(e: keychain::Error) -> Error {
		Error::Keychain(e)
	}
}

impl From<secp::Error> for Error {
	fn from(e: secp::Error) -> Error {
		Error::Secp(e)
	}
}

impl From<transaction::Error> for Error {
	fn from(e: transaction::Error) -> Error {
		Error::Transaction(e)
	}
}

impl From<serde_json::Error> for Error {
	fn from(e: serde_json::Error) -> Error {
		Error::Format(e.to_string())
	}
}

// TODO - rethink this, would be nice not to have to worry about
// low level hex conversion errors like this
impl From<num::ParseIntError> for Error {
	fn from(_: num::ParseIntError) -> Error {
		Error::Format("Invalid hex".to_string())
	}
}

impl From<ser::Error> for Error {
	fn from(e: ser::Error) -> Error {
		Error::Format(e.to_string())
	}
}

impl From<api::Error> for Error {
	fn from(e: api::Error) -> Error {
		Error::Node(e)
	}
}

impl From<io::Error> for Error {
	fn from(e: io::Error) -> Error {
		Error::IOError(e)
	}
}

impl From<hyper::Error> for Error {
	fn from(e: hyper::Error) -> Error {
		Error::Hyper(e)
	}
}

impl From<hyper::error::UriError> for Error {
	fn from(e: hyper::error::UriError) -> Error {
		Error::Uri(e)
	}
}

#[derive(Debug, Clone, Serialize, Deserialize)]
pub struct WalletConfig {
	// Right now the decision to run or not a wallet is based on the command.
	// This may change in the near-future.
	// pub enable_wallet: bool,

	// The api interface/ip_address that this api server (i.e. this wallet) will run
	// by default this is 127.0.0.1 (and will not accept connections from external clients)
	pub api_listen_interface: String,
	// The port this wallet will run on
	pub api_listen_port: String,
	// The api address of a running server node against which transaction inputs
	// will be checked during send
	pub check_node_api_http_addr: String,
	// The directory in which wallet files are stored
	pub data_file_dir: String,
}

impl Default for WalletConfig {
	fn default() -> WalletConfig {
		WalletConfig {
			// enable_wallet: false,
			api_listen_interface: "127.0.0.1".to_string(),
			api_listen_port: "13415".to_string(),
			check_node_api_http_addr: "http://127.0.0.1:13413".to_string(),
			data_file_dir: ".".to_string(),
		}
	}
}

impl WalletConfig {
	pub fn api_listen_addr(&self) -> String {
		format!("{}:{}", self.api_listen_interface, self.api_listen_port)
	}
}

/// Status of an output that's being tracked by the wallet. Can either be
/// unconfirmed, spent, unspent, or locked (when it's been used to generate
/// a transaction but we don't have confirmation that the transaction was
/// broadcasted or mined).
#[derive(Serialize, Deserialize, Debug, Clone, PartialEq, Eq, Ord, PartialOrd)]
pub enum OutputStatus {
	Unconfirmed,
	Unspent,
	Locked,
	Spent,
}

impl fmt::Display for OutputStatus {
	fn fmt(&self, f: &mut fmt::Formatter) -> fmt::Result {
		match *self {
			OutputStatus::Unconfirmed => write!(f, "Unconfirmed"),
			OutputStatus::Unspent => write!(f, "Unspent"),
			OutputStatus::Locked => write!(f, "Locked"),
			OutputStatus::Spent => write!(f, "Spent"),
		}
	}
}

#[derive(Debug, Clone, PartialEq, PartialOrd, Eq, Ord)]
pub struct BlockIdentifier(Hash);

impl BlockIdentifier {
	pub fn hash(&self) -> Hash {
		self.0
	}

	pub fn from_str(hex: &str) -> Result<BlockIdentifier, Error> {
		let hash = Hash::from_hex(hex)?;
		Ok(BlockIdentifier(hash))
	}

	pub fn zero() -> BlockIdentifier {
		BlockIdentifier(Hash::zero())
	}
}

impl serde::ser::Serialize for BlockIdentifier {
	fn serialize<S>(&self, serializer: S) -> Result<S::Ok, S::Error>
	where
		S: serde::ser::Serializer,
	{
		serializer.serialize_str(&self.0.to_hex())
	}
}

impl<'de> serde::de::Deserialize<'de> for BlockIdentifier {
	fn deserialize<D>(deserializer: D) -> Result<BlockIdentifier, D::Error>
	where
		D: serde::de::Deserializer<'de>,
	{
		deserializer.deserialize_str(BlockIdentifierVisitor)
	}
}

struct BlockIdentifierVisitor;

impl<'de> serde::de::Visitor<'de> for BlockIdentifierVisitor {
	type Value = BlockIdentifier;

	fn expecting(&self, formatter: &mut fmt::Formatter) -> fmt::Result {
		formatter.write_str("a block hash")
	}

	fn visit_str<E>(self, s: &str) -> Result<Self::Value, E>
	where
		E: serde::de::Error,
	{
		let block_hash = Hash::from_hex(s).unwrap();
		Ok(BlockIdentifier(block_hash))
	}
}

/// Information about an output that's being tracked by the wallet. Must be
/// enough to reconstruct the commitment associated with the ouput when the
/// root private key is known.
#[derive(Serialize, Deserialize, Debug, Clone, PartialEq, PartialOrd, Eq, Ord)]
pub struct OutputData {
	/// Root key_id that the key for this output is derived from
	pub root_key_id: keychain::Identifier,
	/// Derived key for this output
	pub key_id: keychain::Identifier,
	/// How many derivations down from the root key
	pub n_child: u32,
	/// Value of the output, necessary to rebuild the commitment
	pub value: u64,
	/// Current status of the output
	pub status: OutputStatus,
	/// Height of the output
	pub height: u64,
	/// Height we are locked until
	pub lock_height: u64,
	/// Is this a coinbase output? Is it subject to coinbase locktime?
	pub is_coinbase: bool,
	/// Hash of the block this output originated from.
	pub block: BlockIdentifier,
}

impl OutputData {
	/// Lock a given output to avoid conflicting use
	fn lock(&mut self) {
		self.status = OutputStatus::Locked;
	}

	/// How many confirmations has this output received?
	/// If height == 0 then we are either Unconfirmed or the output was
	/// cut-through
	/// so we do not actually know how many confirmations this output had (and
	/// never will).
	pub fn num_confirmations(&self, current_height: u64) -> u64 {
		if self.status == OutputStatus::Unconfirmed {
			0
		} else if self.height == 0 {
			0
		} else {
			// if an output has height n and we are at block n
			// then we have a single confirmation (the block it originated in)
			1 + (current_height - self.height)
		}
	}

	/// Check if output is eligible to spend based on state and height and confirmations
	pub fn eligible_to_spend(&self, current_height: u64, minimum_confirmations: u64) -> bool {
		if [OutputStatus::Spent, OutputStatus::Locked].contains(&self.status) {
			return false;
		} else if self.status == OutputStatus::Unconfirmed && self.is_coinbase {
			return false;
		} else if self.lock_height > current_height {
			return false;
		} else if self.status == OutputStatus::Unspent
			&& self.num_confirmations(current_height) >= minimum_confirmations
		{
			return true;
		} else if self.status == OutputStatus::Unconfirmed && minimum_confirmations == 0 {
			return true;
		} else {
			return false;
		}
	}
}

#[derive(Clone, PartialEq)]
pub struct WalletSeed([u8; 32]);

impl WalletSeed {
	pub fn from_bytes(bytes: &[u8]) -> WalletSeed {
		let mut seed = [0; 32];
		for i in 0..min(32, bytes.len()) {
			seed[i] = bytes[i];
		}
		WalletSeed(seed)
	}

	fn from_hex(hex: &str) -> Result<WalletSeed, Error> {
		let bytes = util::from_hex(hex.to_string())?;
		Ok(WalletSeed::from_bytes(&bytes))
	}

	pub fn to_hex(&self) -> String {
		util::to_hex(self.0.to_vec())
	}

	pub fn derive_keychain(&self, password: &str) -> Result<keychain::Keychain, Error> {
		let seed = blake2::blake2b::blake2b(64, &password.as_bytes(), &self.0);
		let result = keychain::Keychain::from_seed(seed.as_bytes())?;
		Ok(result)
	}

	pub fn init_new() -> WalletSeed {
		let seed: [u8; 32] = thread_rng().gen();
		WalletSeed(seed)
	}

	pub fn init_file(wallet_config: &WalletConfig) -> Result<WalletSeed, Error> {
		// create directory if it doesn't exist
		fs::create_dir_all(&wallet_config.data_file_dir)?;

		let seed_file_path = &format!(
			"{}{}{}",
			wallet_config.data_file_dir,
			MAIN_SEPARATOR,
			SEED_FILE,
		);

		debug!(LOGGER, "Generating wallet seed file at: {}", seed_file_path,);

		if Path::new(seed_file_path).exists() {
			Err(Error::WalletSeedExists)
		} else {
			let seed = WalletSeed::init_new();
			let mut file = File::create(seed_file_path)?;
			file.write_all(&seed.to_hex().as_bytes())?;
			Ok(seed)
		}
	}

	pub fn from_file(wallet_config: &WalletConfig) -> Result<WalletSeed, Error> {
		// create directory if it doesn't exist
		fs::create_dir_all(&wallet_config.data_file_dir)?;

		let seed_file_path = &format!(
			"{}{}{}",
			wallet_config.data_file_dir,
			MAIN_SEPARATOR,
			SEED_FILE,
		);

		debug!(LOGGER, "Using wallet seed file at: {}", seed_file_path,);

		if Path::new(seed_file_path).exists() {
			let mut file = File::open(seed_file_path)?;
			let mut buffer = String::new();
			file.read_to_string(&mut buffer)?;
			let wallet_seed = WalletSeed::from_hex(&buffer)?;
			Ok(wallet_seed)
		} else {
			error!(
				LOGGER,
				"Run: \"grin wallet init\" to initialize a new wallet.",
			);
			panic!(format!(
				"wallet seed file {} could not be opened (grin wallet init)",
				seed_file_path
			));
		}
	}
}

/// Wallet information tracking all our outputs. Based on HD derivation and
/// avoids storing any key data, only storing output amounts and child index.
#[derive(Serialize, Deserialize, Debug, Clone)]
pub struct WalletData {
	pub outputs: HashMap<String, OutputData>,
}

impl WalletData {
	/// Allows for reading wallet data (without needing to acquire the write
	/// lock).
	pub fn read_wallet<T, F>(data_file_dir: &str, f: F) -> Result<T, Error>
	where
		F: FnOnce(&WalletData) -> T,
	{
		// open the wallet readonly and do what needs to be done with it
		let data_file_path = &format!("{}{}{}", data_file_dir, MAIN_SEPARATOR, DAT_FILE);
		let wdat = WalletData::read_or_create(data_file_path)?;
		let res = f(&wdat);
		Ok(res)
	}

	/// Allows the reading and writing of the wallet data within a file lock.
	/// Just provide a closure taking a mutable WalletData. The lock should
	/// be held for as short a period as possible to avoid contention.
	/// Note that due to the impossibility to do an actual file lock easily
	/// across operating systems, this just creates a lock file with a "should
	/// not exist" option.
	pub fn with_wallet<T, F>(data_file_dir: &str, f: F) -> Result<T, Error>
	where
		F: FnOnce(&mut WalletData) -> T,
	{
		// create directory if it doesn't exist
		fs::create_dir_all(data_file_dir).unwrap_or_else(|why| {
			info!(LOGGER, "! {:?}", why.kind());
		});

		let data_file_path = &format!("{}{}{}", data_file_dir, MAIN_SEPARATOR, DAT_FILE);
		let lock_file_path = &format!("{}{}{}", data_file_dir, MAIN_SEPARATOR, LOCK_FILE);

		info!(LOGGER, "Acquiring wallet lock ...");

		let action = || {
			debug!(LOGGER, "Attempting to acquire wallet lock");
			OpenOptions::new()
				.write(true)
				.create_new(true)
				.open(lock_file_path)
		};

		// use tokio_retry to cleanly define some retry logic
		let mut core = reactor::Core::new().unwrap();
		let retry_strategy = FibonacciBackoff::from_millis(10).take(10);
		let retry_future = Retry::spawn(core.handle(), retry_strategy, action);
		let retry_result = core.run(retry_future);

		match retry_result {
			Ok(_) => {}
			Err(_) => {
				error!(
					LOGGER,
					"Failed to acquire wallet lock file (multiple retries)",
				);
				return Err(Error::WalletData(format!("Failed to acquire lock file")));
			}
		}

		// We successfully acquired the lock - so do what needs to be done.
		let mut wdat = WalletData::read_or_create(data_file_path)?;
		let res = f(&mut wdat);
		wdat.write(data_file_path)?;

		// delete the lock file
		fs::remove_file(lock_file_path).map_err(|_| {
			Error::WalletData(format!(
				"Could not remove wallet lock file. Maybe insufficient rights?"
			))
		})?;

		info!(LOGGER, "... released wallet lock");

		Ok(res)
	}

	/// Read the wallet data or created a brand new one if it doesn't exist yet
	fn read_or_create(data_file_path: &str) -> Result<WalletData, Error> {
		if Path::new(data_file_path).exists() {
			WalletData::read(data_file_path)
		} else {
			// just create a new instance, it will get written afterward
			Ok(WalletData {
				outputs: HashMap::new(),
			})
		}
	}

	/// Read output_data vec from disk.
	fn read_outputs(data_file_path: &str) -> Result<Vec<OutputData>, Error> {
		let data_file = File::open(data_file_path).map_err(|e| {
			Error::WalletData(format!("Could not open {}: {}", data_file_path, e))
		})?;
		serde_json::from_reader(data_file).map_err(|e| {
			Error::WalletData(format!("Error reading {}: {}", data_file_path, e))
		})
	}

	/// Populate wallet_data with output_data from disk.
	fn read(data_file_path: &str) -> Result<WalletData, Error> {
		let outputs = WalletData::read_outputs(data_file_path)?;
		let mut wallet_data = WalletData {
			outputs: HashMap::new(),
		};
		for out in outputs {
			wallet_data.add_output(out);
		}
		Ok(wallet_data)
	}

	/// Write the wallet data to disk.
	fn write(&self, data_file_path: &str) -> Result<(), Error> {
		let mut data_file = File::create(data_file_path).map_err(|e| {
			Error::WalletData(format!("Could not create {}: {}", data_file_path, e))
		})?;
		let mut outputs = self.outputs.values().collect::<Vec<_>>();
		outputs.sort();
		let res_json = serde_json::to_vec_pretty(&outputs).map_err(|e| {
			Error::WalletData(format!("Error serializing wallet data: {}", e))
		})?;
		data_file.write_all(res_json.as_slice()).map_err(|e| {
			Error::WalletData(format!("Error writing {}: {}", data_file_path, e))
		})
	}

	/// Append a new output data to the wallet data.
	/// TODO - we should check for overwriting here - only really valid for
	/// unconfirmed coinbase
	pub fn add_output(&mut self, out: OutputData) {
		self.outputs.insert(out.key_id.to_hex(), out.clone());
	}

	// TODO - careful with this, only for Unconfirmed (maybe Locked)?
	pub fn delete_output(&mut self, id: &keychain::Identifier) {
		self.outputs.remove(&id.to_hex());
	}

	/// Lock an output data.
	/// TODO - we should track identifier on these outputs (not just n_child)
	pub fn lock_output(&mut self, out: &OutputData) {
		if let Some(out_to_lock) = self.outputs.get_mut(&out.key_id.to_hex()) {
			if out_to_lock.value == out.value {
				out_to_lock.lock()
			}
		}
	}

	pub fn get_output(&self, key_id: &keychain::Identifier) -> Option<&OutputData> {
		self.outputs.get(&key_id.to_hex())
	}

	/// Select spendable coins from the wallet.
	/// Default strategy is to spend the maximum number of outputs (up to max_outputs).
	/// Alternative strategy is to spend smallest outputs first but only as many as necessary.
	/// When we introduce additional strategies we should pass something other than a bool in.
	pub fn select_coins(
		&self,
		root_key_id: keychain::Identifier,
		amount: u64,
		current_height: u64,
		minimum_confirmations: u64,
		max_outputs: usize,
		select_all: bool,
	) -> Vec<OutputData> {
		// first find all eligible outputs based on number of confirmations
		let mut eligible = self.outputs
			.values()
			.filter(|out| {
				out.root_key_id == root_key_id
					&& out.eligible_to_spend(current_height, minimum_confirmations)
			})
			.cloned()
			.collect::<Vec<OutputData>>();

		// sort eligible outputs by increasing value
		eligible.sort_by_key(|out| out.value);

		// use a sliding window to identify potential sets of possible outputs to spend
		// Case of amount > total amount of max_outputs(500):
		// The limit exists because by default, we always select as many inputs as possible in a transaction,
		// to reduce both the UTXO set and the fees.
		// But that only makes sense up to a point, hence the limit to avoid being too greedy.
		// But if max_outputs(500) is actually not enought to cover the whole amount,
		// the wallet should allow going over it to satisfy what the user wants to send.
		// So the wallet considers max_outputs more of a soft limit.
		if eligible.len() > max_outputs {
			for window in eligible.windows(max_outputs) {
				let windowed_eligibles = window.iter().cloned().collect::<Vec<_>>();
				if let Some(outputs) = self.select_from(amount, select_all, windowed_eligibles) {
					return outputs;
				}
			}
			// Not exist in any window of which total amount >= amount.
			// Then take coins from the smallest one up to the total amount of selected coins = the amount.
			if let Some(outputs) = self.select_from(amount, false, eligible.clone()) {
				debug!(LOGGER, "Extending maximum number of outputs. {} outputs selected.", outputs.len());
				return outputs;
			}
		} else {
			if let Some(outputs) = self.select_from(amount, select_all, eligible.clone()) {
				return outputs;
			}
		}

		// we failed to find a suitable set of outputs to spend,
		// so return the largest amount we can so we can provide guidance on what is possible
		eligible.reverse();
		eligible.iter().take(max_outputs).cloned().collect()
	}

	// Select the full list of outputs if we are using the select_all strategy.
	// Otherwise select just enough outputs to cover the desired amount.
	fn select_from(
		&self,
		amount: u64,
		select_all: bool,
		outputs: Vec<OutputData>,
	) -> Option<Vec<OutputData>> {
		let total = outputs.iter().fold(0, |acc, x| acc + x.value);
		if total >= amount {
			if select_all {
				return Some(outputs.iter().cloned().collect());
			} else {
				let mut selected_amount = 0;
				return Some(
					outputs.iter()
						.take_while(|out| {
							let res = selected_amount < amount;
							selected_amount += out.value;
							res
						})
						.cloned()
						.collect()
				);
			}
		} else {
			None
		}
	}

	/// Next child index when we want to create a new output.
	pub fn next_child(&self, root_key_id: keychain::Identifier) -> u32 {
		let mut max_n = 0;
		for out in self.outputs.values() {
			if max_n < out.n_child && out.root_key_id == root_key_id {
				max_n = out.n_child;
			}
		}
		max_n + 1
	}
}

/// Define the stages of a transaction
#[derive(Serialize, Deserialize, Debug, Clone)]
pub enum PartialTxPhase {
	SenderInitiation,
	ReceiverInitiation,
	SenderConfirmation,
	ReceiverConfirmation
}

/// Helper in serializing the information required during an interactive aggsig
/// transaction
#[derive(Serialize, Deserialize, Debug, Clone)]
pub struct PartialTx {
	pub phase:  PartialTxPhase,
	pub id: Uuid,
	pub amount: u64,
	pub public_blind_excess: String,
	pub public_nonce: String,
	pub kernel_offset: String,
	pub part_sig: String,
	pub tx: String,
}

/// Builds a PartialTx
/// aggsig_tx_context should contain the private key/nonce pair
/// the resulting partial tx will contain the corresponding public keys
pub fn build_partial_tx(
	transaction_id : &Uuid,
	keychain: &keychain::Keychain,
	receive_amount: u64,
	kernel_offset: BlindingFactor,
	part_sig: Option<secp::Signature>,
	tx: Transaction,
) -> PartialTx {
<<<<<<< HEAD
	let (pub_excess, pub_nonce) = keychain.aggsig_get_public_keys();
=======

	let (pub_excess, pub_nonce) = keychain.aggsig_get_public_keys(transaction_id);
>>>>>>> 92a23ec2
	let mut pub_excess = pub_excess.serialize_vec(keychain.secp(), true).clone();
	let len = pub_excess.clone().len();
	let pub_excess: Vec<_> = pub_excess.drain(0..len).collect();

	let mut pub_nonce = pub_nonce.serialize_vec(keychain.secp(), true);
	let len = pub_nonce.clone().len();
	let pub_nonce: Vec<_> = pub_nonce.drain(0..len).collect();

	PartialTx {
		phase: PartialTxPhase::SenderInitiation,
		id : transaction_id.clone(),
		amount: receive_amount,
		public_blind_excess: util::to_hex(pub_excess),
		public_nonce: util::to_hex(pub_nonce),
		kernel_offset: kernel_offset.to_hex(),
		part_sig: match part_sig {
			None => String::from("00"),
			Some(p) => util::to_hex(p.serialize_der(&keychain.secp())),
		},
		tx: util::to_hex(ser::ser_vec(&tx).unwrap()),
	}
}

/// Reads a partial transaction into the amount, sum of blinding
/// factors and the transaction itself.
pub fn read_partial_tx(
	keychain: &keychain::Keychain,
	partial_tx: &PartialTx,
) -> Result<(u64, PublicKey, PublicKey, BlindingFactor, Option<Signature>, Transaction), Error> {
	let blind_bin = util::from_hex(partial_tx.public_blind_excess.clone())?;
	let blinding = PublicKey::from_slice(keychain.secp(), &blind_bin[..])?;

	let nonce_bin = util::from_hex(partial_tx.public_nonce.clone())?;
	let nonce = PublicKey::from_slice(keychain.secp(), &nonce_bin[..])?;

	let kernel_offset = BlindingFactor::from_hex(&partial_tx.kernel_offset.clone())?;

	let sig_bin = util::from_hex(partial_tx.part_sig.clone())?;
	let sig = match sig_bin.len() {
		1 => None,
		_ => Some(Signature::from_der(keychain.secp(), &sig_bin[..])?),
	};
	let tx_bin = util::from_hex(partial_tx.tx.clone())?;
	let tx = ser::deserialize(&mut &tx_bin[..]).map_err(|_| {
		Error::Format("Could not deserialize transaction, invalid format.".to_string())
	})?;
	Ok((partial_tx.amount, blinding, nonce, kernel_offset, sig, tx))
}

/// Amount in request to build a coinbase output.
#[derive(Serialize, Deserialize, Debug, Clone)]
pub enum WalletReceiveRequest {
	Coinbase(BlockFees),
	PartialTransaction(String),
	Finalize(String),
}

/// Fees in block to use for coinbase amount calculation
#[derive(Serialize, Deserialize, Debug, Clone)]
pub struct BlockFees {
	pub fees: u64,
	pub height: u64,
	pub key_id: Option<keychain::Identifier>,
}

impl BlockFees {
	pub fn key_id(&self) -> Option<keychain::Identifier> {
		self.key_id.clone()
	}
}

/// Response to build a coinbase output.
#[derive(Serialize, Deserialize, Debug, Clone)]
pub struct CbData {
	pub output: String,
	pub kernel: String,
	pub key_id: String,
}

/// a contained wallet info struct, so automated tests can parse wallet info
/// can add more fields here over time as needed
#[derive(Serialize, Deserialize, Debug, Clone)]
pub struct WalletInfo {
	// height from which info was taken
	pub current_height: u64,
	// total amount in the wallet
	pub total: u64,
	// amount awaiting confirmation
	pub amount_awaiting_confirmation: u64,
	// confirmed but locked
	pub amount_confirmed_but_locked: u64,
	// amount currently spendable
	pub amount_currently_spendable: u64,
	// amount locked by previous transactions
	pub amount_locked: u64,
	// whether the data was confirmed against a live node
	pub data_confirmed: bool,
	// node confirming the data
	pub data_confirmed_from: String,
}<|MERGE_RESOLUTION|>--- conflicted
+++ resolved
@@ -734,12 +734,8 @@
 	part_sig: Option<secp::Signature>,
 	tx: Transaction,
 ) -> PartialTx {
-<<<<<<< HEAD
-	let (pub_excess, pub_nonce) = keychain.aggsig_get_public_keys();
-=======
 
 	let (pub_excess, pub_nonce) = keychain.aggsig_get_public_keys(transaction_id);
->>>>>>> 92a23ec2
 	let mut pub_excess = pub_excess.serialize_vec(keychain.secp(), true).clone();
 	let len = pub_excess.clone().len();
 	let pub_excess: Vec<_> = pub_excess.drain(0..len).collect();
