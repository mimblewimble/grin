// Copyright 2017 The Grin Developers
//
// Licensed under the Apache License, Version 2.0 (the "License");
// you may not use this file except in compliance with the License.
// You may obtain a copy of the License at
//
//     http://www.apache.org/licenses/LICENSE-2.0
//
// Unless required by applicable law or agreed to in writing, software
// distributed under the License is distributed on an "AS IS" BASIS,
// WITHOUT WARRANTIES OR CONDITIONS OF ANY KIND, either express or implied.
// See the License for the specific language governing permissions and
// limitations under the License.

use blake2;
use rand::{thread_rng, Rng};
use std::{fmt};
use std::fmt::Display;
use uuid::Uuid;
use std::convert::From;
use std::fs::{self, File, OpenOptions};
use std::io::{Read, Write};
use std::path::Path;
use std::path::MAIN_SEPARATOR;
use std::collections::HashMap;
use std::cmp::min;

use serde;
use serde_json;
use tokio_core::reactor;
use tokio_retry::Retry;
use tokio_retry::strategy::FibonacciBackoff;

use failure::{Backtrace, Context, Fail, ResultExt};

use core::consensus;
use core::core::Transaction;
use core::core::hash::Hash;
use core::core::pmmr::MerkleProof;
use core::ser;
use keychain;
use keychain::BlindingFactor;
use util;
use util::secp;
use util::secp::Signature;
use util::secp::key::PublicKey;
use util::LOGGER;

const DAT_FILE: &'static str = "wallet.dat";
const LOCK_FILE: &'static str = "wallet.lock";
const SEED_FILE: &'static str = "wallet.seed";

const DEFAULT_BASE_FEE: u64 = consensus::MILLI_GRIN;

/// Transaction fee calculation
pub fn tx_fee(input_len: usize, output_len: usize, base_fee: Option<u64>) -> u64 {
	let use_base_fee = match base_fee {
		Some(bf) => bf,
		None => DEFAULT_BASE_FEE,
	};
	let mut tx_weight = -1 * (input_len as i32) + 4 * (output_len as i32) + 1;
	if tx_weight < 1 {
		tx_weight = 1;
	}

	(tx_weight as u64) * use_base_fee
}

#[derive(Debug)]
pub struct Error {
    inner: Context<ErrorKind>,
}

/// Wallet errors, mostly wrappers around underlying crypto or I/O errors.
#[derive(Copy, Clone, Eq, PartialEq, Debug, Fail)]
pub enum ErrorKind {
    #[fail(display = "Not enough funds")]
    NotEnoughFunds(u64),

    #[fail(display = "Fee dispute: sender fee {}, recipient fee {}", sender_fee, recipient_fee)]
    FeeDispute{sender_fee: u64, recipient_fee: u64},

    #[fail(display = "Fee exceeds amount: sender amount {}, recipient fee {}", sender_amount, recipient_fee)]
    FeeExceedsAmount{sender_amount: u64,recipient_fee: u64},

    #[fail(display = "Keychain error")]
    Keychain,

    #[fail(display = "Transaction error")]
    Transaction,

    #[fail(display = "Secp error")]
    Secp,

    #[fail(display = "Wallet data error: {}", _0)]
    WalletData(&'static str),

    /// An error in the format of the JSON structures exchanged by the wallet
    #[fail(display = "JSON format error")]
    Format,

   
    #[fail(display = "I/O error")]
    IO,

    /// Error when contacting a node through its API
    #[fail(display = "Node API error")]
    Node,

    /// Error originating from hyper.
    #[fail(display = "Hyper error")]
    Hyper,

    /// Error originating from hyper uri parsing.
    #[fail(display = "Uri parsing error")]
    Uri,

    #[fail(display = "Signature error")]
    Signature(&'static str),

	/// Attempt to use duplicate transaction id in separate transactions
    #[fail(display = "Duplicate transaction ID error")]
	DuplicateTransactionId,

	/// Wallet seed already exists
    #[fail(display = "Wallet seed exists error")]
	WalletSeedExists,
	

    #[fail(display = "Generic error: {}", _0)]
    GenericError(&'static str),
}


impl Fail for Error {
    fn cause(&self) -> Option<&Fail> {
        self.inner.cause()
    }

    fn backtrace(&self) -> Option<&Backtrace> {
        self.inner.backtrace()
    }
}

impl Display for Error {
    fn fmt(&self, f: &mut fmt::Formatter) -> fmt::Result {
        Display::fmt(&self.inner, f)
    }
}

impl Error {
    pub fn kind(&self) -> ErrorKind {
        *self.inner.get_context()
    }
}

impl From<ErrorKind> for Error {
    fn from(kind: ErrorKind) -> Error {
        Error {
            inner: Context::new(kind),
        }
    }
}

impl From<Context<ErrorKind>> for Error {
    fn from(inner: Context<ErrorKind>) -> Error {
        Error { inner: inner }
    }
}

#[derive(Debug, Clone, Serialize, Deserialize)]
pub struct WalletConfig {
	// Right now the decision to run or not a wallet is based on the command.
	// This may change in the near-future.
	// pub enable_wallet: bool,

	// The api interface/ip_address that this api server (i.e. this wallet) will run
	// by default this is 127.0.0.1 (and will not accept connections from external clients)
	pub api_listen_interface: String,
	// The port this wallet will run on
	pub api_listen_port: String,
	// The api address of a running server node against which transaction inputs
	// will be checked during send
	pub check_node_api_http_addr: String,
	// The directory in which wallet files are stored
	pub data_file_dir: String,
}

impl Default for WalletConfig {
	fn default() -> WalletConfig {
		WalletConfig {
			// enable_wallet: false,
			api_listen_interface: "127.0.0.1".to_string(),
			api_listen_port: "13415".to_string(),
			check_node_api_http_addr: "http://127.0.0.1:13413".to_string(),
			data_file_dir: ".".to_string(),
		}
	}
}

impl WalletConfig {
	pub fn api_listen_addr(&self) -> String {
		format!("{}:{}", self.api_listen_interface, self.api_listen_port)
	}
}

/// Status of an output that's being tracked by the wallet. Can either be
/// unconfirmed, spent, unspent, or locked (when it's been used to generate
/// a transaction but we don't have confirmation that the transaction was
/// broadcasted or mined).
#[derive(Serialize, Deserialize, Debug, Clone, PartialEq, Eq, Ord, PartialOrd)]
pub enum OutputStatus {
	Unconfirmed,
	Unspent,
	Locked,
	Spent,
}

impl fmt::Display for OutputStatus {
	fn fmt(&self, f: &mut fmt::Formatter) -> fmt::Result {
		match *self {
			OutputStatus::Unconfirmed => write!(f, "Unconfirmed"),
			OutputStatus::Unspent => write!(f, "Unspent"),
			OutputStatus::Locked => write!(f, "Locked"),
			OutputStatus::Spent => write!(f, "Spent"),
		}
	}
}

#[derive(Debug, Clone, PartialEq, PartialOrd, Eq, Ord)]
pub struct MerkleProofWrapper(pub MerkleProof);

impl MerkleProofWrapper {
	pub fn merkle_proof(&self) -> MerkleProof {
		self.0.clone()
	}
}

impl serde::ser::Serialize for MerkleProofWrapper {
	fn serialize<S>(&self, serializer: S) -> Result<S::Ok, S::Error>
	where
		S: serde::ser::Serializer,
	{
		serializer.serialize_str(&self.0.to_hex())
	}
}

impl<'de> serde::de::Deserialize<'de> for MerkleProofWrapper {
	fn deserialize<D>(deserializer: D) -> Result<MerkleProofWrapper, D::Error>
	where
		D: serde::de::Deserializer<'de>,
	{
		deserializer.deserialize_str(MerkleProofWrapperVisitor)
	}
}

struct MerkleProofWrapperVisitor;

impl<'de> serde::de::Visitor<'de> for MerkleProofWrapperVisitor {
	type Value = MerkleProofWrapper;

	fn expecting(&self, formatter: &mut fmt::Formatter) -> fmt::Result {
		formatter.write_str("a merkle proof")
	}

	fn visit_str<E>(self, s: &str) -> Result<Self::Value, E>
	where
		E: serde::de::Error,
	{
		let merkle_proof = MerkleProof::from_hex(s).unwrap();
		Ok(MerkleProofWrapper(merkle_proof))
	}
}


#[derive(Debug, Clone, PartialEq, PartialOrd, Eq, Ord)]
pub struct BlockIdentifier(Hash);

impl BlockIdentifier {
	pub fn hash(&self) -> Hash {
		self.0
	}

<<<<<<< HEAD
	pub fn from_hex(hex: &str) -> Result<BlockIdentifier, Error> {
		let hash = Hash::from_hex(hex)?;
=======
	pub fn from_str(hex: &str) -> Result<BlockIdentifier, Error> {
		let hash = Hash::from_hex(hex).context(ErrorKind::GenericError("Invalid hex"))?;
>>>>>>> 9e11afe8
		Ok(BlockIdentifier(hash))
	}

	pub fn zero() -> BlockIdentifier {
		BlockIdentifier(Hash::zero())
	}
}

impl serde::ser::Serialize for BlockIdentifier {
	fn serialize<S>(&self, serializer: S) -> Result<S::Ok, S::Error>
	where
		S: serde::ser::Serializer,
	{
		serializer.serialize_str(&self.0.to_hex())
	}
}

impl<'de> serde::de::Deserialize<'de> for BlockIdentifier {
	fn deserialize<D>(deserializer: D) -> Result<BlockIdentifier, D::Error>
	where
		D: serde::de::Deserializer<'de>,
	{
		deserializer.deserialize_str(BlockIdentifierVisitor)
	}
}

struct BlockIdentifierVisitor;

impl<'de> serde::de::Visitor<'de> for BlockIdentifierVisitor {
	type Value = BlockIdentifier;

	fn expecting(&self, formatter: &mut fmt::Formatter) -> fmt::Result {
		formatter.write_str("a block hash")
	}

	fn visit_str<E>(self, s: &str) -> Result<Self::Value, E>
	where
		E: serde::de::Error,
	{
		let block_hash = Hash::from_hex(s).unwrap();
		Ok(BlockIdentifier(block_hash))
	}
}

/// Information about an output that's being tracked by the wallet. Must be
/// enough to reconstruct the commitment associated with the ouput when the
/// root private key is known.
#[derive(Serialize, Deserialize, Debug, Clone, PartialEq, PartialOrd, Eq, Ord)]
pub struct OutputData {
	/// Root key_id that the key for this output is derived from
	pub root_key_id: keychain::Identifier,
	/// Derived key for this output
	pub key_id: keychain::Identifier,
	/// How many derivations down from the root key
	pub n_child: u32,
	/// Value of the output, necessary to rebuild the commitment
	pub value: u64,
	/// Current status of the output
	pub status: OutputStatus,
	/// Height of the output
	pub height: u64,
	/// Height we are locked until
	pub lock_height: u64,
	/// Is this a coinbase output? Is it subject to coinbase locktime?
	pub is_coinbase: bool,
	/// Hash of the block this output originated from.
	pub block: Option<BlockIdentifier>,
	pub merkle_proof: Option<MerkleProofWrapper>,
}

impl OutputData {
	/// Lock a given output to avoid conflicting use
	fn lock(&mut self) {
		self.status = OutputStatus::Locked;
	}

	/// How many confirmations has this output received?
	/// If height == 0 then we are either Unconfirmed or the output was
	/// cut-through
	/// so we do not actually know how many confirmations this output had (and
	/// never will).
	pub fn num_confirmations(&self, current_height: u64) -> u64 {
		if self.status == OutputStatus::Unconfirmed {
			0
		} else if self.height == 0 {
			0
		} else {
			// if an output has height n and we are at block n
			// then we have a single confirmation (the block it originated in)
			1 + (current_height - self.height)
		}
	}

	/// Check if output is eligible to spend based on state and height and confirmations
	pub fn eligible_to_spend(&self, current_height: u64, minimum_confirmations: u64) -> bool {
		if [OutputStatus::Spent, OutputStatus::Locked].contains(&self.status) {
			return false;
		} else if self.status == OutputStatus::Unconfirmed && self.is_coinbase {
			return false;
		} else if self.lock_height > current_height {
			return false;
		} else if self.status == OutputStatus::Unspent
			&& self.num_confirmations(current_height) >= minimum_confirmations
		{
			return true;
		} else if self.status == OutputStatus::Unconfirmed && minimum_confirmations == 0 {
			return true;
		} else {
			return false;
		}
	}
}

#[derive(Clone, PartialEq)]
pub struct WalletSeed([u8; 32]);

impl WalletSeed {
	pub fn from_bytes(bytes: &[u8]) -> WalletSeed {
		let mut seed = [0; 32];
		for i in 0..min(32, bytes.len()) {
			seed[i] = bytes[i];
		}
		WalletSeed(seed)
	}

	fn from_hex(hex: &str) -> Result<WalletSeed, Error> {
		let bytes = util::from_hex(hex.to_string()).context(ErrorKind::GenericError("Invalid hex"))?;
		Ok(WalletSeed::from_bytes(&bytes))
	}

	pub fn to_hex(&self) -> String {
		util::to_hex(self.0.to_vec())
	}

	pub fn derive_keychain(&self, password: &str) -> Result<keychain::Keychain, Error> {
		let seed = blake2::blake2b::blake2b(64, &password.as_bytes(), &self.0);
		let result = keychain::Keychain::from_seed(seed.as_bytes()).context(ErrorKind::Keychain)?;
		Ok(result)
	}

	pub fn init_new() -> WalletSeed {
		let seed: [u8; 32] = thread_rng().gen();
		WalletSeed(seed)
	}

	pub fn init_file(wallet_config: &WalletConfig) -> Result<WalletSeed, Error> {
		// create directory if it doesn't exist
		fs::create_dir_all(&wallet_config.data_file_dir).context(ErrorKind::IO)?;

		let seed_file_path = &format!(
			"{}{}{}",
			wallet_config.data_file_dir,
			MAIN_SEPARATOR,
			SEED_FILE,
		);

		debug!(LOGGER, "Generating wallet seed file at: {}", seed_file_path,);

		if Path::new(seed_file_path).exists() {
			Err(ErrorKind::WalletSeedExists)?
		} else {
			let seed = WalletSeed::init_new();
			let mut file = File::create(seed_file_path).context(ErrorKind::IO)?;
			file.write_all(&seed.to_hex().as_bytes()).context(ErrorKind::IO)?;
			Ok(seed)
		}
	}

	pub fn from_file(wallet_config: &WalletConfig) -> Result<WalletSeed, Error> {
		// create directory if it doesn't exist
		fs::create_dir_all(&wallet_config.data_file_dir).context(ErrorKind::IO)?;

		let seed_file_path = &format!(
			"{}{}{}",
			wallet_config.data_file_dir,
			MAIN_SEPARATOR,
			SEED_FILE,
		);

		debug!(LOGGER, "Using wallet seed file at: {}", seed_file_path,);

		if Path::new(seed_file_path).exists() {
			let mut file = File::open(seed_file_path).context(ErrorKind::IO)?;
			let mut buffer = String::new();
			file.read_to_string(&mut buffer).context(ErrorKind::IO)?;
			let wallet_seed = WalletSeed::from_hex(&buffer)?;
			Ok(wallet_seed)
		} else {
			error!(
				LOGGER,
				"Run: \"grin wallet init\" to initialize a new wallet.",
			);
			panic!(format!(
				"wallet seed file {} could not be opened (grin wallet init)",
				seed_file_path
			));
		}
	}
}

/// Wallet information tracking all our outputs. Based on HD derivation and
/// avoids storing any key data, only storing output amounts and child index.
#[derive(Serialize, Deserialize, Debug, Clone)]
pub struct WalletData {
	pub outputs: HashMap<String, OutputData>,
}

impl WalletData {
	/// Allows for reading wallet data (without needing to acquire the write
	/// lock).
	pub fn read_wallet<T, F>(data_file_dir: &str, f: F) -> Result<T, Error>
	where
		F: FnOnce(&WalletData) -> Result<T, Error>,
	{
		// open the wallet readonly and do what needs to be done with it
		let data_file_path = &format!("{}{}{}", data_file_dir, MAIN_SEPARATOR, DAT_FILE);
		let wdat = WalletData::read_or_create(data_file_path)?;
		f(&wdat)
	}

	/// Allows the reading and writing of the wallet data within a file lock.
	/// Just provide a closure taking a mutable WalletData. The lock should
	/// be held for as short a period as possible to avoid contention.
	/// Note that due to the impossibility to do an actual file lock easily
	/// across operating systems, this just creates a lock file with a "should
	/// not exist" option.
	pub fn with_wallet<T, F>(data_file_dir: &str, f: F) -> Result<T, Error>
	where
		F: FnOnce(&mut WalletData) -> T,
	{
		// create directory if it doesn't exist
		fs::create_dir_all(data_file_dir).unwrap_or_else(|why| {
			info!(LOGGER, "! {:?}", why.kind());
		});

		let data_file_path = &format!("{}{}{}", data_file_dir, MAIN_SEPARATOR, DAT_FILE);
		let lock_file_path = &format!("{}{}{}", data_file_dir, MAIN_SEPARATOR, LOCK_FILE);

		info!(LOGGER, "Acquiring wallet lock ...");

		let action = || {
			debug!(LOGGER, "Attempting to acquire wallet lock");
			OpenOptions::new()
				.write(true)
				.create_new(true)
				.open(lock_file_path)
		};

		// use tokio_retry to cleanly define some retry logic
		let mut core = reactor::Core::new().unwrap();
		let retry_strategy = FibonacciBackoff::from_millis(10).take(10);
		let retry_future = Retry::spawn(core.handle(), retry_strategy, action);
		let retry_result = core.run(retry_future);

		match retry_result {
			Ok(_) => {}
			Err(e) => {
				error!(
					LOGGER,
					"Failed to acquire wallet lock file (multiple retries)",
				);
				return Err(e.context(ErrorKind::WalletData("Failed to acquire lock file")).into());
			}
		}

		// We successfully acquired the lock - so do what needs to be done.
		let mut wdat = WalletData::read_or_create(data_file_path)?;
		let res = f(&mut wdat);
		wdat.write(data_file_path)?;

		// delete the lock file
		fs::remove_file(lock_file_path).context(ErrorKind::WalletData("Could not remove wallet lock file. Maybe insufficient rights?"))?;

		info!(LOGGER, "... released wallet lock");

		Ok(res)
	}

	/// Read the wallet data or created a brand new one if it doesn't exist yet
	fn read_or_create(data_file_path: &str) -> Result<WalletData, Error> {
		if Path::new(data_file_path).exists() {
			WalletData::read(data_file_path)
		} else {
			// just create a new instance, it will get written afterward
			Ok(WalletData {
				outputs: HashMap::new(),
			})
		}
	}

	/// Read output_data vec from disk.
	fn read_outputs(data_file_path: &str) -> Result<Vec<OutputData>, Error> {
		let data_file = File::open(data_file_path).context(ErrorKind::WalletData(&"Could not open wallet file"))?;
		serde_json::from_reader(data_file).map_err(|e| { e.context(ErrorKind::WalletData(&"Error reading wallet file ")).into()})
            
            
	}

	/// Populate wallet_data with output_data from disk.
	fn read(data_file_path: &str) -> Result<WalletData, Error> {
		let outputs = WalletData::read_outputs(data_file_path)?;
		let mut wallet_data = WalletData {
			outputs: HashMap::new(),
		};
		for out in outputs {
			wallet_data.add_output(out);
		}
		Ok(wallet_data)
	}

	/// Write the wallet data to disk.
	fn write(&self, data_file_path: &str) -> Result<(), Error> {
		let mut data_file = File::create(data_file_path).map_err(|e| {
			e.context(ErrorKind::WalletData(&"Could not create "))})?;
		let mut outputs = self.outputs.values().collect::<Vec<_>>();
		outputs.sort();
		let res_json = serde_json::to_vec_pretty(&outputs).map_err(|e| {
			e.context(ErrorKind::WalletData("Error serializing wallet data"))
		})?;
		data_file.write_all(res_json.as_slice()).context(ErrorKind::WalletData(&"Error writing wallet file")).map_err(|e| e.into())
	}

	/// Append a new output data to the wallet data.
	/// TODO - we should check for overwriting here - only really valid for
	/// unconfirmed coinbase
	pub fn add_output(&mut self, out: OutputData) {
		self.outputs.insert(out.key_id.to_hex(), out.clone());
	}

	// TODO - careful with this, only for Unconfirmed (maybe Locked)?
	pub fn delete_output(&mut self, id: &keychain::Identifier) {
		self.outputs.remove(&id.to_hex());
	}

	/// Lock an output data.
	/// TODO - we should track identifier on these outputs (not just n_child)
	pub fn lock_output(&mut self, out: &OutputData) {
		if let Some(out_to_lock) = self.outputs.get_mut(&out.key_id.to_hex()) {
			if out_to_lock.value == out.value {
				out_to_lock.lock()
			}
		}
	}

	pub fn get_output(&self, key_id: &keychain::Identifier) -> Option<&OutputData> {
		self.outputs.get(&key_id.to_hex())
	}

	/// Select spendable coins from the wallet.
	/// Default strategy is to spend the maximum number of outputs (up to max_outputs).
	/// Alternative strategy is to spend smallest outputs first but only as many as necessary.
	/// When we introduce additional strategies we should pass something other than a bool in.
	pub fn select_coins(
		&self,
		root_key_id: keychain::Identifier,
		amount: u64,
		current_height: u64,
		minimum_confirmations: u64,
		max_outputs: usize,
		select_all: bool,
	) -> Vec<OutputData> {
		// first find all eligible outputs based on number of confirmations
		let mut eligible = self.outputs
			.values()
			.filter(|out| {
				out.root_key_id == root_key_id
					&& out.eligible_to_spend(current_height, minimum_confirmations)
			})
			.cloned()
			.collect::<Vec<OutputData>>();

		// sort eligible outputs by increasing value
		eligible.sort_by_key(|out| out.value);

		// use a sliding window to identify potential sets of possible outputs to spend
		// Case of amount > total amount of max_outputs(500):
		// The limit exists because by default, we always select as many inputs as possible in a transaction,
		// to reduce both the UTXO set and the fees.
		// But that only makes sense up to a point, hence the limit to avoid being too greedy.
		// But if max_outputs(500) is actually not enought to cover the whole amount,
		// the wallet should allow going over it to satisfy what the user wants to send.
		// So the wallet considers max_outputs more of a soft limit.
		if eligible.len() > max_outputs {
			for window in eligible.windows(max_outputs) {
				let windowed_eligibles = window.iter().cloned().collect::<Vec<_>>();
				if let Some(outputs) = self.select_from(amount, select_all, windowed_eligibles) {
					return outputs;
				}
			}
			// Not exist in any window of which total amount >= amount.
			// Then take coins from the smallest one up to the total amount of selected coins = the amount.
			if let Some(outputs) = self.select_from(amount, false, eligible.clone()) {
				debug!(LOGGER, "Extending maximum number of outputs. {} outputs selected.", outputs.len());
				return outputs;
			}
		} else {
			if let Some(outputs) = self.select_from(amount, select_all, eligible.clone()) {
				return outputs;
			}
		}

		// we failed to find a suitable set of outputs to spend,
		// so return the largest amount we can so we can provide guidance on what is possible
		eligible.reverse();
		eligible.iter().take(max_outputs).cloned().collect()
	}

	// Select the full list of outputs if we are using the select_all strategy.
	// Otherwise select just enough outputs to cover the desired amount.
	fn select_from(
		&self,
		amount: u64,
		select_all: bool,
		outputs: Vec<OutputData>,
	) -> Option<Vec<OutputData>> {
		let total = outputs.iter().fold(0, |acc, x| acc + x.value);
		if total >= amount {
			if select_all {
				return Some(outputs.iter().cloned().collect());
			} else {
				let mut selected_amount = 0;
				return Some(
					outputs.iter()
						.take_while(|out| {
							let res = selected_amount < amount;
							selected_amount += out.value;
							res
						})
						.cloned()
						.collect()
				);
			}
		} else {
			None
		}
	}

	/// Next child index when we want to create a new output.
	pub fn next_child(&self, root_key_id: keychain::Identifier) -> u32 {
		let mut max_n = 0;
		for out in self.outputs.values() {
			if max_n < out.n_child && out.root_key_id == root_key_id {
				max_n = out.n_child;
			}
		}
		max_n + 1
	}
}

/// Define the stages of a transaction
#[derive(Serialize, Deserialize, Debug, Clone)]
pub enum PartialTxPhase {
	SenderInitiation,
	ReceiverInitiation,
	SenderConfirmation,
	ReceiverConfirmation
}

/// Helper in serializing the information required during an interactive aggsig
/// transaction
#[derive(Serialize, Deserialize, Debug, Clone)]
pub struct PartialTx {
	pub phase:  PartialTxPhase,
	pub id: Uuid,
	pub amount: u64,
	pub public_blind_excess: String,
	pub public_nonce: String,
	pub kernel_offset: String,
	pub part_sig: String,
	pub tx: String,
}

/// Builds a PartialTx
/// aggsig_tx_context should contain the private key/nonce pair
/// the resulting partial tx will contain the corresponding public keys
pub fn build_partial_tx(
	transaction_id : &Uuid,
	keychain: &keychain::Keychain,
	receive_amount: u64,
	kernel_offset: BlindingFactor,
	part_sig: Option<secp::Signature>,
	tx: Transaction,
) -> PartialTx {

	let (pub_excess, pub_nonce) = keychain.aggsig_get_public_keys(transaction_id);
	let mut pub_excess = pub_excess.serialize_vec(keychain.secp(), true).clone();
	let len = pub_excess.clone().len();
	let pub_excess: Vec<_> = pub_excess.drain(0..len).collect();

	let mut pub_nonce = pub_nonce.serialize_vec(keychain.secp(), true);
	let len = pub_nonce.clone().len();
	let pub_nonce: Vec<_> = pub_nonce.drain(0..len).collect();

	PartialTx {
		phase: PartialTxPhase::SenderInitiation,
		id : transaction_id.clone(),
		amount: receive_amount,
		public_blind_excess: util::to_hex(pub_excess),
		public_nonce: util::to_hex(pub_nonce),
		kernel_offset: kernel_offset.to_hex(),
		part_sig: match part_sig {
			None => String::from("00"),
			Some(p) => util::to_hex(p.serialize_der(&keychain.secp())),
		},
		tx: util::to_hex(ser::ser_vec(&tx).unwrap()),
	}
}

/// Reads a partial transaction into the amount, sum of blinding
/// factors and the transaction itself.
pub fn read_partial_tx(
	keychain: &keychain::Keychain,
	partial_tx: &PartialTx,
) -> Result<(u64, PublicKey, PublicKey, BlindingFactor, Option<Signature>, Transaction), Error> {
	let blind_bin = util::from_hex(partial_tx.public_blind_excess.clone()).context(ErrorKind::GenericError("Could not decode HEX"))?;
	let blinding = PublicKey::from_slice(keychain.secp(), &blind_bin[..]).context(ErrorKind::GenericError("Could not construct public key"))?;

	let nonce_bin = util::from_hex(partial_tx.public_nonce.clone()).context(ErrorKind::GenericError("Could not decode HEX"))?;
	let nonce = PublicKey::from_slice(keychain.secp(), &nonce_bin[..]).context(ErrorKind::GenericError("Could not construct public key"))?;

	let kernel_offset = BlindingFactor::from_hex(&partial_tx.kernel_offset.clone()).context(ErrorKind::GenericError("Could not decode HEX"))?;

	let sig_bin = util::from_hex(partial_tx.part_sig.clone()).context(ErrorKind::GenericError("Could not decode HEX"))?;
	let sig = match sig_bin.len() {
		1 => None,
		_ => Some(Signature::from_der(keychain.secp(), &sig_bin[..]).context(ErrorKind::GenericError("Could not create signature"))?),
	};
	let tx_bin = util::from_hex(partial_tx.tx.clone()).context(ErrorKind::GenericError("Could not decode HEX"))?;
	let tx = ser::deserialize(&mut &tx_bin[..]).context(ErrorKind::GenericError("Could not deserialize transaction, invalid format."))?;
    Ok((partial_tx.amount, blinding, nonce, kernel_offset, sig, tx))
}

/// Amount in request to build a coinbase output.
#[derive(Serialize, Deserialize, Debug, Clone)]
pub enum WalletReceiveRequest {
	Coinbase(BlockFees),
	PartialTransaction(String),
	Finalize(String),
}

/// Fees in block to use for coinbase amount calculation
#[derive(Serialize, Deserialize, Debug, Clone)]
pub struct BlockFees {
	pub fees: u64,
	pub height: u64,
	pub key_id: Option<keychain::Identifier>,
}

impl BlockFees {
	pub fn key_id(&self) -> Option<keychain::Identifier> {
		self.key_id.clone()
	}
}

/// Response to build a coinbase output.
#[derive(Serialize, Deserialize, Debug, Clone)]
pub struct CbData {
	pub output: String,
	pub kernel: String,
	pub key_id: String,
}

/// a contained wallet info struct, so automated tests can parse wallet info
/// can add more fields here over time as needed
#[derive(Serialize, Deserialize, Debug, Clone)]
pub struct WalletInfo {
	// height from which info was taken
	pub current_height: u64,
	// total amount in the wallet
	pub total: u64,
	// amount awaiting confirmation
	pub amount_awaiting_confirmation: u64,
	// confirmed but locked
	pub amount_confirmed_but_locked: u64,
	// amount currently spendable
	pub amount_currently_spendable: u64,
	// amount locked by previous transactions
	pub amount_locked: u64,
	// whether the data was confirmed against a live node
	pub data_confirmed: bool,
	// node confirming the data
	pub data_confirmed_from: String,
}<|MERGE_RESOLUTION|>--- conflicted
+++ resolved
@@ -1,4 +1,4 @@
-// Copyright 2017 The Grin Developers
+// Copyright 2018 The Grin Developers
 //
 // Licensed under the Apache License, Version 2.0 (the "License");
 // you may not use this file except in compliance with the License.
@@ -99,7 +99,7 @@
     #[fail(display = "JSON format error")]
     Format,
 
-   
+
     #[fail(display = "I/O error")]
     IO,
 
@@ -125,7 +125,6 @@
 	/// Wallet seed already exists
     #[fail(display = "Wallet seed exists error")]
 	WalletSeedExists,
-	
 
     #[fail(display = "Generic error: {}", _0)]
     GenericError(&'static str),
@@ -281,13 +280,8 @@
 		self.0
 	}
 
-<<<<<<< HEAD
 	pub fn from_hex(hex: &str) -> Result<BlockIdentifier, Error> {
-		let hash = Hash::from_hex(hex)?;
-=======
-	pub fn from_str(hex: &str) -> Result<BlockIdentifier, Error> {
 		let hash = Hash::from_hex(hex).context(ErrorKind::GenericError("Invalid hex"))?;
->>>>>>> 9e11afe8
 		Ok(BlockIdentifier(hash))
 	}
 
@@ -582,8 +576,8 @@
 	fn read_outputs(data_file_path: &str) -> Result<Vec<OutputData>, Error> {
 		let data_file = File::open(data_file_path).context(ErrorKind::WalletData(&"Could not open wallet file"))?;
 		serde_json::from_reader(data_file).map_err(|e| { e.context(ErrorKind::WalletData(&"Error reading wallet file ")).into()})
-            
-            
+
+
 	}
 
 	/// Populate wallet_data with output_data from disk.
