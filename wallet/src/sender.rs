--- conflicted
+++ resolved
@@ -48,11 +48,7 @@
 	// proof of concept - set lock_height on the tx
 	let lock_height = chain_tip.height;
 
-<<<<<<< HEAD
-	let (tx, blind, coins, change_key) = build_send_tx(
-=======
-	let (tx, blind_sum, coins, change_key, amount_with_fee) = build_send_tx(
->>>>>>> 76796738
+	let (tx, blind, coins, change_key, amount_with_fee) = build_send_tx(
 		config,
 		keychain,
 		amount,
@@ -84,15 +80,10 @@
 	//
 	// Create a new aggsig context
 	let tx_id = Uuid::new_v4();
-<<<<<<< HEAD
 	let skey = blind_offset.secret_key(&keychain.secp())?;
 	keychain.aggsig_create_context(&tx_id, skey);
 
-	let partial_tx = build_partial_tx(&tx_id, keychain, amount, kernel_offset, None, tx);
-=======
-	let _ = keychain.aggsig_create_context(&tx_id, blind_sum.secret_key());
-	let partial_tx = build_partial_tx(&tx_id, keychain, amount_with_fee, None, tx);
->>>>>>> 76796738
+	let partial_tx = build_partial_tx(&tx_id, keychain, amount_with_fee, kernel_offset, None, tx);
 
 	// Closure to acquire wallet lock and lock the coins being spent
 	// so we avoid accidental double spend attempt.
@@ -162,12 +153,8 @@
 	let sig_part = keychain.aggsig_calculate_partial_sig(&tx_id, &recp_pub_nonce, tx.fee(), tx.lock_height()).unwrap();
 
 	// Build the next stage, containing sS (and our pubkeys again, for the recipient's convenience)
-<<<<<<< HEAD
 	// offset has not been modified during tx building, so pass it back in
-	let mut partial_tx = build_partial_tx(&tx_id, keychain, amount, kernel_offset, Some(sig_part), tx);
-=======
-	let mut partial_tx = build_partial_tx(&tx_id, keychain, amount_with_fee, Some(sig_part), tx);
->>>>>>> 76796738
+	let mut partial_tx = build_partial_tx(&tx_id, keychain, amount_with_fee, kernel_offset, Some(sig_part), tx);
 	partial_tx.phase = PartialTxPhase::SenderConfirmation;
 
 	// And send again
