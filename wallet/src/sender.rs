--- conflicted
+++ resolved
@@ -19,11 +19,8 @@
 use keychain::{BlindingFactor, Keychain, Fingerprint, Identifier};
 use receiver::TxWrapper;
 use types::*;
-<<<<<<< HEAD
 use log::LOGGER;
-=======
 use util;
->>>>>>> b85006eb
 
 /// Issue a new transaction to the provided sender by spending some of our
 /// wallet
