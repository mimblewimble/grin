--- conflicted
+++ resolved
@@ -12,12 +12,9 @@
 // See the License for the specific language governing permissions and
 // limitations under the License.
 
-<<<<<<< HEAD
 use rand::thread_rng;
-
-=======
 use uuid::Uuid;
->>>>>>> 92a23ec2
+
 use api;
 use client;
 use checker;
@@ -61,7 +58,6 @@
 		max_outputs,
 		selection_strategy_is_use_all,
 	)?;
-<<<<<<< HEAD
 
 	// TODO - wrap this up in build_send_tx or even the build() call?
 	// Generate a random kernel offset here
@@ -83,22 +79,11 @@
 	// -Sender posts inputs, outputs, Message M=fee, xS * G and kS * G to Receiver
 	//
 	// Create a new aggsig context
+	let tx_id = Uuid::new_v4();
 	let skey = blind_offset.secret_key(&keychain.secp())?;
-	keychain.aggsig_create_context(skey);
-
-	let partial_tx = build_partial_tx(keychain, amount, kernel_offset, None, tx);
-=======
-	/*
-	 * -Sender picks random blinding factors for all outputs it participates in, computes total blinding excess xS
-	 * -Sender picks random nonce kS
-	 * -Sender posts inputs, outputs, Message M=fee, xS * G and kS * G to Receiver
-	*/
-
-// Create a new aggsig context
-	let tx_id = Uuid::new_v4();
-	let _ = keychain.aggsig_create_context(&tx_id, blind_sum.secret_key());
-	let partial_tx = build_partial_tx(&tx_id, keychain, amount, None, tx);
->>>>>>> 92a23ec2
+	keychain.aggsig_create_context(&txid, skey);
+
+	let partial_tx = build_partial_tx(&tx_id, keychain, amount, kernel_offset, None, tx);
 
 	// Closure to acquire wallet lock and lock the coins being spent
 	// so we avoid accidental double spend attempt.
@@ -151,36 +136,25 @@
 	 * -Sender computes their part of signature, sS = kS + e * xS
 	 * -Sender posts sS to receiver
 	*/
-<<<<<<< HEAD
 	let (_amount, recp_pub_blinding, recp_pub_nonce, kernel_offset, sig, tx) = read_partial_tx(keychain, &res.unwrap())?;
 	let res = keychain.aggsig_verify_partial_sig(
+		&tx_id,
 		&sig.unwrap(),
 		&recp_pub_nonce,
 		&recp_pub_blinding,
 		tx.fee(),
 		lock_height,
 	);
-=======
-	let (_amount, recp_pub_blinding, recp_pub_nonce, sig, tx) = read_partial_tx(keychain, &res.unwrap())?;
-	let res = keychain.aggsig_verify_partial_sig(&tx_id, &sig.unwrap(), &recp_pub_nonce, &recp_pub_blinding, tx.fee, lock_height);
->>>>>>> 92a23ec2
 	if !res {
 		error!(LOGGER, "Partial Sig from recipient invalid.");
 		return Err(Error::Signature(String::from("Partial Sig from recipient invalid.")));
 	}
 
-<<<<<<< HEAD
-	let sig_part = keychain.aggsig_calculate_partial_sig(&recp_pub_nonce, tx.fee(), tx.lock_height()).unwrap();
+	let sig_part = keychain.aggsig_calculate_partial_sig(&tx_id, &recp_pub_nonce, tx.fee(), tx.lock_height()).unwrap();
 
 	// Build the next stage, containing sS (and our pubkeys again, for the recipient's convenience)
 	// offset has not been modified during tx building, so pass it back in
-	let mut partial_tx = build_partial_tx(keychain, amount, kernel_offset, Some(sig_part), tx);
-=======
-	let sig_part=keychain.aggsig_calculate_partial_sig(&tx_id, &recp_pub_nonce, tx.fee, tx.lock_height).unwrap();
-
-	// Build the next stage, containing sS (and our pubkeys again, for the recipient's convenience)
-	let mut partial_tx = build_partial_tx(&tx_id, keychain, amount, Some(sig_part), tx);
->>>>>>> 92a23ec2
+	let mut partial_tx = build_partial_tx(&tx_id, keychain, amount, kernel_offset, Some(sig_part), tx);
 	partial_tx.phase = PartialTxPhase::SenderConfirmation;
 
 	// And send again
