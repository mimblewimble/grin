// Copyright 2016 The Grin Developers
//
// Licensed under the Apache License, Version 2.0 (the "License");
// you may not use this file except in compliance with the License.
// You may obtain a copy of the License at
//
//     http://www.apache.org/licenses/LICENSE-2.0
//
// Unless required by applicable law or agreed to in writing, software
// distributed under the License is distributed on an "AS IS" BASIS,
// WITHOUT WARRANTIES OR CONDITIONS OF ANY KIND, either express or implied.
// See the License for the specific language governing permissions and
// limitations under the License.

use api;
use checker;
use core::core::{Transaction, build};
use keychain::{BlindingFactor, Keychain};
use types::*;
use log::LOGGER;

/// Issue a new transaction to the provided sender by spending some of our
/// wallet
/// UTXOs. The destination can be "stdout" (for command line) or a URL to the
/// recipients wallet receiver (to be implemented).
<<<<<<< HEAD
pub fn issue_send_tx(config: &WalletConfig,
                     keychain: &Keychain,
                     amount: u64,
                     dest: String)
                     -> Result<(), Error> {
	let _ = checker::refresh_outputs(config, keychain);
=======
pub fn issue_send_tx(
	config: &WalletConfig,
	keychain: &Keychain,
	amount: u64,
	dest: String,
) -> Result<(), Error> {
	checker::refresh_outputs(config, keychain)?;
>>>>>>> bf7c1fb4

	let chain_tip = checker::get_tip_from_node(config)?;
	let lock_height = chain_tip.height;

	let (tx, blind_sum) = build_send_tx(config, keychain, amount, lock_height)?;
	let json_tx = partial_tx_to_json(amount, blind_sum, tx);

	if dest == "stdout" {
		println!("{}", json_tx);
	} else if &dest[..4] == "http" {
		let url = format!("{}/v1/receive/receive_json_tx", &dest);
		debug!(LOGGER, "Posting partial transaction to {}", url);
		let request = WalletReceiveRequest::PartialTransaction(json_tx);
		let _: CbData = api::client::post(url.as_str(), &request).expect(&format!(
			"Wallet receiver at {} unreachable, could not send transaction. Is it running?",
			url
		));
	} else {
		panic!("dest not in expected format: {}", dest);
	}
	Ok(())
}

/// Builds a transaction to send to someone from the HD seed associated with the
/// wallet and the amount to send. Handles reading through the wallet data file,
/// selecting outputs to spend and building the change.
<<<<<<< HEAD
fn build_send_tx(config: &WalletConfig,
                 keychain: &Keychain,
                 amount: u64)
                 -> Result<(Transaction, BlindingFactor), Error> {
=======
fn build_send_tx(
	config: &WalletConfig,
	keychain: &Keychain,
	amount: u64,
	lock_height: u64,
) -> Result<(Transaction, BlindingFactor), Error> {
>>>>>>> bf7c1fb4
	let fingerprint = keychain.clone().fingerprint();

	// operate within a lock on wallet data
	WalletData::with_wallet(&config.data_file_dir, |wallet_data| {

		// select some suitable outputs to spend from our local wallet
		let (coins, change) = wallet_data.select(fingerprint.clone(), amount);
		if change < 0 {
			return Err(Error::NotEnoughFunds((-change) as u64));
		}

		// build inputs using the appropriate derived pubkeys
		let mut parts = vec![];

		// This is more proof of concept than anything but here we set a
		// lock_height on the transaction being sent (based on current chain height via api).
		parts.push(build::with_lock_height(lock_height));

		// TODO add fees, which is likely going to make this iterative
		// parts.push(build::with_fees(100));

		for coin in &coins {
			let pubkey = keychain.derive_pubkey(coin.n_child)?;
			parts.push(build::input(coin.value, pubkey));
		}

		// derive an additional pubkey for change and build the change output
		let change_derivation = wallet_data.next_child(fingerprint.clone());
		let change_key = keychain.derive_pubkey(change_derivation)?;
		parts.push(build::output(change as u64, change_key.clone()));

		// we got that far, time to start tracking the new output, finalize tx
		// and lock the outputs used
		wallet_data.add_output(OutputData {
			fingerprint: fingerprint.clone(),
			identifier: change_key.clone(),
			n_child: change_derivation,
			value: change as u64,
			status: OutputStatus::Unconfirmed,
			height: 0,
			lock_height: 0,
		});

		for coin in &coins {
			wallet_data.lock_output(coin);
		}

		let result = build::transaction(parts, &keychain)?;
		Ok(result)
	})?
}

#[cfg(test)]
mod test {
	use core::core::build::{input, output, transaction};
	use keychain::Keychain;

	#[test]
	// demonstrate that input.commitment == referenced output.commitment
	// based on the public key and amount begin spent
	fn output_commitment_equals_input_commitment_on_spend() {
		let keychain = Keychain::from_random_seed().unwrap();
		let pk1 = keychain.derive_pubkey(1).unwrap();

		let (tx, _) = transaction(vec![output(105, pk1.clone())], &keychain).unwrap();

		let (tx2, _) = transaction(vec![input(105, pk1.clone())], &keychain).unwrap();

		assert_eq!(tx.outputs[0].commitment(), tx2.inputs[0].commitment());
	}
}<|MERGE_RESOLUTION|>--- conflicted
+++ resolved
@@ -23,14 +23,7 @@
 /// wallet
 /// UTXOs. The destination can be "stdout" (for command line) or a URL to the
 /// recipients wallet receiver (to be implemented).
-<<<<<<< HEAD
-pub fn issue_send_tx(config: &WalletConfig,
-                     keychain: &Keychain,
-                     amount: u64,
-                     dest: String)
-                     -> Result<(), Error> {
-	let _ = checker::refresh_outputs(config, keychain);
-=======
+
 pub fn issue_send_tx(
 	config: &WalletConfig,
 	keychain: &Keychain,
@@ -38,7 +31,6 @@
 	dest: String,
 ) -> Result<(), Error> {
 	checker::refresh_outputs(config, keychain)?;
->>>>>>> bf7c1fb4
 
 	let chain_tip = checker::get_tip_from_node(config)?;
 	let lock_height = chain_tip.height;
@@ -65,19 +57,12 @@
 /// Builds a transaction to send to someone from the HD seed associated with the
 /// wallet and the amount to send. Handles reading through the wallet data file,
 /// selecting outputs to spend and building the change.
-<<<<<<< HEAD
-fn build_send_tx(config: &WalletConfig,
-                 keychain: &Keychain,
-                 amount: u64)
-                 -> Result<(Transaction, BlindingFactor), Error> {
-=======
 fn build_send_tx(
 	config: &WalletConfig,
 	keychain: &Keychain,
 	amount: u64,
 	lock_height: u64,
 ) -> Result<(Transaction, BlindingFactor), Error> {
->>>>>>> bf7c1fb4
 	let fingerprint = keychain.clone().fingerprint();
 
 	// operate within a lock on wallet data
