// Copyright 2018 The Grin Developers
//
// Licensed under the Apache License, Version 2.0 (the "License");
// you may not use this file except in compliance with the License.
// You may obtain a copy of the License at
//
//     http://www.apache.org/licenses/LICENSE-2.0
//
// Unless required by applicable law or agreed to in writing, software
// distributed under the License is distributed on an "AS IS" BASIS,
// WITHOUT WARRANTIES OR CONDITIONS OF ANY KIND, either express or implied.
// See the License for the specific language governing permissions and
// limitations under the License.

use rand::thread_rng;
use uuid::Uuid;

use api;
use client;
use checker;
use core::core::{build, Transaction, amount_to_hr_string};
use core::ser;
use keychain::{BlindingFactor, BlindSum, Identifier, Keychain};
use receiver::TxWrapper;
use types::*;
use util::LOGGER;
use util::secp::key::SecretKey;
use util;
use failure::ResultExt;

/// Issue a new transaction to the provided sender by spending some of our
/// wallet
/// UTXOs. The destination can be "stdout" (for command line) (currently disabled) or a URL to the
/// recipients wallet receiver (to be implemented).
pub fn issue_send_tx(
	config: &WalletConfig,
	keychain: &Keychain,
	amount: u64,
	minimum_confirmations: u64,
	dest: String,
	max_outputs: usize,
	selection_strategy_is_use_all: bool,
) -> Result<(), Error> {
	checker::refresh_outputs(config, keychain)?;

	let chain_tip = checker::get_tip_from_node(config)?;
	let current_height = chain_tip.height;

	// proof of concept - set lock_height on the tx
	let lock_height = chain_tip.height;

	let (tx, blind, coins, change_key, amount_with_fee) = build_send_tx(
		config,
		keychain,
		amount,
		current_height,
		minimum_confirmations,
		lock_height,
		max_outputs,
		selection_strategy_is_use_all,
	)?;

	// TODO - wrap this up in build_send_tx or even the build() call?
	// Generate a random kernel offset here
	// and subtract it from the blind_sum so we create
	// the aggsig context with the "split" key
	let kernel_offset = BlindingFactor::from_secret_key(
		SecretKey::new(&keychain.secp(), &mut thread_rng())
	);

	let blind_offset = keychain.blind_sum(
		&BlindSum::new()
			.add_blinding_factor(blind)
			.sub_blinding_factor(kernel_offset)
	).unwrap();

	//
	// -Sender picks random blinding factors for all outputs it participates in, computes total blinding excess xS
	// -Sender picks random nonce kS
	// -Sender posts inputs, outputs, Message M=fee, xS * G and kS * G to Receiver
	//
	// Create a new aggsig context
	let tx_id = Uuid::new_v4();
	let skey = blind_offset.secret_key(&keychain.secp())?;
	keychain.aggsig_create_context(&tx_id, skey)?;

	let partial_tx = build_partial_tx(&tx_id, keychain, amount_with_fee, kernel_offset, None, tx);

	// Closure to acquire wallet lock and lock the coins being spent
	// so we avoid accidental double spend attempt.
	let update_wallet = || WalletData::with_wallet(&config.data_file_dir, |wallet_data| {
		for coin in coins {
			wallet_data.lock_output(&coin);
		}
	});

	// Closure to acquire wallet lock and delete the change output in case of tx failure.
	let rollback_wallet = || WalletData::with_wallet(&config.data_file_dir, |wallet_data| {
		info!(LOGGER, "cleaning up unused change output from wallet");
		wallet_data.delete_output(&change_key);
	});

	// TODO: stdout option removed for now, as it won't work very will with this version of
	// aggsig exchange

	/*if dest == "stdout" {
		let json_tx = serde_json::to_string_pretty(&partial_tx).unwrap();
		update_wallet()?;
		println!("{}", json_tx);
	} else */

	if &dest[..4] != "http" {
		panic!("dest formatted as {} but send -d expected stdout or http://IP:port", dest);
	}

	let url = format!("{}/v1/receive/transaction", &dest);
	debug!(LOGGER, "Posting partial transaction to {}", url);
	let res = client::send_partial_tx(&url, &partial_tx);
	if let Err(e) = res {
		match e.kind() {
			ErrorKind::FeeExceedsAmount {sender_amount, recipient_fee} =>
				error!(
					LOGGER,
					"Recipient rejected the transfer because transaction fee ({}) exceeded amount ({}).",
					amount_to_hr_string(recipient_fee),
					amount_to_hr_string(sender_amount)
				),
			_ => error!(LOGGER, "Communication with receiver failed on SenderInitiation send. Aborting transaction"),
		}
		rollback_wallet()?;
		return Err(e);
	}

	/* -Sender receives xR * G, kR * G, sR
	 * -Sender computes Schnorr challenge e = H(M | kR * G + kS * G)
	 * -Sender verifies receivers sig, by verifying that kR * G + e * xR * G = sR * G·
	 * -Sender computes their part of signature, sS = kS + e * xS
	 * -Sender posts sS to receiver
	*/
	let (_amount, recp_pub_blinding, recp_pub_nonce, kernel_offset, sig, tx) = read_partial_tx(keychain, &res.unwrap())?;
	let res = keychain.aggsig_verify_partial_sig(
		&tx_id,
		&sig.unwrap(),
		&recp_pub_nonce,
		&recp_pub_blinding,
		tx.fee(),
		lock_height,
	);
	if !res {
		error!(LOGGER, "Partial Sig from recipient invalid.");
		return Err(ErrorKind::Signature("Partial Sig from recipient invalid."))?;
	}

	let sig_part = keychain.aggsig_calculate_partial_sig(&tx_id, &recp_pub_nonce, tx.fee(), tx.lock_height()).unwrap();

	// Build the next stage, containing sS (and our pubkeys again, for the recipient's convenience)
	// offset has not been modified during tx building, so pass it back in
	let mut partial_tx = build_partial_tx(&tx_id, keychain, amount_with_fee, kernel_offset, Some(sig_part), tx);
	partial_tx.phase = PartialTxPhase::SenderConfirmation;

	// And send again
	let res = client::send_partial_tx(&url, &partial_tx);
	if let Err(e) = res {
		match e.kind() {
			ErrorKind::FeeExceedsAmount {sender_amount, recipient_fee} =>
				error!(
					LOGGER,
					"Recipient rejected the transfer because transaction fee ({}) exceeded amount ({}).",
					amount_to_hr_string(recipient_fee),
					amount_to_hr_string(sender_amount)
				),
			_ => error!(LOGGER, "Communication with receiver failed on SenderConfirmation send. Aborting transaction"),
		}
		rollback_wallet()?;
		return Err(e);
	}

	// All good so
	update_wallet()?;
	Ok(())
}

/// Builds a transaction to send to someone from the HD seed associated with the
/// wallet and the amount to send. Handles reading through the wallet data file,
/// selecting outputs to spend and building the change.
fn build_send_tx(
	config: &WalletConfig,
	keychain: &Keychain,
	amount: u64,
	current_height: u64,
	minimum_confirmations: u64,
	lock_height: u64,
	max_outputs: usize,
	selection_strategy_is_use_all: bool,
) -> Result<(Transaction, BlindingFactor, Vec<OutputData>, Identifier, u64), Error> {
	let key_id = keychain.clone().root_key_id();

	// select some spendable coins from the wallet
<<<<<<< HEAD
	let coins = WalletData::read_wallet(&config.data_file_dir, |wallet_data| {
		Ok(wallet_data.select_coins(
=======
	let mut coins = WalletData::read_wallet(&config.data_file_dir, |wallet_data| {
		wallet_data.select_coins(
>>>>>>> 4022b828
			key_id.clone(),
			amount,
			current_height,
			minimum_confirmations,
			max_outputs,
			selection_strategy_is_use_all,
		))
	})?;

	// Get the maximum number of outputs in the wallet
	let max_outputs =  WalletData::read_wallet(&config.data_file_dir, |wallet_data| {
		wallet_data.select_coins(
		key_id.clone(),
		amount,
		current_height,
		minimum_confirmations,
		max_outputs,
		true,
		)
	})?.len();

	// sender is responsible for setting the fee on the partial tx
	// recipient should double check the fee calculation and not blindly trust the
	// sender
	let mut fee = tx_fee(coins.len(), 2, None);
	let mut total: u64 = coins.iter().map(|c| c.value).sum();
	let mut amount_with_fee = amount + fee;

	// Here check if we have enough outputs for the amount including fee otherwise look for other
	// outputs and check again
	while total <= amount_with_fee {
		// End the loop if we have selected all the outputs and still not enough funds
		if coins.len() == max_outputs {
			return Err(Error::NotEnoughFunds(total as u64));
		}

		// select some spendable coins from the wallet
		coins = WalletData::read_wallet(&config.data_file_dir, |wallet_data| {
			wallet_data.select_coins(
				key_id.clone(),
				amount_with_fee,
				current_height,
				minimum_confirmations,
				max_outputs,
				selection_strategy_is_use_all,
			)
		})?;
		fee = tx_fee(coins.len(), 2, None);
		total = coins.iter().map(|c| c.value).sum();
		amount_with_fee = amount + fee;
	}

	// build transaction skeleton with inputs and change
	let (mut parts, change_key) = inputs_and_change(&coins, config, keychain, amount, fee)?;

	// This is more proof of concept than anything but here we set lock_height
	// on tx being sent (based on current chain height via api).
	parts.push(build::with_lock_height(lock_height));

<<<<<<< HEAD
	let (tx, blind) = build::transaction(parts, &keychain).context(ErrorKind::Keychain)?;
=======
	let (tx, blind) = build::partial_transaction(parts, &keychain)?;
>>>>>>> 4022b828

	Ok((tx, blind, coins, change_key, amount_with_fee))
}

pub fn issue_burn_tx(
	config: &WalletConfig,
	keychain: &Keychain,
	amount: u64,
	minimum_confirmations: u64,
	max_outputs: usize,
) -> Result<(), Error> {
	let keychain = &Keychain::burn_enabled(keychain, &Identifier::zero());

	let chain_tip = checker::get_tip_from_node(config)?;
	let current_height = chain_tip.height;

	let _ = checker::refresh_outputs(config, keychain);

	let key_id = keychain.root_key_id();

	// select some spendable coins from the wallet
	let coins = WalletData::read_wallet(&config.data_file_dir, |wallet_data| {
		Ok(wallet_data.select_coins(
			key_id.clone(),
			amount,
			current_height,
			minimum_confirmations,
			max_outputs,
			false,
		))
	})?;

	debug!(LOGGER, "selected some coins - {}", coins.len());

	let fee = tx_fee(coins.len(), 2, None);
	let (mut parts, _) = inputs_and_change(&coins, config, keychain, amount, fee)?;

	// add burn output and fees
	parts.push(build::output(amount - fee, Identifier::zero()));

	// finalize the burn transaction and send
<<<<<<< HEAD
	let (tx_burn, _) = build::transaction(parts, &keychain).context(ErrorKind::Keychain)?;
	tx_burn.validate().context(ErrorKind::Transaction)?;
=======
	let tx_burn = build::transaction(parts, &keychain)?;
	tx_burn.validate()?;
>>>>>>> 4022b828

	let tx_hex = util::to_hex(ser::ser_vec(&tx_burn).unwrap());
	let url = format!("{}/v1/pool/push", config.check_node_api_http_addr.as_str());
	let _: () =
		api::client::post(url.as_str(), &TxWrapper { tx_hex: tx_hex }).context(ErrorKind::Node)?;
	Ok(())
}

fn inputs_and_change(
	coins: &Vec<OutputData>,
	config: &WalletConfig,
	keychain: &Keychain,
	amount: u64,
	fee: u64,
) -> Result<(Vec<Box<build::Append>>, Identifier), Error> {
	let mut parts = vec![];

	// calculate the total across all inputs, and how much is left
	let total: u64 = coins.iter().map(|c| c.value).sum();
<<<<<<< HEAD
	if total < amount {
		return Err(ErrorKind::NotEnoughFunds(total as u64))?;
	}
=======
>>>>>>> 4022b828

	parts.push(build::with_fee(fee));

	// if we are spending 10,000 coins to send 1,000 then our change will be 9,000
	// if the fee is 80 then the recipient will receive 1000 and our change will be 8,920
	let change = total - amount - fee;

	// build inputs using the appropriate derived key_ids
	for coin in coins {
		let key_id = keychain.derive_key_id(coin.n_child).context(ErrorKind::Keychain)?;
		if coin.is_coinbase {
			parts.push(build::coinbase_input(coin.value, coin.block.hash(), key_id));
		} else {
			parts.push(build::input(coin.value, coin.block.hash(), key_id));
		}
	}

	// track the output representing our change
	let change_key = WalletData::with_wallet(&config.data_file_dir, |wallet_data| {
		let root_key_id = keychain.root_key_id();
		let change_derivation = wallet_data.next_child(root_key_id.clone());
		let change_key = keychain.derive_key_id(change_derivation).unwrap();

		wallet_data.add_output(OutputData {
			root_key_id: root_key_id.clone(),
			key_id: change_key.clone(),
			n_child: change_derivation,
			value: change as u64,
			status: OutputStatus::Unconfirmed,
			height: 0,
			lock_height: 0,
			is_coinbase: false,
			block: BlockIdentifier::zero(),
		});

		change_key
	})?;

	parts.push(build::output(change, change_key.clone()));

	Ok((parts, change_key))
}

#[cfg(test)]
mod test {
	use core::core::build;
	use core::core::hash::ZERO_HASH;
	use keychain::Keychain;


	#[test]
	// demonstrate that input.commitment == referenced output.commitment
	// based on the public key and amount begin spent
	fn output_commitment_equals_input_commitment_on_spend() {
		let keychain = Keychain::from_random_seed().unwrap();
		let key_id1 = keychain.derive_key_id(1).unwrap();

		let tx1 = build::transaction(vec![build::output(105, key_id1.clone())], &keychain).unwrap();
		let tx2 = build::transaction(vec![build::input(105, ZERO_HASH, key_id1.clone())], &keychain).unwrap();

		assert_eq!(tx1.outputs[0].features, tx2.inputs[0].features);
		assert_eq!(tx1.outputs[0].commitment(), tx2.inputs[0].commitment());
	}
}<|MERGE_RESOLUTION|>--- conflicted
+++ resolved
@@ -81,8 +81,8 @@
 	//
 	// Create a new aggsig context
 	let tx_id = Uuid::new_v4();
-	let skey = blind_offset.secret_key(&keychain.secp())?;
-	keychain.aggsig_create_context(&tx_id, skey)?;
+	let skey = blind_offset.secret_key(&keychain.secp()).context(ErrorKind::Keychain)?;
+	keychain.aggsig_create_context(&tx_id, skey).context(ErrorKind::Keychain)?;
 
 	let partial_tx = build_partial_tx(&tx_id, keychain, amount_with_fee, kernel_offset, None, tx);
 
@@ -196,13 +196,8 @@
 	let key_id = keychain.clone().root_key_id();
 
 	// select some spendable coins from the wallet
-<<<<<<< HEAD
-	let coins = WalletData::read_wallet(&config.data_file_dir, |wallet_data| {
+	let mut coins = WalletData::read_wallet(&config.data_file_dir, |wallet_data| {
 		Ok(wallet_data.select_coins(
-=======
-	let mut coins = WalletData::read_wallet(&config.data_file_dir, |wallet_data| {
-		wallet_data.select_coins(
->>>>>>> 4022b828
 			key_id.clone(),
 			amount,
 			current_height,
@@ -236,7 +231,7 @@
 	while total <= amount_with_fee {
 		// End the loop if we have selected all the outputs and still not enough funds
 		if coins.len() == max_outputs {
-			return Err(Error::NotEnoughFunds(total as u64));
+			return Err(ErrorKind::NotEnoughFunds(total as u64))?;
 		}
 
 		// select some spendable coins from the wallet
@@ -262,11 +257,7 @@
 	// on tx being sent (based on current chain height via api).
 	parts.push(build::with_lock_height(lock_height));
 
-<<<<<<< HEAD
-	let (tx, blind) = build::transaction(parts, &keychain).context(ErrorKind::Keychain)?;
-=======
-	let (tx, blind) = build::partial_transaction(parts, &keychain)?;
->>>>>>> 4022b828
+	let (tx, blind) = build::partial_transaction(parts, &keychain).context(ErrorKind::Keychain)?;
 
 	Ok((tx, blind, coins, change_key, amount_with_fee))
 }
@@ -308,13 +299,8 @@
 	parts.push(build::output(amount - fee, Identifier::zero()));
 
 	// finalize the burn transaction and send
-<<<<<<< HEAD
-	let (tx_burn, _) = build::transaction(parts, &keychain).context(ErrorKind::Keychain)?;
+	let tx_burn = build::transaction(parts, &keychain).context(ErrorKind::Keychain)?;
 	tx_burn.validate().context(ErrorKind::Transaction)?;
-=======
-	let tx_burn = build::transaction(parts, &keychain)?;
-	tx_burn.validate()?;
->>>>>>> 4022b828
 
 	let tx_hex = util::to_hex(ser::ser_vec(&tx_burn).unwrap());
 	let url = format!("{}/v1/pool/push", config.check_node_api_http_addr.as_str());
@@ -334,12 +320,6 @@
 
 	// calculate the total across all inputs, and how much is left
 	let total: u64 = coins.iter().map(|c| c.value).sum();
-<<<<<<< HEAD
-	if total < amount {
-		return Err(ErrorKind::NotEnoughFunds(total as u64))?;
-	}
-=======
->>>>>>> 4022b828
 
 	parts.push(build::with_fee(fee));
 
