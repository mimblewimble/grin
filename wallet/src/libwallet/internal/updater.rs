// Copyright 2018 The Grin Developers
//
// Licensed under the Apache License, Version 2.0 (the "License");
// you may not use this file except in compliance with the License.
// You may obtain a copy of the License at
//
//     http://www.apache.org/licenses/LICENSE-2.0
//
// Unless required by applicable law or agreed to in writing, software
// distributed under the License is distributed on an "AS IS" BASIS,
// WITHOUT WARRANTIES OR CONDITIONS OF ANY KIND, either express or implied.
// See the License for the specific language governing permissions and
// limitations under the License.

//! Utilities to check the status of all the outputs we have stored in
//! the wallet storage and update them.

use failure::ResultExt;
use std::collections::HashMap;

use core::consensus::reward;
use core::core::{Output, TxKernel};
use core::{global, ser};
use keychain::{Identifier, Keychain};
use libtx::reward;
use libwallet;
use libwallet::error::{Error, ErrorKind};
use libwallet::internal::keys;
use libwallet::types::{BlockFees, CbData, OutputData, OutputStatus, WalletBackend, WalletClient,
                       WalletInfo};
use util::secp::pedersen;
use util::{self, LOGGER};

/// Retrieve all of the outputs (doesn't attempt to update from node)
pub fn retrieve_outputs<T, K>(wallet: &mut T, show_spent: bool) -> Result<Vec<OutputData>, Error>
where
	T: WalletBackend<K>,
	K: Keychain,
{
	let root_key_id = wallet.keychain().clone().root_key_id();

	// just read the wallet here, no need for a write lock
	let mut outputs = wallet
		.iter()
		.filter(|out| out.root_key_id == root_key_id)
		.filter(|out| {
			if show_spent {
				true
			} else {
				out.status != OutputStatus::Spent
			}
		})
		.collect::<Vec<_>>();
	outputs.sort_by_key(|out| out.n_child);
	Ok(outputs)
}

/// Refreshes the outputs in a wallet with the latest information
/// from a node
pub fn refresh_outputs<T, K>(wallet: &mut T) -> Result<(), Error>
where
	T: WalletBackend<K> + WalletClient,
	K: Keychain,
{
	let height = wallet.get_chain_height()?;
	refresh_output_state(wallet, height)?;
	Ok(())
}

/// build a local map of wallet outputs keyed by commit
/// and a list of outputs we want to query the node for
pub fn map_wallet_outputs<T, K>(
	wallet: &mut T,
) -> Result<HashMap<pedersen::Commitment, Identifier>, Error>
where
	T: WalletBackend<K>,
	K: Keychain,
{
	let mut wallet_outputs: HashMap<pedersen::Commitment, Identifier> = HashMap::new();
	let keychain = wallet.keychain().clone();
	let root_key_id = keychain.root_key_id().clone();
	let unspents = wallet
		.iter()
		.filter(|x| x.root_key_id == root_key_id && x.status != OutputStatus::Spent);
	for out in unspents {
		let commit = keychain.commit_with_key_index(out.value, out.n_child)?;
		wallet_outputs.insert(commit, out.key_id.clone());
	}
	Ok(wallet_outputs)
}

<<<<<<< HEAD
/// As above, but only return unspent outputs with missing block hashes
/// and a list of outputs we want to query the node for
pub fn map_wallet_outputs_missing_block<T, K>(
	wallet: &mut T,
) -> Result<HashMap<pedersen::Commitment, Identifier>, Error>
where
	T: WalletBackend<K>,
	K: Keychain,
{
	let mut wallet_outputs: HashMap<pedersen::Commitment, Identifier> = HashMap::new();
	let keychain = wallet.keychain().clone();
	let unspents = wallet.iter().filter(|x| {
		x.root_key_id == keychain.root_key_id() && x.block.is_none()
			&& x.status == OutputStatus::Unspent
	});
	for out in unspents {
		let commit = keychain.commit_with_key_index(out.value, out.n_child)?;
		wallet_outputs.insert(commit, out.key_id.clone());
	}
	Ok(wallet_outputs)
}

=======
>>>>>>> 1df409fa
/// Apply refreshed API output data to the wallet
pub fn apply_api_outputs<T, K>(
	wallet: &mut T,
	wallet_outputs: &HashMap<pedersen::Commitment, Identifier>,
	api_outputs: &HashMap<pedersen::Commitment, String>,
	height: u64,
) -> Result<(), libwallet::Error>
where
	T: WalletBackend<K>,
	K: Keychain,
{
	// now for each commit, find the output in the wallet and the corresponding
	// api output (if it exists) and refresh it in-place in the wallet.
	// Note: minimizing the time we spend holding the wallet lock.
	{
		let mut batch = wallet.batch()?;
		for (commit, id) in wallet_outputs.iter() {
			if let Ok(mut output) = batch.get(id) {
				match api_outputs.get(&commit) {
					Some(_) => output.mark_unspent(),
					None => output.mark_spent(),
				};
				batch.save(output)?;
			}
		}
		{
			let details = batch.details();
			details.last_confirmed_height = height;
		}
		batch.commit()?;
	}
	Ok(())
}

/// Builds a single api query to retrieve the latest output data from the node.
/// So we can refresh the local wallet outputs.
fn refresh_output_state<T, K>(wallet: &mut T, height: u64) -> Result<(), Error>
where
	T: WalletBackend<K> + WalletClient,
	K: Keychain,
{
	debug!(LOGGER, "Refreshing wallet outputs");

	// build a local map of wallet outputs keyed by commit
	// and a list of outputs we want to query the node for
	let wallet_outputs = map_wallet_outputs(wallet)?;

	let wallet_output_keys = wallet_outputs.keys().map(|commit| commit.clone()).collect();

	let api_outputs = wallet.get_outputs_from_node(wallet_output_keys)?;
	apply_api_outputs(wallet, &wallet_outputs, &api_outputs, height)?;
	clean_old_unconfirmed(wallet, height)?;
	Ok(())
}

fn clean_old_unconfirmed<T, K>(wallet: &mut T, height: u64) -> Result<(), Error>
where
	T: WalletBackend<K>,
	K: Keychain,
{
	if height < 500 {
		return Ok(());
	}
	let mut ids_to_del = vec![];
	for out in wallet.iter() {
		if out.status == OutputStatus::Unconfirmed && out.height > 0 && out.height < height - 500 {
			ids_to_del.push(out.key_id.clone())
		}
	}
	let mut batch = wallet.batch()?;
	for id in ids_to_del {
		batch.delete(&id);
	}
	batch.commit()?;
	Ok(())
}

/// Retrieve summary info about the wallet
/// caller should refresh first if desired
pub fn retrieve_info<T, K>(wallet: &mut T) -> Result<WalletInfo, Error>
where
	T: WalletBackend<K> + WalletClient,
	K: Keychain,
{
	let current_height = wallet.details().last_confirmed_height;
	let keychain = wallet.keychain().clone();
	let outputs = wallet
		.iter()
		.filter(|out| out.root_key_id == keychain.root_key_id());

	let mut unspent_total = 0;
	let mut immature_total = 0;
	let mut unconfirmed_total = 0;
	let mut locked_total = 0;
	for out in outputs {
		if out.status == OutputStatus::Unspent && out.lock_height <= current_height {
			unspent_total += out.value;
		}
		if out.status == OutputStatus::Unspent && out.lock_height > current_height {
			immature_total += out.value;
		}
		if out.status == OutputStatus::Unconfirmed && !out.is_coinbase {
			unconfirmed_total += out.value;
		}
		if out.status == OutputStatus::Locked {
			locked_total += out.value;
		}
	}

	Ok(WalletInfo {
		last_confirmed_height: current_height,
		total: unspent_total + unconfirmed_total + immature_total,
		amount_awaiting_confirmation: unconfirmed_total,
		amount_immature: immature_total,
		amount_locked: locked_total,
		amount_currently_spendable: unspent_total,
	})
}

/// Build a coinbase output and insert into wallet
pub fn build_coinbase<T, K>(wallet: &mut T, block_fees: &BlockFees) -> Result<CbData, Error>
where
	T: WalletBackend<K>,
	K: Keychain,
{
	let (out, kern, block_fees) = receive_coinbase(wallet, block_fees).context(ErrorKind::Node)?;

	let out_bin = ser::ser_vec(&out).context(ErrorKind::Node)?;

	let kern_bin = ser::ser_vec(&kern).context(ErrorKind::Node)?;

	let key_id_bin = match block_fees.key_id {
		Some(key_id) => ser::ser_vec(&key_id).context(ErrorKind::Node)?,
		None => vec![],
	};

	Ok(CbData {
		output: util::to_hex(out_bin),
		kernel: util::to_hex(kern_bin),
		key_id: util::to_hex(key_id_bin),
	})
}

//TODO: Split up the output creation and the wallet insertion
/// Build a coinbase output and the corresponding kernel
pub fn receive_coinbase<T, K>(
	wallet: &mut T,
	block_fees: &BlockFees,
) -> Result<(Output, TxKernel, BlockFees), Error>
where
	T: WalletBackend<K>,
	K: Keychain,
{
	let root_key_id = wallet.keychain().root_key_id();

	let height = block_fees.height;
	let lock_height = height + global::coinbase_maturity();
	let key_id = block_fees.key_id();

	let (key_id, derivation) = match key_id {
		Some(key_id) => keys::retrieve_existing_key(wallet, key_id)?,
		None => keys::next_available_key(wallet)?,
	};

	{
		// Now acquire the wallet lock and write the new output.
		let mut batch = wallet.batch()?;
		batch.save(OutputData {
			root_key_id: root_key_id.clone(),
			key_id: key_id.clone(),
			n_child: derivation,
			value: reward(block_fees.fees),
			status: OutputStatus::Unconfirmed,
			height: height,
			lock_height: lock_height,
			is_coinbase: true,
		});
		batch.commit()?;
	}

	debug!(
		LOGGER,
		"receive_coinbase: built candidate output - {:?}, {}",
		key_id.clone(),
		derivation,
	);

	let mut block_fees = block_fees.clone();
	block_fees.key_id = Some(key_id.clone());

	debug!(LOGGER, "receive_coinbase: {:?}", block_fees);

	let (out, kern) = reward::output(
		wallet.keychain(),
		&key_id,
		block_fees.fees,
		block_fees.height,
	).unwrap();
	/* .context(ErrorKind::Keychain)?; */
	Ok((out, kern, block_fees))
}<|MERGE_RESOLUTION|>--- conflicted
+++ resolved
@@ -89,31 +89,6 @@
 	Ok(wallet_outputs)
 }
 
-<<<<<<< HEAD
-/// As above, but only return unspent outputs with missing block hashes
-/// and a list of outputs we want to query the node for
-pub fn map_wallet_outputs_missing_block<T, K>(
-	wallet: &mut T,
-) -> Result<HashMap<pedersen::Commitment, Identifier>, Error>
-where
-	T: WalletBackend<K>,
-	K: Keychain,
-{
-	let mut wallet_outputs: HashMap<pedersen::Commitment, Identifier> = HashMap::new();
-	let keychain = wallet.keychain().clone();
-	let unspents = wallet.iter().filter(|x| {
-		x.root_key_id == keychain.root_key_id() && x.block.is_none()
-			&& x.status == OutputStatus::Unspent
-	});
-	for out in unspents {
-		let commit = keychain.commit_with_key_index(out.value, out.n_child)?;
-		wallet_outputs.insert(commit, out.key_id.clone());
-	}
-	Ok(wallet_outputs)
-}
-
-=======
->>>>>>> 1df409fa
 /// Apply refreshed API output data to the wallet
 pub fn apply_api_outputs<T, K>(
 	wallet: &mut T,
