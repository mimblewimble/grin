// Copyright 2018 The Grin Developers
//
// Licensed under the Apache License, Version 2.0 (the "License");
// you may not use this file except in compliance with the License.
// You may obtain a copy of the License at
//
//     http://www.apache.org/licenses/LICENSE-2.0
//
// Unless required by applicable law or agreed to in writing, software
// distributed under the License is distributed on an "AS IS" BASIS,
// WITHOUT WARRANTIES OR CONDITIONS OF ANY KIND, either express or implied.
// See the License for the specific language governing permissions and
// limitations under the License.

//! Selection of inputs for building transactions

use keychain::{Identifier, Keychain};
use libtx::{build, slate::Slate, tx_fee};
use libwallet::error::{Error, ErrorKind};
use libwallet::internal::{keys, sigcontext};
use libwallet::types::*;

use util::LOGGER;

/// Initialize a transaction on the sender side, returns a corresponding
/// libwallet transaction slate with the appropriate inputs selected,
/// and saves the private wallet identifiers of our selected outputs
/// into our transaction context

pub fn build_send_tx_slate<T: ?Sized, C, K>(
	wallet: &mut T,
	num_participants: usize,
	amount: u64,
	current_height: u64,
	minimum_confirmations: u64,
	lock_height: u64,
	max_outputs: usize,
	change_outputs: usize,
	selection_strategy_is_use_all: bool,
) -> Result<
	(
		Slate,
		sigcontext::Context,
		impl FnOnce(&mut T) -> Result<(), Error>,
	),
	Error,
>
where
	T: WalletBackend<C, K>,
	C: WalletClient,
	K: Keychain,
{
	let (elems, inputs, change_amounts_derivations, amount, fee) = select_send_tx(
		wallet,
		amount,
		current_height,
		minimum_confirmations,
		lock_height,
		max_outputs,
		change_outputs,
		selection_strategy_is_use_all,
	)?;

	// Create public slate
	let mut slate = Slate::blank(num_participants);
	slate.amount = amount;
	slate.height = current_height;
	slate.lock_height = lock_height;
	slate.fee = fee;
	let slate_id = slate.id.clone();

	let keychain = wallet.keychain().clone();

	let blinding = slate.add_transaction_elements(&keychain, elems)?;

	// Create our own private context
	let mut context = sigcontext::Context::new(
		wallet.keychain().secp(),
		blinding.secret_key(&keychain.secp()).unwrap(),
	);

	// Store our private identifiers for each input
	for input in inputs {
		context.add_input(&input.key_id);
	}

	// Store change output(s)
	for (_, derivation) in &change_amounts_derivations {
		let change_id = keychain.derive_key_id(derivation.clone()).unwrap();
		context.add_output(&change_id);
	}

	let lock_inputs = context.get_inputs().clone();
	let _lock_outputs = context.get_outputs().clone();

	let root_key_id = keychain.root_key_id();

	// Return a closure to acquire wallet lock and lock the coins being spent
	// so we avoid accidental double spend attempt.
	let update_sender_wallet_fn = move |wallet: &mut T| {
		let mut batch = wallet.batch()?;
		let log_id = batch.next_tx_log_id(root_key_id.clone())?;
		let mut t = TxLogEntry::new(TxLogEntryType::TxSent, log_id);
		t.tx_slate_id = Some(slate_id);
		t.fee = Some(fee);
		let mut amount_debited = 0;
		t.num_inputs = lock_inputs.len();
		for id in lock_inputs {
			let mut coin = batch.get(&id).unwrap();
			coin.tx_log_entry = Some(log_id);
			amount_debited = amount_debited + coin.value;
			batch.lock_output(&mut coin)?;
		}

		t.amount_debited = amount_debited;

		// write the output representing our change
		for (change_amount, change_derivation) in &change_amounts_derivations {
			let change_id = keychain.derive_key_id(change_derivation.clone()).unwrap();
			t.num_outputs += 1;
			t.amount_credited += change_amount;
			batch.save(OutputData {
				root_key_id: root_key_id.clone(),
				key_id: change_id.clone(),
				n_child: change_derivation.clone(),
				value: change_amount.clone(),
				status: OutputStatus::Unconfirmed,
				height: current_height,
				lock_height: 0,
				is_coinbase: false,
				tx_log_entry: Some(log_id),
			})?;
		}
		batch.save_tx_log_entry(t)?;
		batch.commit()?;
		Ok(())
	};

	Ok((slate, context, update_sender_wallet_fn))
}

/// Creates a new output in the wallet for the recipient,
/// returning the key of the fresh output and a closure
/// that actually performs the addition of the output to the
/// wallet
pub fn build_recipient_output_with_slate<T: ?Sized, C, K>(
	wallet: &mut T,
	slate: &mut Slate,
) -> Result<
	(
		Identifier,
		sigcontext::Context,
		impl FnOnce(&mut T) -> Result<(), Error>,
	),
	Error,
>
where
	T: WalletBackend<C, K>,
	C: WalletClient,
	K: Keychain,
{
	// Create a potential output for this transaction
	let (key_id, derivation) = keys::next_available_key(wallet).unwrap();

	let keychain = wallet.keychain().clone();
	let root_key_id = keychain.root_key_id();
	let key_id_inner = key_id.clone();
	let amount = slate.amount;
	let height = slate.height;

	let slate_id = slate.id.clone();
	let blinding =
		slate.add_transaction_elements(&keychain, vec![build::output(amount, key_id.clone())])?;

	// Add blinding sum to our context
	let mut context = sigcontext::Context::new(
		keychain.secp(),
		blinding
			.secret_key(wallet.keychain().clone().secp())
			.unwrap(),
	);

	context.add_output(&key_id);

	// Create closure that adds the output to recipient's wallet
	// (up to the caller to decide when to do)
	let wallet_add_fn = move |wallet: &mut T| {
		let mut batch = wallet.batch()?;
		let log_id = batch.next_tx_log_id(root_key_id.clone())?;
		let mut t = TxLogEntry::new(TxLogEntryType::TxReceived, log_id);
		t.tx_slate_id = Some(slate_id);
		t.amount_credited = amount;
		t.num_outputs = 1;
		batch.save(OutputData {
			root_key_id: root_key_id,
			key_id: key_id_inner,
			n_child: derivation,
			value: amount,
			status: OutputStatus::Unconfirmed,
			height: height,
			lock_height: 0,
			is_coinbase: false,
			tx_log_entry: Some(log_id),
		})?;
		batch.save_tx_log_entry(t)?;
		batch.commit()?;
		Ok(())
	};
	Ok((key_id, context, wallet_add_fn))
}

/// Builds a transaction to send to someone from the HD seed associated with the
/// wallet and the amount to send. Handles reading through the wallet data file,
/// selecting outputs to spend and building the change.
pub fn select_send_tx<T: ?Sized, C, K>(
	wallet: &mut T,
	amount: u64,
	current_height: u64,
	minimum_confirmations: u64,
	lock_height: u64,
	max_outputs: usize,
	change_outputs: usize,
	selection_strategy_is_use_all: bool,
) -> Result<
	(
		Vec<Box<build::Append<K>>>,
		Vec<OutputData>,
		Vec<(u64, u32)>, // change amounts and derivations
		u64,             // amount
		u64,             // fee
	),
	Error,
>
where
	T: WalletBackend<C, K>,
	C: WalletClient,
	K: Keychain,
{
	// select some spendable coins from the wallet
	let (max_outputs, coins) = select_coins(
		wallet,
		amount,
		current_height,
		minimum_confirmations,
		max_outputs,
		selection_strategy_is_use_all,
	);

	// sender is responsible for setting the fee on the partial tx
	// recipient should double check the fee calculation and not blindly trust the
	// sender

	// TODO - Is it safe to spend without a change output? (1 input -> 1 output)
	// TODO - Does this not potentially reveal the senders private key?
	//
	// First attempt to spend without change
<<<<<<< HEAD
	fee = tx_fee(coins.len(), 1, 1, None);
=======
	let mut fee = tx_fee(coins.len(), 1, None);
>>>>>>> 743c8452
	let mut total: u64 = coins.iter().map(|c| c.value).sum();
	let mut amount_with_fee = amount + fee;

	if total == 0 {
		return Err(ErrorKind::NotEnoughFunds {
			available: 0,
			needed: amount_with_fee as u64,
		})?;
	}

	// The amount with fee is more than the total values of our max outputs
	if total < amount_with_fee && coins.len() == max_outputs {
		return Err(ErrorKind::NotEnoughFunds {
			available: total,
			needed: amount_with_fee as u64,
		})?;
	}

	let num_outputs = change_outputs + 1;

	// We need to add a change address or amount with fee is more than total
	if total != amount_with_fee {
<<<<<<< HEAD
		fee = tx_fee(coins.len(), 2, 1, None);
=======
		fee = tx_fee(coins.len(), num_outputs, None);
>>>>>>> 743c8452
		amount_with_fee = amount + fee;

		// Here check if we have enough outputs for the amount including fee otherwise
		// look for other outputs and check again
		while total < amount_with_fee {
			// End the loop if we have selected all the outputs and still not enough funds
			if coins.len() == max_outputs {
				return Err(ErrorKind::NotEnoughFunds {
					available: total as u64,
					needed: amount_with_fee as u64,
				})?;
			}

			// select some spendable coins from the wallet
			let (_, coins) = select_coins(
				wallet,
				amount_with_fee,
				current_height,
				minimum_confirmations,
				max_outputs,
				selection_strategy_is_use_all,
<<<<<<< HEAD
			).1;
			fee = tx_fee(coins.len(), 2, 1, None);
=======
			);
			fee = tx_fee(coins.len(), num_outputs, None);
>>>>>>> 743c8452
			total = coins.iter().map(|c| c.value).sum();
			amount_with_fee = amount + fee;
		}
	}

	// build transaction skeleton with inputs and change
	let (mut parts, change_amounts_derivations) =
		inputs_and_change(&coins, wallet, amount, fee, change_outputs)?;

	// This is more proof of concept than anything but here we set lock_height
	// on tx being sent (based on current chain height via api).
	parts.push(build::with_lock_height(lock_height));

	Ok((parts, coins, change_amounts_derivations, amount, fee))
}

/// Selects inputs and change for a transaction
pub fn inputs_and_change<T: ?Sized, C, K>(
	coins: &Vec<OutputData>,
	wallet: &mut T,
	amount: u64,
	fee: u64,
	num_change_outputs: usize,
) -> Result<(Vec<Box<build::Append<K>>>, Vec<(u64, u32)>), Error>
where
	T: WalletBackend<C, K>,
	C: WalletClient,
	K: Keychain,
{
	let mut parts = vec![];

	// calculate the total across all inputs, and how much is left
	let total: u64 = coins.iter().map(|c| c.value).sum();

	parts.push(build::with_fee(fee));

	// if we are spending 10,000 coins to send 1,000 then our change will be 9,000
	// if the fee is 80 then the recipient will receive 1000 and our change will be
	// 8,920
	let change = total - amount - fee;

	// build inputs using the appropriate derived key_ids
	for coin in coins {
		let key_id = wallet.keychain().derive_key_id(coin.n_child)?;
		if coin.is_coinbase {
			parts.push(build::coinbase_input(coin.value, key_id));
		} else {
			parts.push(build::input(coin.value, key_id));
		}
	}

	let mut change_amounts_derivations = vec![];

	if change == 0 {
		debug!(
			LOGGER,
			"No change (sending exactly amount + fee), no change outputs to build"
		);
	} else {
		debug!(
			LOGGER,
			"Building change outputs: total change: {} ({} outputs)", change, num_change_outputs
		);

		let part_change = change / num_change_outputs as u64;
		let remainder_change = change % part_change;

		for x in 0..num_change_outputs {
			// n-1 equal change_outputs and a final one accounting for any remainder
			let change_amount = if x == (num_change_outputs - 1) {
				part_change + remainder_change
			} else {
				part_change
			};

			let keychain = wallet.keychain().clone();
			let root_key_id = keychain.root_key_id();
			let change_derivation = wallet.next_child(root_key_id.clone()).unwrap();
			let change_key = keychain.derive_key_id(change_derivation).unwrap();

			change_amounts_derivations.push((change_amount, change_derivation));
			parts.push(build::output(change_amount, change_key));
		}
	}

	Ok((parts, change_amounts_derivations))
}

/// Select spendable coins from a wallet.
/// Default strategy is to spend the maximum number of outputs (up to
/// max_outputs). Alternative strategy is to spend smallest outputs first
/// but only as many as necessary. When we introduce additional strategies
/// we should pass something other than a bool in.
/// TODO: Possibly move this into another trait to be owned by a wallet?

pub fn select_coins<T: ?Sized, C, K>(
	wallet: &mut T,
	amount: u64,
	current_height: u64,
	minimum_confirmations: u64,
	max_outputs: usize,
	select_all: bool,
) -> (usize, Vec<OutputData>)
//    max_outputs_available, Outputs
where
	T: WalletBackend<C, K>,
	C: WalletClient,
	K: Keychain,
{
	// first find all eligible outputs based on number of confirmations
	let root_key_id = wallet.keychain().root_key_id();
	let mut eligible = wallet
		.iter()
		.filter(|out| {
			out.root_key_id == root_key_id
				&& out.eligible_to_spend(current_height, minimum_confirmations)
		})
		.collect::<Vec<OutputData>>();

	let max_available = eligible.len();

	// sort eligible outputs by increasing value
	eligible.sort_by_key(|out| out.value);

	// use a sliding window to identify potential sets of possible outputs to spend
	// Case of amount > total amount of max_outputs(500):
	// The limit exists because by default, we always select as many inputs as
	// possible in a transaction, to reduce both the Output set and the fees.
	// But that only makes sense up to a point, hence the limit to avoid being too
	// greedy. But if max_outputs(500) is actually not enough to cover the whole
	// amount, the wallet should allow going over it to satisfy what the user
	// wants to send. So the wallet considers max_outputs more of a soft limit.
	if eligible.len() > max_outputs {
		for window in eligible.windows(max_outputs) {
			let windowed_eligibles = window.iter().cloned().collect::<Vec<_>>();
			if let Some(outputs) = select_from(amount, select_all, windowed_eligibles) {
				return (max_available, outputs);
			}
		}
		// Not exist in any window of which total amount >= amount.
		// Then take coins from the smallest one up to the total amount of selected
		// coins = the amount.
		if let Some(outputs) = select_from(amount, false, eligible.clone()) {
			debug!(
				LOGGER,
				"Extending maximum number of outputs. {} outputs selected.",
				outputs.len()
			);
			return (max_available, outputs);
		}
	} else {
		if let Some(outputs) = select_from(amount, select_all, eligible.clone()) {
			return (max_available, outputs);
		}
	}

	// we failed to find a suitable set of outputs to spend,
	// so return the largest amount we can so we can provide guidance on what is
	// possible
	eligible.reverse();
	(
		max_available,
		eligible.iter().take(max_outputs).cloned().collect(),
	)
}

fn select_from(amount: u64, select_all: bool, outputs: Vec<OutputData>) -> Option<Vec<OutputData>> {
	let total = outputs.iter().fold(0, |acc, x| acc + x.value);
	if total >= amount {
		if select_all {
			return Some(outputs.iter().cloned().collect());
		} else {
			let mut selected_amount = 0;
			return Some(
				outputs
					.iter()
					.take_while(|out| {
						let res = selected_amount < amount;
						selected_amount += out.value;
						res
					})
					.cloned()
					.collect(),
			);
		}
	} else {
		None
	}
}<|MERGE_RESOLUTION|>--- conflicted
+++ resolved
@@ -254,11 +254,7 @@
 	// TODO - Does this not potentially reveal the senders private key?
 	//
 	// First attempt to spend without change
-<<<<<<< HEAD
-	fee = tx_fee(coins.len(), 1, 1, None);
-=======
-	let mut fee = tx_fee(coins.len(), 1, None);
->>>>>>> 743c8452
+	let mut fee = tx_fee(coins.len(), 1, 1, None);
 	let mut total: u64 = coins.iter().map(|c| c.value).sum();
 	let mut amount_with_fee = amount + fee;
 
@@ -281,11 +277,7 @@
 
 	// We need to add a change address or amount with fee is more than total
 	if total != amount_with_fee {
-<<<<<<< HEAD
-		fee = tx_fee(coins.len(), 2, 1, None);
-=======
-		fee = tx_fee(coins.len(), num_outputs, None);
->>>>>>> 743c8452
+		fee = tx_fee(coins.len(), num_outputs, 1, None);
 		amount_with_fee = amount + fee;
 
 		// Here check if we have enough outputs for the amount including fee otherwise
@@ -307,13 +299,8 @@
 				minimum_confirmations,
 				max_outputs,
 				selection_strategy_is_use_all,
-<<<<<<< HEAD
-			).1;
-			fee = tx_fee(coins.len(), 2, 1, None);
-=======
 			);
-			fee = tx_fee(coins.len(), num_outputs, None);
->>>>>>> 743c8452
+			fee = tx_fee(coins.len(), num_outputs, 1, None);
 			total = coins.iter().map(|c| c.value).sum();
 			amount_with_fee = amount + fee;
 		}
