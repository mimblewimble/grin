--- conflicted
+++ resolved
@@ -14,23 +14,13 @@
 
 //! Error types for libwallet
 
+use crate::core::core::transaction;
+use crate::core::libtx;
+use crate::keychain;
+use failure::{Backtrace, Context, Fail};
 use std::env;
 use std::fmt::{self, Display};
 use std::io;
-
-use failure::{Backtrace, Context, Fail};
-
-<<<<<<< HEAD
-use crate::core;
-use crate::core::core::transaction;
-use crate::keychain;
-use crate::libtx;
-=======
-use core;
-use core::core::transaction;
-use core::libtx;
-use keychain;
->>>>>>> 7ff323c8
 
 /// Error definition
 #[derive(Debug, Fail)]
@@ -115,7 +105,7 @@
 
 	/// Other serialization errors
 	#[fail(display = "Ser/Deserialization error")]
-	Deser(core::ser::Error),
+	Deser(crate::core::ser::Error),
 
 	/// IO Error
 	#[fail(display = "I/O error")]
@@ -199,21 +189,16 @@
 }
 
 impl Display for Error {
-<<<<<<< HEAD
 	fn fmt(&self, f: &mut fmt::Formatter<'_>) -> fmt::Result {
-		let cause = match self.cause() {
-			Some(c) => format!("{}", c),
-			None => String::from("Unknown"),
-=======
-	fn fmt(&self, f: &mut fmt::Formatter) -> fmt::Result {
 		let show_bt = match env::var("RUST_BACKTRACE") {
-			Ok(r) => if r == "1" {
-				true
-			} else {
-				false
-			},
+			Ok(r) => {
+				if r == "1" {
+					true
+				} else {
+					false
+				}
+			}
 			Err(_) => false,
->>>>>>> 7ff323c8
 		};
 		let backtrace = match self.backtrace() {
 			Some(b) => format!("{}", b),
@@ -282,7 +267,7 @@
 }
 
 impl From<libtx::Error> for Error {
-	fn from(error: core::libtx::Error) -> Error {
+	fn from(error: crate::core::libtx::Error) -> Error {
 		Error {
 			inner: Context::new(ErrorKind::LibTX(error.kind())),
 		}
@@ -297,8 +282,8 @@
 	}
 }
 
-impl From<core::ser::Error> for Error {
-	fn from(error: core::ser::Error) -> Error {
+impl From<crate::core::ser::Error> for Error {
+	fn from(error: crate::core::ser::Error) -> Error {
 		Error {
 			inner: Context::new(ErrorKind::Deser(error)),
 		}
