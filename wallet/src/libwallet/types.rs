--- conflicted
+++ resolved
@@ -353,117 +353,4 @@
 	pub data_confirmed: bool,
 	/// node confirming the data
 	pub data_confirmed_from: String,
-<<<<<<< HEAD
-}
-
-#[derive(Debug)]
-pub struct Error {
-	inner: Context<ErrorKind>,
-}
-
-/// Wallet errors, mostly wrappers around underlying crypto or I/O errors.
-#[derive(Copy, Clone, Eq, PartialEq, Debug, Fail)]
-pub enum ErrorKind {
-	#[fail(display = "Not enough funds")]
-	NotEnoughFunds(u64),
-
-	#[fail(display = "Fee dispute: sender fee {}, recipient fee {}", sender_fee, recipient_fee)]
-	FeeDispute { sender_fee: u64, recipient_fee: u64 },
-
-	#[fail(display = "Fee exceeds amount: sender amount {}, recipient fee {}", sender_amount,
-	       recipient_fee)]
-	FeeExceedsAmount {
-		sender_amount: u64,
-		recipient_fee: u64,
-	},
-
-	#[fail(display = "Keychain error")]
-	Keychain,
-
-	#[fail(display = "Transaction error")]
-	Transaction,
-
-	#[fail(display = "Secp error")]
-	Secp,
-
-	#[fail(display = "LibWallet error")]
-	LibWalletError,
-
-	#[fail(display = "Wallet data error: {}", _0)]
-	FileWallet(&'static str),
-
-	/// An error in the format of the JSON structures exchanged by the wallet
-	#[fail(display = "JSON format error")]
-	Format,
-
-	#[fail(display = "I/O error")]
-	IO,
-
-	/// Error when contacting a node through its API
-	#[fail(display = "Node API error")]
-	Node,
-
-	/// Error originating from hyper.
-	#[fail(display = "Hyper error")]
-	Hyper,
-
-	/// Error originating from hyper uri parsing.
-	#[fail(display = "Uri parsing error")]
-	Uri,
-
-	#[fail(display = "Signature error")]
-	Signature(&'static str),
-
-	/// Attempt to use duplicate transaction id in separate transactions
-	#[fail(display = "Duplicate transaction ID error")]
-	DuplicateTransactionId,
-
-	/// Wallet seed already exists
-	#[fail(display = "Wallet seed exists error")]
-	WalletSeedExists,
-
-	/// Wallet seed doesn't exist
-	#[fail(display = "Wallet seed doesn't exist error")]
-	WalletSeedDoesntExist,
-
-	#[fail(display = "Generic error: {}", _0)]
-	GenericError(&'static str),
-}
-
-impl Fail for Error {
-	fn cause(&self) -> Option<&Fail> {
-		self.inner.cause()
-	}
-
-	fn backtrace(&self) -> Option<&Backtrace> {
-		self.inner.backtrace()
-	}
-}
-
-impl Display for Error {
-	fn fmt(&self, f: &mut fmt::Formatter) -> fmt::Result {
-		Display::fmt(&self.inner, f)
-	}
-}
-
-impl Error {
-	pub fn kind(&self) -> ErrorKind {
-		*self.inner.get_context()
-	}
-}
-
-impl From<ErrorKind> for Error {
-	fn from(kind: ErrorKind) -> Error {
-		Error {
-			inner: Context::new(kind),
-		}
-	}
-}
-
-impl From<Context<ErrorKind>> for Error {
-	fn from(inner: Context<ErrorKind>) -> Error {
-		Error { inner: inner }
-	}
-=======
->>>>>>> 68c7cff6
 }