// Copyright 2018 The Grin Developers
//
// Licensed under the Apache License, Version 2.0 (the "License");
// you may not use this file except in compliance with the License.
// You may obtain a copy of the License at
//
//     http://www.apache.org/licenses/LICENSE-2.0
//
// Unless required by applicable law or agreed to in writing, software
// distributed under the License is distributed on an "AS IS" BASIS,
// WITHOUT WARRANTIES OR CONDITIONS OF ANY KIND, either express or implied.
// See the License for the specific language governing permissions and
// limitations under the License.

//! Controller for wallet.. instantiates and handles listeners (or single-run
//! invocations) as needed.
//! Still experimental
use api::{ApiServer, Handler, ResponseFuture, Router};
use std::cell::RefCell;
use std::collections::HashMap;
use std::marker::PhantomData;
use std::net::SocketAddr;
use std::sync::{Arc, Mutex};

use futures::future::{err, ok};
use futures::{Future, Stream};
use hyper::{Body, Request, Response, StatusCode};
use serde::{Deserialize, Serialize};
use serde_json;

use keychain::Keychain;
use libtx::slate::Slate;
use libwallet::api::{APIForeign, APIOwner};
<<<<<<< HEAD
use libwallet::types::{CbData, OutputData, SendTXArgs, WalletBackend, WalletClient, WalletInfo};
=======
use libwallet::types::{
	BlockFees, CbData, OutputData, SendTXArgs, TxLogEntry, WalletBackend, WalletClient, WalletInfo,
};
>>>>>>> 76f4915b
use libwallet::{Error, ErrorKind};
use url::form_urlencoded;

use util::LOGGER;

/// Instantiate wallet Owner API for a single-use (command line) call
/// Return a function containing a loaded API context to call
pub fn owner_single_use<F, T: ?Sized, C, K>(wallet: Arc<Mutex<Box<T>>>, f: F) -> Result<(), Error>
where
	T: WalletBackend<C, K>,
	F: FnOnce(&mut APIOwner<T, C, K>) -> Result<(), Error>,
	C: WalletClient,
	K: Keychain,
{
	f(&mut APIOwner::new(wallet.clone()))?;
	Ok(())
}

/// Instantiate wallet Foreign API for a single-use (command line) call
/// Return a function containing a loaded API context to call
pub fn foreign_single_use<F, T: ?Sized, C, K>(wallet: Arc<Mutex<Box<T>>>, f: F) -> Result<(), Error>
where
	T: WalletBackend<C, K>,
	F: FnOnce(&mut APIForeign<T, C, K>) -> Result<(), Error>,
	C: WalletClient,
	K: Keychain,
{
	f(&mut APIForeign::new(wallet.clone()))?;
	Ok(())
}

thread_local!(static OWNER_ROUTER: RefCell<Option<Router>> = RefCell::new(None));

/// Listener version, providing same API but listening for requests on a
/// port and wrapping the calls
pub fn owner_listener<T: ?Sized, C, K>(wallet: Box<T>, addr: &str) -> Result<(), Error>
where
	T: WalletBackend<C, K> + Send + Sync + 'static,
	OwnerAPIHandler<T, C, K>: Handler,
	C: WalletClient + 'static,
	K: Keychain + 'static,
{
	let wallet_arc = Arc::new(Mutex::new(wallet));
	let api_handler = OwnerAPIHandler::new(wallet_arc);

	let mut orouter = Router::new();
	orouter
		.add_route("/v1/wallet/owner/**", Box::new(api_handler))
		.map_err(|_| ErrorKind::GenericError("Router failed to add route".to_string()))?;

	OWNER_ROUTER.with(move |router| {
		*router.borrow_mut() = Some(orouter);
		let mut apis = ApiServer::new();
		info!(LOGGER, "Starting HTTP Owner API server at {}.", addr);
		let socket_addr: SocketAddr = addr.parse().expect("unable to parse socket address");
		apis.start(socket_addr, &handle_owner).unwrap_or_else(|e| {
			error!(LOGGER, "Failed to start API HTTP server: {}.", e);
		})
	});
	Ok(())
}

fn handle_owner(req: Request<Body>) -> ResponseFuture {
	OWNER_ROUTER.with(|router| match *router.borrow() {
		Some(ref h) => h.handle(req),
		None => {
			error!(LOGGER, "No HTTP API router configured");
			Box::new(ok(response(
				StatusCode::INTERNAL_SERVER_ERROR,
				"No router configured",
			)))
		}
	})
}

thread_local!(static FOREIGN_ROUTER:  RefCell<Option<Router>> = RefCell::new(None));

/// Listener version, providing same API but listening for requests on a
/// port and wrapping the calls
pub fn foreign_listener<T: ?Sized, C, K>(wallet: Box<T>, addr: &str) -> Result<(), Error>
where
	T: WalletBackend<C, K> + Send + Sync + 'static,
	C: WalletClient + 'static,
	K: Keychain + 'static,
{
	let api_handler = ForeignAPIHandler::new(Arc::new(Mutex::new(wallet)));

	let mut router = Router::new();
	router
		.add_route("/v1/wallet/foreign/**", Box::new(api_handler))
		.map_err(|_| ErrorKind::GenericError("Router failed to add route".to_string()))?;

	FOREIGN_ROUTER.with(move |frouter| {
		*frouter.borrow_mut() = Some(router);
		let mut apis = ApiServer::new();
		info!(LOGGER, "Starting HTTP Foreign API server at {}.", addr);
		let socket_addr: SocketAddr = addr.parse().expect("unable to parse socket address");
		apis.start(socket_addr, &handle_foreign)
			.unwrap_or_else(|e| {
				error!(LOGGER, "Failed to start API HTTP server: {}.", e);
			});
	});

	Ok(())
}

fn handle_foreign(req: Request<Body>) -> ResponseFuture {
	FOREIGN_ROUTER.with(|router| match *router.borrow() {
		Some(ref h) => h.handle(req),
		None => {
			error!(LOGGER, "No HTTP API router configured");
			Box::new(ok(response(
				StatusCode::INTERNAL_SERVER_ERROR,
				"No router configured",
			)))
		}
	})
}

type WalletResponseFuture = Box<Future<Item = Response<Body>, Error = Error> + Send>;

/// API Handler/Wrapper for owner functions
pub struct OwnerAPIHandler<T: ?Sized, C, K>
where
	T: WalletBackend<C, K> + Send + Sync + 'static,
	C: WalletClient + 'static,
	K: Keychain + 'static,
{
	/// Wallet instance
	pub wallet: Arc<Mutex<Box<T>>>,
	phantom: PhantomData<K>,
	phantom_c: PhantomData<C>,
}

impl<T: ?Sized, C, K> OwnerAPIHandler<T, C, K>
where
	T: WalletBackend<C, K> + Send + Sync + 'static,
	C: WalletClient + 'static,
	K: Keychain + 'static,
{
	/// Create a new owner API handler for GET methods
	pub fn new(wallet: Arc<Mutex<Box<T>>>) -> OwnerAPIHandler<T, C, K> {
		OwnerAPIHandler {
			wallet,
			phantom: PhantomData,
			phantom_c: PhantomData,
		}
	}

	fn retrieve_outputs(
		&self,
		req: &Request<Body>,
		api: APIOwner<T, C, K>,
	) -> Result<(bool, Vec<OutputData>), Error> {
<<<<<<< HEAD
		let update_from_node = param_exists(req, "refresh");
		api.retrieve_outputs(false, update_from_node, None)
=======
		let mut update_from_node = false;
		let mut id = None;
		let mut show_spent = false;
		if let Ok(params) = req.get_ref::<UrlEncodedQuery>() {
			if let Some(_) = params.get("refresh") {
				update_from_node = true;
			}
			if let Some(_) = params.get("show_spent") {
				show_spent = true;
			}
			if let Some(ids) = params.get("tx_id") {
				for i in ids {
					id = Some(i.parse().unwrap());
				}
			}
		}
		api.retrieve_outputs(show_spent, update_from_node, id)
	}

	fn retrieve_txs(
		&self,
		req: &mut Request,
		api: &mut APIOwner<T, C, K>,
	) -> Result<(bool, Vec<TxLogEntry>), Error> {
		let mut id = None;
		let mut update_from_node = false;
		if let Ok(params) = req.get_ref::<UrlEncodedQuery>() {
			if let Some(_) = params.get("refresh") {
				update_from_node = true;
			}
			if let Some(ids) = params.get("id") {
				for i in ids {
					id = Some(i.parse().unwrap());
				}
			}
		}
		api.retrieve_txs(update_from_node, id)
>>>>>>> 76f4915b
	}

	fn retrieve_summary_info(
		&self,
		req: &Request<Body>,
		mut api: APIOwner<T, C, K>,
	) -> Result<(bool, WalletInfo), Error> {
		let update_from_node = param_exists(req, "refresh");
		api.retrieve_summary_info(update_from_node)
	}

	fn node_height(
		&self,
		_req: &Request<Body>,
		mut api: APIOwner<T, C, K>,
	) -> Result<(u64, bool), Error> {
		api.node_height()
	}

<<<<<<< HEAD
	fn handle_get_request(&self, req: &Request<Body>) -> Result<Response<Body>, Error> {
		let api = APIOwner::new(self.wallet.clone());
		Ok(match req.uri()
			.path()
			.trim_right_matches("/")
			.rsplit("/")
			.next()
			.unwrap()
		{
			"retrieve_outputs" => json_response(&self.retrieve_outputs(req, api)?),
			"retrieve_summary_info" => json_response(&self.retrieve_summary_info(req, api)?),
			"node_height" => json_response(&self.node_height(req, api)?),
			_ => response(StatusCode::BAD_REQUEST, ""),
		})
=======
	fn handle_request(
		&self,
		req: &mut Request,
		api: &mut APIOwner<T, C, K>,
	) -> IronResult<Response> {
		let url = req.url.clone();
		let path_elems = url.path();
		match *path_elems.last().unwrap() {
			"retrieve_outputs" => json_response(&self.retrieve_outputs(req, api)
				.map_err(|e| IronError::new(Fail::compat(e), status::BadRequest))?),
			"retrieve_txs" => json_response(&self.retrieve_txs(req, api)
				.map_err(|e| IronError::new(Fail::compat(e), status::BadRequest))?),
			"retrieve_summary_info" => json_response(&self.retrieve_summary_info(req, api)
				.map_err(|e| IronError::new(Fail::compat(e), status::BadRequest))?),
			"node_height" => json_response(&self.node_height(req, api)
				.map_err(|e| IronError::new(Fail::compat(e), status::BadRequest))?),
			_ => Err(IronError::new(
				Fail::compat(ErrorKind::Hyper),
				status::BadRequest,
			)),
		}
	}
}

impl<T: ?Sized, C, K> Handler for OwnerAPIGetHandler<T, C, K>
where
	T: WalletBackend<C, K> + Send + Sync + 'static,
	C: WalletClient + 'static,
	K: Keychain + 'static,
{
	fn handle(&self, req: &mut Request) -> IronResult<Response> {
		let mut api = APIOwner::new(self.wallet.clone());
		let mut resp_json = self.handle_request(req, &mut api);
		if !resp_json.is_err() {
			resp_json
				.as_mut()
				.unwrap()
				.headers
				.set_raw("access-control-allow-origin", vec![b"*".to_vec()]);
		}
		resp_json
	}
}

/// Handles all owner API POST requests
pub struct OwnerAPIPostHandler<T: ?Sized, C, K>
where
	T: WalletBackend<C, K>,
	C: WalletClient,
	K: Keychain,
{
	/// Wallet instance
	pub wallet: Arc<Mutex<Box<T>>>,
	phantom: PhantomData<K>,
	phantom_c: PhantomData<C>,
}

impl<T: ?Sized, C, K> OwnerAPIPostHandler<T, C, K>
where
	T: WalletBackend<C, K>,
	C: WalletClient,
	K: Keychain,
{
	/// New POST handler
	pub fn new(wallet: Arc<Mutex<Box<T>>>) -> OwnerAPIPostHandler<T, C, K> {
		OwnerAPIPostHandler {
			wallet,
			phantom: PhantomData,
			phantom_c: PhantomData,
		}
>>>>>>> 76f4915b
	}

	fn issue_send_tx(
		&self,
		req: Request<Body>,
		mut api: APIOwner<T, C, K>,
	) -> Box<Future<Item = Slate, Error = Error> + Send> {
		Box::new(parse_body(req).and_then(move |args: SendTXArgs| {
			api.issue_send_tx(
				args.amount,
				args.minimum_confirmations,
				&args.dest,
				args.max_outputs,
				args.selection_strategy_is_use_all,
			)
		}))
	}

	fn issue_burn_tx(
		&self,
		_req: Request<Body>,
		mut api: APIOwner<T, C, K>,
	) -> Box<Future<Item = (), Error = Error> + Send> {
		// TODO: Args
		Box::new(match api.issue_burn_tx(60, 10, 1000) {
			Ok(_) => ok(()),
			Err(e) => err(e),
		})
	}

	fn handle_post_request(&self, req: Request<Body>) -> WalletResponseFuture {
		let api = APIOwner::new(self.wallet.clone());
		match req.uri()
			.path()
			.trim_right_matches("/")
			.rsplit("/")
			.next()
			.unwrap()
		{
			"issue_send_tx" => Box::new(
				self.issue_send_tx(req, api)
					.and_then(|slate| ok(json_response_pretty(&slate))),
			),
			"issue_burn_tx" => Box::new(
				self.issue_burn_tx(req, api)
					.and_then(|_| ok(response(StatusCode::OK, ""))),
			),
			_ => Box::new(err(ErrorKind::GenericError(
				"Unknown error handling post request".to_owned(),
			).into())),
		}
	}
}

impl<T: ?Sized, C, K> Handler for OwnerAPIHandler<T, C, K>
where
	T: WalletBackend<C, K> + Send + Sync + 'static,
	C: WalletClient + 'static,
	K: Keychain + 'static,
{
	fn get(&self, req: Request<Body>) -> ResponseFuture {
		match self.handle_get_request(&req) {
			Ok(r) => Box::new(ok(r)),
			Err(e) => {
				error!(LOGGER, "Request Error: {:?}", e);
				Box::new(ok(create_error_response(e)))
			}
		}
	}

	fn post(&self, req: Request<Body>) -> ResponseFuture {
		Box::new(
			self.handle_post_request(req)
				.and_then(|r| ok(r))
				.or_else(|e| {
					error!(LOGGER, "Request Error: {:?}", e);
					ok(create_error_response(e))
				}),
		)
	}

	fn options(&self, _req: Request<Body>) -> ResponseFuture {
		Box::new(ok(create_ok_response("{}")))
	}
}

/// API Handler/Wrapper for foreign functions

pub struct ForeignAPIHandler<T: ?Sized, C, K>
where
	T: WalletBackend<C, K> + Send + Sync + 'static,
	C: WalletClient + 'static,
	K: Keychain + 'static,
{
	/// Wallet instance
	pub wallet: Arc<Mutex<Box<T>>>,
	phantom: PhantomData<K>,
	phantom_c: PhantomData<C>,
}

impl<T: ?Sized, C, K> ForeignAPIHandler<T, C, K>
where
	T: WalletBackend<C, K> + Send + Sync + 'static,
	C: WalletClient + 'static,
	K: Keychain + 'static,
{
	/// create a new api handler
	pub fn new(wallet: Arc<Mutex<Box<T>>>) -> ForeignAPIHandler<T, C, K> {
		ForeignAPIHandler {
			wallet,
			phantom: PhantomData,
			phantom_c: PhantomData,
		}
	}

	fn build_coinbase(
		&self,
		req: Request<Body>,
		mut api: APIForeign<T, C, K>,
	) -> Box<Future<Item = CbData, Error = Error> + Send> {
		Box::new(parse_body(req).and_then(move |block_fees| api.build_coinbase(&block_fees)))
	}

	fn receive_tx(
		&self,
		req: Request<Body>,
		mut api: APIForeign<T, C, K>,
	) -> Box<Future<Item = Slate, Error = Error> + Send> {
		Box::new(
			parse_body(req).and_then(move |mut slate| match api.receive_tx(&mut slate) {
				Ok(_) => ok(slate.clone()),
				Err(e) => err(e),
			}),
		)
	}

	fn handle_request(&self, req: Request<Body>) -> WalletResponseFuture {
		let api = *APIForeign::new(self.wallet.clone());
		match req.uri()
			.path()
			.trim_right_matches("/")
			.rsplit("/")
			.next()
			.unwrap()
		{
			"build_coinbase" => Box::new(
				self.build_coinbase(req, api)
					.and_then(|res| ok(json_response(&res))),
			),
			"receive_tx" => Box::new(
				self.receive_tx(req, api)
					.and_then(|res| ok(json_response(&res))),
			),
			_ => Box::new(ok(response(StatusCode::BAD_REQUEST, "unknown action"))),
		}
	}
}
impl<T: ?Sized, C, K> Handler for ForeignAPIHandler<T, C, K>
where
	T: WalletBackend<C, K> + Send + Sync + 'static,
	C: WalletClient + Send + Sync + 'static,
	K: Keychain + 'static,
{
	fn post(&self, req: Request<Body>) -> ResponseFuture {
		Box::new(self.handle_request(req).and_then(|r| ok(r)).or_else(|e| {
			error!(LOGGER, "Request Error: {:?}", e);
			ok(create_error_response(e))
		}))
	}
}

// Utility to serialize a struct into JSON and produce a sensible Response
// out of it.
fn json_response<T>(s: &T) -> Response<Body>
where
	T: Serialize,
{
	match serde_json::to_string(s) {
		Ok(json) => response(StatusCode::OK, json),
		Err(_) => response(StatusCode::INTERNAL_SERVER_ERROR, ""),
	}
}

// pretty-printed version of above
fn json_response_pretty<T>(s: &T) -> Response<Body>
where
	T: Serialize,
{
	match serde_json::to_string_pretty(s) {
		Ok(json) => response(StatusCode::OK, json),
		Err(_) => response(StatusCode::INTERNAL_SERVER_ERROR, ""),
	}
}

fn create_error_response(e: Error) -> Response<Body> {
	Response::builder()
		.status(StatusCode::INTERNAL_SERVER_ERROR)
		.header("access-control-allow-origin", "*")
		.header("access-control-allow-headers", "Content-Type")
		.body(format!("{}", e.kind()).into())
		.unwrap()
}

fn create_ok_response(json: &str) -> Response<Body> {
	Response::builder()
		.status(StatusCode::OK)
		.header("access-control-allow-origin", "*")
		.body(json.to_string().into())
		.unwrap()
}

fn response<T: Into<Body>>(status: StatusCode, text: T) -> Response<Body> {
	Response::builder()
		.status(status)
		.header("access-control-allow-origin", "*")
		.body(text.into())
		.unwrap()
	//let mut resp = Response::new(text.into());
	//*resp.status_mut() = status;
	//resp
}

fn param_exists(req: &Request<Body>, param: &str) -> bool {
	if let Some(query_string) = req.uri().query() {
		let params = form_urlencoded::parse(query_string.as_bytes())
			.into_owned()
			.fold(HashMap::new(), |mut hm, (k, v)| {
				hm.entry(k).or_insert(vec![]).push(v);
				hm
			});
		return params.get(param).is_some();
	}
	false
}

fn parse_body<T>(req: Request<Body>) -> Box<Future<Item = T, Error = Error> + Send>
where
	for<'de> T: Deserialize<'de> + Send + 'static,
{
	Box::new(
		req.into_body()
			.concat2()
			.map_err(|_| ErrorKind::GenericError("Failed to read request".to_owned()).into())
			.and_then(|body| match serde_json::from_reader(&body.to_vec()[..]) {
				Ok(obj) => ok(obj),
				Err(_) => err(ErrorKind::GenericError("Invalid request body".to_owned()).into()),
			}),
	)
}<|MERGE_RESOLUTION|>--- conflicted
+++ resolved
@@ -31,13 +31,9 @@
 use keychain::Keychain;
 use libtx::slate::Slate;
 use libwallet::api::{APIForeign, APIOwner};
-<<<<<<< HEAD
-use libwallet::types::{CbData, OutputData, SendTXArgs, WalletBackend, WalletClient, WalletInfo};
-=======
 use libwallet::types::{
 	BlockFees, CbData, OutputData, SendTXArgs, TxLogEntry, WalletBackend, WalletClient, WalletInfo,
 };
->>>>>>> 76f4915b
 use libwallet::{Error, ErrorKind};
 use url::form_urlencoded;
 
@@ -192,48 +188,44 @@
 		req: &Request<Body>,
 		api: APIOwner<T, C, K>,
 	) -> Result<(bool, Vec<OutputData>), Error> {
-<<<<<<< HEAD
-		let update_from_node = param_exists(req, "refresh");
-		api.retrieve_outputs(false, update_from_node, None)
-=======
 		let mut update_from_node = false;
 		let mut id = None;
 		let mut show_spent = false;
-		if let Ok(params) = req.get_ref::<UrlEncodedQuery>() {
-			if let Some(_) = params.get("refresh") {
-				update_from_node = true;
+		let params = parse_params(req);
+
+		if let Some(_) = params.get("refresh") {
+			update_from_node = true;
+		}
+		if let Some(_) = params.get("show_spent") {
+			show_spent = true;
+		}
+		if let Some(ids) = params.get("tx_id") {
+			for i in ids {
+				id = Some(i.parse().unwrap());
 			}
-			if let Some(_) = params.get("show_spent") {
-				show_spent = true;
-			}
-			if let Some(ids) = params.get("tx_id") {
-				for i in ids {
-					id = Some(i.parse().unwrap());
-				}
-			}
 		}
 		api.retrieve_outputs(show_spent, update_from_node, id)
 	}
 
 	fn retrieve_txs(
 		&self,
-		req: &mut Request,
-		api: &mut APIOwner<T, C, K>,
+		req: &Request<Body>,
+		api: APIOwner<T, C, K>,
 	) -> Result<(bool, Vec<TxLogEntry>), Error> {
 		let mut id = None;
 		let mut update_from_node = false;
-		if let Ok(params) = req.get_ref::<UrlEncodedQuery>() {
-			if let Some(_) = params.get("refresh") {
-				update_from_node = true;
+
+		let params = parse_params(req);
+
+		if let Some(_) = params.get("refresh") {
+			update_from_node = true;
+		}
+		if let Some(ids) = params.get("id") {
+			for i in ids {
+				id = Some(i.parse().unwrap());
 			}
-			if let Some(ids) = params.get("id") {
-				for i in ids {
-					id = Some(i.parse().unwrap());
-				}
-			}
 		}
 		api.retrieve_txs(update_from_node, id)
->>>>>>> 76f4915b
 	}
 
 	fn retrieve_summary_info(
@@ -253,7 +245,6 @@
 		api.node_height()
 	}
 
-<<<<<<< HEAD
 	fn handle_get_request(&self, req: &Request<Body>) -> Result<Response<Body>, Error> {
 		let api = APIOwner::new(self.wallet.clone());
 		Ok(match req.uri()
@@ -266,80 +257,9 @@
 			"retrieve_outputs" => json_response(&self.retrieve_outputs(req, api)?),
 			"retrieve_summary_info" => json_response(&self.retrieve_summary_info(req, api)?),
 			"node_height" => json_response(&self.node_height(req, api)?),
+			"retrieve_txs" => json_response(&self.retrieve_txs(req, api)?),
 			_ => response(StatusCode::BAD_REQUEST, ""),
 		})
-=======
-	fn handle_request(
-		&self,
-		req: &mut Request,
-		api: &mut APIOwner<T, C, K>,
-	) -> IronResult<Response> {
-		let url = req.url.clone();
-		let path_elems = url.path();
-		match *path_elems.last().unwrap() {
-			"retrieve_outputs" => json_response(&self.retrieve_outputs(req, api)
-				.map_err(|e| IronError::new(Fail::compat(e), status::BadRequest))?),
-			"retrieve_txs" => json_response(&self.retrieve_txs(req, api)
-				.map_err(|e| IronError::new(Fail::compat(e), status::BadRequest))?),
-			"retrieve_summary_info" => json_response(&self.retrieve_summary_info(req, api)
-				.map_err(|e| IronError::new(Fail::compat(e), status::BadRequest))?),
-			"node_height" => json_response(&self.node_height(req, api)
-				.map_err(|e| IronError::new(Fail::compat(e), status::BadRequest))?),
-			_ => Err(IronError::new(
-				Fail::compat(ErrorKind::Hyper),
-				status::BadRequest,
-			)),
-		}
-	}
-}
-
-impl<T: ?Sized, C, K> Handler for OwnerAPIGetHandler<T, C, K>
-where
-	T: WalletBackend<C, K> + Send + Sync + 'static,
-	C: WalletClient + 'static,
-	K: Keychain + 'static,
-{
-	fn handle(&self, req: &mut Request) -> IronResult<Response> {
-		let mut api = APIOwner::new(self.wallet.clone());
-		let mut resp_json = self.handle_request(req, &mut api);
-		if !resp_json.is_err() {
-			resp_json
-				.as_mut()
-				.unwrap()
-				.headers
-				.set_raw("access-control-allow-origin", vec![b"*".to_vec()]);
-		}
-		resp_json
-	}
-}
-
-/// Handles all owner API POST requests
-pub struct OwnerAPIPostHandler<T: ?Sized, C, K>
-where
-	T: WalletBackend<C, K>,
-	C: WalletClient,
-	K: Keychain,
-{
-	/// Wallet instance
-	pub wallet: Arc<Mutex<Box<T>>>,
-	phantom: PhantomData<K>,
-	phantom_c: PhantomData<C>,
-}
-
-impl<T: ?Sized, C, K> OwnerAPIPostHandler<T, C, K>
-where
-	T: WalletBackend<C, K>,
-	C: WalletClient,
-	K: Keychain,
-{
-	/// New POST handler
-	pub fn new(wallet: Arc<Mutex<Box<T>>>) -> OwnerAPIPostHandler<T, C, K> {
-		OwnerAPIPostHandler {
-			wallet,
-			phantom: PhantomData,
-			phantom_c: PhantomData,
-		}
->>>>>>> 76f4915b
 	}
 
 	fn issue_send_tx(
@@ -562,17 +482,20 @@
 	//resp
 }
 
-fn param_exists(req: &Request<Body>, param: &str) -> bool {
-	if let Some(query_string) = req.uri().query() {
-		let params = form_urlencoded::parse(query_string.as_bytes())
+fn parse_params(req: &Request<Body>) -> HashMap<String, Vec<String>> {
+	match req.uri().query() {
+		Some(query_string) => form_urlencoded::parse(query_string.as_bytes())
 			.into_owned()
 			.fold(HashMap::new(), |mut hm, (k, v)| {
 				hm.entry(k).or_insert(vec![]).push(v);
 				hm
-			});
-		return params.get(param).is_some();
-	}
-	false
+			}),
+		None => HashMap::new(),
+	}
+}
+
+fn param_exists(req: &Request<Body>, param: &str) -> bool {
+	parse_params(req).get(param).is_some()
 }
 
 fn parse_body<T>(req: Request<Body>) -> Box<Future<Item = T, Error = Error> + Send>
