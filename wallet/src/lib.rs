--- conflicted
+++ resolved
@@ -22,22 +22,8 @@
 use serde;
 #[macro_use]
 extern crate serde_derive;
-<<<<<<< HEAD
-use serde_json;
 #[macro_use]
 extern crate log;
-=======
-#[macro_use]
-extern crate serde_json;
-#[macro_use]
-extern crate log;
-extern crate chrono;
-extern crate clap;
-extern crate rpassword;
-extern crate term;
-extern crate url;
-extern crate uuid;
->>>>>>> 7ff323c8
 
 use failure;
 use grin_api as api;
@@ -58,14 +44,9 @@
 mod node_clients;
 mod types;
 
-<<<<<<< HEAD
 pub use crate::adapters::{
-	FileWalletCommAdapter, HTTPWalletCommAdapter, NullWalletCommAdapter, WalletCommAdapter,
-=======
-pub use adapters::{
 	FileWalletCommAdapter, HTTPWalletCommAdapter, KeybaseWalletCommAdapter, NullWalletCommAdapter,
 	WalletCommAdapter,
->>>>>>> 7ff323c8
 };
 pub use crate::error::{Error, ErrorKind};
 pub use crate::libwallet::types::{
