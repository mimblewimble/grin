// Copyright 2018 The Grin Developers
//
// Licensed under the Apache License, Version 2.0 (the "License");
// you may not use this file except in compliance with the License.
// You may obtain a copy of the License at
//
//     http://www.apache.org/licenses/LICENSE-2.0
//
// Unless required by applicable law or agreed to in writing, software
// distributed under the License is distributed on an "AS IS" BASIS,
// WITHOUT WARRANTIES OR CONDITIONS OF ANY KIND, either express or implied.
// See the License for the specific language governing permissions and
// limitations under the License.

use crate::util::{Mutex, ZeroingString};
use std::collections::HashMap;
/// Grin wallet command-line function implementations
use std::fs::File;
use std::io::Write;
use std::sync::Arc;
use std::thread;
use std::time::Duration;

use serde_json as json;
use uuid::Uuid;

use crate::api::TLSConfig;
use crate::core::core;
use crate::keychain;

use crate::error::{Error, ErrorKind};
use crate::{controller, display, HTTPNodeClient, WalletConfig, WalletInst, WalletSeed};
use crate::{
	FileWalletCommAdapter, HTTPWalletCommAdapter, KeybaseWalletCommAdapter, LMDBBackend,
	NodeClient, NullWalletCommAdapter,
};

/// Arguments common to all wallet commands
#[derive(Clone)]
pub struct GlobalArgs {
	pub account: String,
	pub node_api_secret: Option<String>,
	pub show_spent: bool,
	pub password: Option<ZeroingString>,
	pub tls_conf: Option<TLSConfig>,
}

/// Arguments for init command
pub struct InitArgs {
	/// BIP39 recovery phrase length
	pub list_length: usize,
	pub password: ZeroingString,
	pub config: WalletConfig,
	pub recovery_phrase: Option<ZeroingString>,
	pub restore: bool,
}

pub fn init(g_args: &GlobalArgs, args: InitArgs) -> Result<(), Error> {
	WalletSeed::init_file(
		&args.config,
		args.list_length,
		args.recovery_phrase,
		&args.password,
	)?;
	info!("Wallet seed file created");
	let client_n = HTTPNodeClient::new(
		&args.config.check_node_api_http_addr,
		g_args.node_api_secret.clone(),
	);
	let _: LMDBBackend<HTTPNodeClient, keychain::ExtKeychain> =
		LMDBBackend::new(args.config.clone(), &args.password, client_n)?;
	info!("Wallet database backend created");
	Ok(())
}

/// Argument for recover
pub struct RecoverArgs {
	pub recovery_phrase: Option<ZeroingString>,
	pub passphrase: ZeroingString,
}

/// Check whether seed file exists
pub fn wallet_seed_exists(config: &WalletConfig) -> Result<(), Error> {
	let res = WalletSeed::seed_file_exists(&config)?;
	Ok(res)
}

pub fn recover(config: &WalletConfig, args: RecoverArgs) -> Result<(), Error> {
	if args.recovery_phrase.is_none() {
		let res = WalletSeed::from_file(config, &args.passphrase);
		if let Err(e) = res {
			error!("Error loading wallet seed (check password): {}", e);
			return Err(e);
		}
		let _ = res.unwrap().show_recovery_phrase();
	} else {
		let res = WalletSeed::recover_from_phrase(
			&config,
			&args.recovery_phrase.as_ref().unwrap(),
			&args.passphrase,
		);
		if let Err(e) = res {
			error!("Error recovering seed - {}", e);
			return Err(e);
		}
	}
	Ok(())
}

/// Arguments for listen command
pub struct ListenArgs {
	pub method: String,
}

pub fn listen(config: &WalletConfig, args: &ListenArgs, g_args: &GlobalArgs) -> Result<(), Error> {
	let mut params = HashMap::new();
	params.insert("api_listen_addr".to_owned(), config.api_listen_addr());
	if let Some(t) = g_args.tls_conf.as_ref() {
		params.insert("certificate".to_owned(), t.certificate.clone());
		params.insert("private_key".to_owned(), t.private_key.clone());
	}
	let adapter = match args.method.as_str() {
		"http" => HTTPWalletCommAdapter::new(),
		"keybase" => KeybaseWalletCommAdapter::new(),
		_ => NullWalletCommAdapter::new(),
	};

	let res = adapter.listen(
		params,
		config.clone(),
		&g_args.password.clone().unwrap(),
		&g_args.account,
		g_args.node_api_secret.clone(),
	);
	if let Err(e) = res {
		return Err(ErrorKind::LibWallet(e.kind(), e.cause_string()).into());
	}
	Ok(())
}

pub fn owner_api(
	wallet: Arc<Mutex<WalletInst<impl NodeClient + 'static, keychain::ExtKeychain>>>,
	config: &WalletConfig,
	g_args: &GlobalArgs,
) -> Result<(), Error> {
	let res = controller::owner_listener(
		wallet,
<<<<<<< HEAD
		&format!(
			"127.0.0.1:{}",
			(if global::is_floonet() {
				"13420"
			} else {
				"3420"
			})
		),
=======
		config.owner_api_listen_addr().as_str(),
>>>>>>> 422db826
		g_args.node_api_secret.clone(),
		g_args.tls_conf.clone(),
		config.owner_api_include_foreign.clone(),
	);
	if let Err(e) = res {
		return Err(ErrorKind::LibWallet(e.kind(), e.cause_string()).into());
	}
	Ok(())
}

/// Arguments for account command
pub struct AccountArgs {
	pub create: Option<String>,
}

pub fn account(
	wallet: Arc<Mutex<WalletInst<impl NodeClient + 'static, keychain::ExtKeychain>>>,
	args: AccountArgs,
) -> Result<(), Error> {
	if args.create.is_none() {
		let res = controller::owner_single_use(wallet, |api| {
			let acct_mappings = api.accounts()?;
			// give logging thread a moment to catch up
			thread::sleep(Duration::from_millis(200));
			display::accounts(acct_mappings);
			Ok(())
		});
		if let Err(e) = res {
			error!("Error listing accounts: {}", e);
			return Err(ErrorKind::LibWallet(e.kind(), e.cause_string()).into());
		}
	} else {
		let label = args.create.unwrap();
		let res = controller::owner_single_use(wallet, |api| {
			api.create_account_path(&label)?;
			thread::sleep(Duration::from_millis(200));
			info!("Account: '{}' Created!", label);
			Ok(())
		});
		if let Err(e) = res {
			thread::sleep(Duration::from_millis(200));
			error!("Error creating account '{}': {}", label, e);
			return Err(ErrorKind::LibWallet(e.kind(), e.cause_string()).into());
		}
	}
	Ok(())
}

/// Arguments for the send command
pub struct SendArgs {
	pub amount: u64,
	pub message: Option<String>,
	pub minimum_confirmations: u64,
	pub selection_strategy: String,
	pub method: String,
	pub dest: String,
	pub change_outputs: usize,
	pub fluff: bool,
	pub max_outputs: usize,
}

pub fn send(
	wallet: Arc<Mutex<WalletInst<impl NodeClient + 'static, keychain::ExtKeychain>>>,
	args: SendArgs,
) -> Result<(), Error> {
	controller::owner_single_use(wallet.clone(), |api| {
		let result = api.initiate_tx(
			None,
			args.amount,
			args.minimum_confirmations,
			args.max_outputs,
			args.change_outputs,
			args.selection_strategy == "all",
			args.message.clone(),
		);
		let (mut slate, lock_fn) = match result {
			Ok(s) => {
				info!(
					"Tx created: {} grin to {} (strategy '{}')",
					core::amount_to_hr_string(args.amount, false),
					args.dest,
					args.selection_strategy,
				);
				s
			}
			Err(e) => {
				info!("Tx not created: {}", e);
				return Err(e);
			}
		};
		let adapter = match args.method.as_str() {
			"http" => HTTPWalletCommAdapter::new(),
			"file" => FileWalletCommAdapter::new(),
			"keybase" => KeybaseWalletCommAdapter::new(),
			"self" => NullWalletCommAdapter::new(),
			_ => NullWalletCommAdapter::new(),
		};
		if adapter.supports_sync() {
			slate = adapter.send_tx_sync(&args.dest, &slate)?;
			api.tx_lock_outputs(&slate, lock_fn)?;
			if args.method == "self" {
				controller::foreign_single_use(wallet, |api| {
					api.receive_tx(&mut slate, Some(&args.dest), None)?;
					Ok(())
				})?;
			}
			if let Err(e) = api.verify_slate_messages(&slate) {
				error!("Error validating participant messages: {}", e);
				return Err(e);
			}
			api.finalize_tx(&mut slate)?;
		} else {
			adapter.send_tx_async(&args.dest, &slate)?;
			api.tx_lock_outputs(&slate, lock_fn)?;
		}
		if adapter.supports_sync() {
			let result = api.post_tx(&slate.tx, args.fluff);
			match result {
				Ok(_) => {
					info!("Tx sent ok",);
					return Ok(());
				}
				Err(e) => {
					error!("Tx sent fail: {}", e);
					return Err(e);
				}
			}
		}
		Ok(())
	})?;
	Ok(())
}

/// Receive command argument
pub struct ReceiveArgs {
	pub input: String,
	pub message: Option<String>,
}

pub fn receive(
	wallet: Arc<Mutex<WalletInst<impl NodeClient + 'static, keychain::ExtKeychain>>>,
	g_args: &GlobalArgs,
	args: ReceiveArgs,
) -> Result<(), Error> {
	let adapter = FileWalletCommAdapter::new();
	let mut slate = adapter.receive_tx_async(&args.input)?;
	controller::foreign_single_use(wallet, |api| {
		if let Err(e) = api.verify_slate_messages(&slate) {
			error!("Error validating participant messages: {}", e);
			return Err(e);
		}
		api.receive_tx(&mut slate, Some(&g_args.account), args.message.clone())?;
		Ok(())
	})?;
	let send_tx = format!("{}.response", args.input);
	adapter.send_tx_async(&send_tx, &slate)?;
	info!(
		"Response file {}.response generated, sending it back to the transaction originator.",
		args.input
	);
	Ok(())
}

/// Finalize command args
pub struct FinalizeArgs {
	pub input: String,
	pub fluff: bool,
}

pub fn finalize(
	wallet: Arc<Mutex<WalletInst<impl NodeClient + 'static, keychain::ExtKeychain>>>,
	args: FinalizeArgs,
) -> Result<(), Error> {
	let adapter = FileWalletCommAdapter::new();
	let mut slate = adapter.receive_tx_async(&args.input)?;
	controller::owner_single_use(wallet.clone(), |api| {
		if let Err(e) = api.verify_slate_messages(&slate) {
			error!("Error validating participant messages: {}", e);
			return Err(e);
		}
		let _ = api.finalize_tx(&mut slate).expect("Finalize failed");

		let result = api.post_tx(&slate.tx, args.fluff);
		match result {
			Ok(_) => {
				info!("Transaction sent successfully, check the wallet again for confirmation.");
				Ok(())
			}
			Err(e) => {
				error!("Tx not sent: {}", e);
				Err(e)
			}
		}
	})?;
	Ok(())
}

/// Info command args
pub struct InfoArgs {
	pub minimum_confirmations: u64,
}

pub fn info(
	wallet: Arc<Mutex<WalletInst<impl NodeClient + 'static, keychain::ExtKeychain>>>,
	g_args: &GlobalArgs,
	args: InfoArgs,
	dark_scheme: bool,
) -> Result<(), Error> {
	controller::owner_single_use(wallet.clone(), |api| {
		let (validated, wallet_info) =
			api.retrieve_summary_info(true, args.minimum_confirmations)?;
		display::info(&g_args.account, &wallet_info, validated, dark_scheme);
		Ok(())
	})?;
	Ok(())
}

pub fn outputs(
	wallet: Arc<Mutex<WalletInst<impl NodeClient + 'static, keychain::ExtKeychain>>>,
	g_args: &GlobalArgs,
	dark_scheme: bool,
) -> Result<(), Error> {
	controller::owner_single_use(wallet.clone(), |api| {
		let (height, _) = api.node_height()?;
		let (validated, outputs) = api.retrieve_outputs(g_args.show_spent, true, None)?;
		display::outputs(&g_args.account, height, validated, outputs, dark_scheme)?;
		Ok(())
	})?;
	Ok(())
}

/// Txs command args
pub struct TxsArgs {
	pub id: Option<u32>,
}

pub fn txs(
	wallet: Arc<Mutex<WalletInst<impl NodeClient + 'static, keychain::ExtKeychain>>>,
	g_args: &GlobalArgs,
	args: TxsArgs,
	dark_scheme: bool,
) -> Result<(), Error> {
	controller::owner_single_use(wallet.clone(), |api| {
		let (height, _) = api.node_height()?;
		let (validated, txs) = api.retrieve_txs(true, args.id, None)?;
		let include_status = !args.id.is_some();
		display::txs(
			&g_args.account,
			height,
			validated,
			&txs,
			include_status,
			dark_scheme,
		)?;
		// if given a particular transaction id, also get and display associated
		// inputs/outputs and messages
		if args.id.is_some() {
			let (_, outputs) = api.retrieve_outputs(true, false, args.id)?;
			display::outputs(&g_args.account, height, validated, outputs, dark_scheme)?;
			// should only be one here, but just in case
			for tx in txs {
				display::tx_messages(&tx, dark_scheme)?;
			}
		};
		Ok(())
	})?;
	Ok(())
}

/// Repost
pub struct RepostArgs {
	pub id: u32,
	pub dump_file: Option<String>,
	pub fluff: bool,
}

pub fn repost(
	wallet: Arc<Mutex<WalletInst<impl NodeClient + 'static, keychain::ExtKeychain>>>,
	args: RepostArgs,
) -> Result<(), Error> {
	controller::owner_single_use(wallet.clone(), |api| {
		let (_, txs) = api.retrieve_txs(true, Some(args.id), None)?;
		let stored_tx = api.get_stored_tx(&txs[0])?;
		if stored_tx.is_none() {
			error!(
				"Transaction with id {} does not have transaction data. Not reposting.",
				args.id
			);
			return Ok(());
		}
		match args.dump_file {
			None => {
				if txs[0].confirmed {
					error!(
						"Transaction with id {} is confirmed. Not reposting.",
						args.id
					);
					return Ok(());
				}
				api.post_tx(&stored_tx.unwrap(), args.fluff)?;
				info!("Reposted transaction at {}", args.id);
				return Ok(());
			}
			Some(f) => {
				let mut tx_file = File::create(f.clone())?;
				tx_file.write_all(json::to_string(&stored_tx).unwrap().as_bytes())?;
				tx_file.sync_all()?;
				info!("Dumped transaction data for tx {} to {}", args.id, f);
				return Ok(());
			}
		}
	})?;
	Ok(())
}

/// Cancel
pub struct CancelArgs {
	pub tx_id: Option<u32>,
	pub tx_slate_id: Option<Uuid>,
	pub tx_id_string: String,
}

pub fn cancel(
	wallet: Arc<Mutex<WalletInst<impl NodeClient + 'static, keychain::ExtKeychain>>>,
	args: CancelArgs,
) -> Result<(), Error> {
	controller::owner_single_use(wallet.clone(), |api| {
		let result = api.cancel_tx(args.tx_id, args.tx_slate_id);
		match result {
			Ok(_) => {
				info!("Transaction {} Cancelled", args.tx_id_string);
				Ok(())
			}
			Err(e) => {
				error!("TX Cancellation failed: {}", e);
				Err(e)
			}
		}
	})?;
	Ok(())
}

pub fn restore(
	wallet: Arc<Mutex<WalletInst<impl NodeClient + 'static, keychain::ExtKeychain>>>,
) -> Result<(), Error> {
	controller::owner_single_use(wallet.clone(), |api| {
		let result = api.restore();
		match result {
			Ok(_) => {
				warn!("Wallet restore complete",);
				Ok(())
			}
			Err(e) => {
				error!("Wallet restore failed: {}", e);
				error!("Backtrace: {}", e.backtrace().unwrap());
				Err(e)
			}
		}
	})?;
	Ok(())
}

pub fn check_repair(
	wallet: Arc<Mutex<WalletInst<impl NodeClient + 'static, keychain::ExtKeychain>>>,
) -> Result<(), Error> {
	controller::owner_single_use(wallet.clone(), |api| {
		warn!("Starting wallet check...",);
		warn!("Updating all wallet outputs, please wait ...",);
		let result = api.check_repair();
		match result {
			Ok(_) => {
				warn!("Wallet check complete",);
				Ok(())
			}
			Err(e) => {
				error!("Wallet check failed: {}", e);
				error!("Backtrace: {}", e.backtrace().unwrap());
				Err(e)
			}
		}
	})?;
	Ok(())
}<|MERGE_RESOLUTION|>--- conflicted
+++ resolved
@@ -145,18 +145,7 @@
 ) -> Result<(), Error> {
 	let res = controller::owner_listener(
 		wallet,
-<<<<<<< HEAD
-		&format!(
-			"127.0.0.1:{}",
-			(if global::is_floonet() {
-				"13420"
-			} else {
-				"3420"
-			})
-		),
-=======
 		config.owner_api_listen_addr().as_str(),
->>>>>>> 422db826
 		g_args.node_api_secret.clone(),
 		g_args.tls_conf.clone(),
 		config.owner_api_include_foreign.clone(),
