--- conflicted
+++ resolved
@@ -44,8 +44,7 @@
 	}
 }
 
-pub fn retrieve_info(config: &WalletConfig, keychain: &Keychain)
-	-> WalletInfo {
+pub fn retrieve_info(config: &WalletConfig, keychain: &Keychain) -> WalletInfo {
 	let result = checker::refresh_outputs(&config, &keychain);
 
 	let ret_val = WalletData::read_wallet(&config.data_file_dir, |wallet_data| {
@@ -79,21 +78,6 @@
 			}
 		};
 
-<<<<<<< HEAD
-		println!("\n____ Wallet Summary Info at {} ({}) ____\n", current_height, from);
-		let mut table = table!(
-			[bFG->"Total", FG->amount_to_hr_string(unspent_total+unconfirmed_total)],
-			[bFY->"Awaiting Confirmation", FY->amount_to_hr_string(unconfirmed_total)],
-			[bFY->"Confirmed but Still Locked", FY->amount_to_hr_string(unspent_but_locked_total)],
-			[bFG->"Currently Spendable", FG->amount_to_hr_string(unspent_total-unspent_but_locked_total)],
-			[Fw->"---------", Fw->"---------"],
-			[Fr->"(Locked by previous transaction)", Fr->amount_to_hr_string(locked_total)]
-		);
-		table.set_format(*prettytable::format::consts::FORMAT_NO_BORDER_LINE_SEPARATOR);
-		table.printstd();
-		println!();
-		Ok(())
-=======
 		let mut data_confirmed = true;
 		if let Err(_) = result {
 			data_confirmed = false;
@@ -108,7 +92,6 @@
 			data_confirmed: data_confirmed,
 			data_confirmed_from: String::from(from),
 		}
->>>>>>> 4022b828
 	});
 	ret_val.unwrap()
 }