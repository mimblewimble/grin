// Copyright 2017 The Grin Developers
//
// Licensed under the Apache License, Version 2.0 (the "License");
// you may not use this file except in compliance with the License.
// You may obtain a copy of the License at
//
//     http://www.apache.org/licenses/LICENSE-2.0
//
// Unless required by applicable law or agreed to in writing, software
// distributed under the License is distributed on an "AS IS" BASIS,
// WITHOUT WARRANTIES OR CONDITIONS OF ANY KIND, either express or implied.
// See the License for the specific language governing permissions and
// limitations under the License.

//! Provides the JSON/HTTP API for wallets to listen for and receive payments.
//! Because receiving money in MimbleWimble requires an interactive exchange, a
//! wallet server that's running at all time is required in many cases.

use bodyparser;
use iron::prelude::*;
use iron::Handler;
use iron::status;
use serde_json;

use api;
use core::consensus::reward;
use core::core::{build, Block, Output, Transaction, TxKernel};
use core::ser;
use keychain::{BlindingFactor, Identifier, Keychain};
use types::*;
use util;
use util::LOGGER;

/// Dummy wrapper for the hex-encoded serialized transaction.
#[derive(Serialize, Deserialize)]
pub struct TxWrapper {
	pub tx_hex: String,
}

pub fn receive_json_tx_str(
	config: &WalletConfig,
	keychain: &Keychain,
	json_tx: &str,
) -> Result<(), Error> {
	let partial_tx = serde_json::from_str(json_tx).unwrap();
	receive_json_tx(config, keychain, &partial_tx)
}

/// Receive an already well formed JSON transaction issuance and finalize the
/// transaction, adding our receiving output, to broadcast to the rest of the
/// network.
pub fn receive_json_tx(
	config: &WalletConfig,
	keychain: &Keychain,
	partial_tx: &PartialTx,
) -> Result<(), Error> {

	// reading the partial transaction and finalizing it, adding our output
	let (amount, blinding, tx) = read_partial_tx(keychain, partial_tx)?;
	let (final_tx, key_id) = receive_transaction(config, keychain, amount, blinding, tx)?;
	let tx_hex = util::to_hex(ser::ser_vec(&final_tx).unwrap());

	// pushing to the transaction pool, in case of error the output that was
	// reserved needs to be removed
	let url = format!("{}/v1/pool/push", config.check_node_api_http_addr.as_str());
	let res = api::client::post(url.as_str(), &TxWrapper { tx_hex: tx_hex });
	if let Err(e) = res {
		WalletData::with_wallet(&config.data_file_dir, |wallet_data| {
			wallet_data.delete_output(&key_id);
		})?;
		Err(Error::Node(e))
	} else {
		Ok(())
	}
}

/// Component used to receive coins, implements all the receiving end of the
/// wallet REST API as well as some of the command-line operations.
#[derive(Clone)]
pub struct WalletReceiver {
	pub keychain: Keychain,
	pub config: WalletConfig,
}

impl Handler for WalletReceiver {
	fn handle(&self, req: &mut Request) -> IronResult<Response> {
		let struct_body = req.get::<bodyparser::Struct<PartialTx>>();

		if let Ok(Some(partial_tx)) = struct_body {
			receive_json_tx(&self.config, &self.keychain, &partial_tx)
				.map_err(|e| {
					api::Error::Internal(
						format!("Error processing partial transaction: {:?}", e),
					)})
				.unwrap();
			Ok(Response::with(status::Ok))
		} else {
			Ok(Response::with((status::BadRequest, "")))
		}
	}
}

fn retrieve_existing_key(
	wallet_data: &WalletData,
	key_id: Identifier,
) -> (Identifier, u32) {
	if let Some(existing) = wallet_data.get_output(&key_id) {
		let key_id = existing.key_id.clone();
		let derivation = existing.n_child;
		(key_id, derivation)
	} else {
		panic!("should never happen");
	}
}

fn next_available_key(
	wallet_data: &WalletData,
	keychain: &Keychain,
) -> (Identifier, u32) {
	let root_key_id = keychain.root_key_id();
	let derivation = wallet_data.next_child(root_key_id.clone());
	let key_id = keychain.derive_key_id(derivation).unwrap();
	(key_id, derivation)
}

/// Build a coinbase output and the corresponding kernel
pub fn receive_coinbase(
	config: &WalletConfig,
	keychain: &Keychain,
	block_fees: &BlockFees,
) -> Result<(Output, TxKernel, BlockFees), Error> {
	let root_key_id = keychain.root_key_id();

	// Now acquire the wallet lock and write the new output.
	let (key_id, derivation) = WalletData::with_wallet(&config.data_file_dir, |wallet_data| {
		let key_id = block_fees.key_id();
		let (key_id, derivation) = match key_id {
			Some(key_id) => retrieve_existing_key(&wallet_data, key_id),
			None => next_available_key(&wallet_data, keychain),
		};

		// track the new output and return the stuff needed for reward
		wallet_data.add_output(OutputData {
			root_key_id: root_key_id.clone(),
			key_id: key_id.clone(),
			n_child: derivation,
			value: reward(block_fees.fees),
			status: OutputStatus::Unconfirmed,
			height: 0,
			lock_height: 0,
			is_coinbase: true,
		});

		(key_id, derivation)
	})?;

	debug!(
		LOGGER,
		"Received coinbase and built candidate output - {:?}, {:?}, {}",
		root_key_id.clone(),
		key_id.clone(),
		derivation,
	);

	debug!(LOGGER, "block_fees - {:?}", block_fees);

	let mut block_fees = block_fees.clone();
	block_fees.key_id = Some(key_id.clone());

	debug!(LOGGER, "block_fees updated - {:?}", block_fees);

	let (out, kern) = Block::reward_output(&keychain, &key_id, block_fees.fees)?;
	Ok((out, kern, block_fees))
}

/// Builds a full transaction from the partial one sent to us for transfer
fn receive_transaction(
	config: &WalletConfig,
	keychain: &Keychain,
	amount: u64,
	blinding: BlindingFactor,
	partial: Transaction,
) -> Result<(Transaction, Identifier), Error> {

	let root_key_id = keychain.root_key_id();

	// double check the fee amount included in the partial tx
 // we don't necessarily want to just trust the sender
 // we could just overwrite the fee here (but we won't) due to the ecdsa sig
	let fee = tx_fee(partial.inputs.len(), partial.outputs.len() + 1, None);
	if fee != partial.fee {
		return Err(Error::FeeDispute {
			sender_fee: partial.fee,
			recipient_fee: fee,
		});
	}

	let out_amount = amount - fee;

	// operate within a lock on wallet data
	let (key_id, derivation) = WalletData::with_wallet(&config.data_file_dir, |wallet_data| {
		let (key_id, derivation) = next_available_key(&wallet_data, keychain);

		wallet_data.add_output(OutputData {
			root_key_id: root_key_id.clone(),
			key_id: key_id.clone(),
			n_child: derivation,
			value: out_amount,
			status: OutputStatus::Unconfirmed,
			height: 0,
			lock_height: 0,
			is_coinbase: false,
		});

		(key_id, derivation)
	})?;

	let (tx_final, _) = build::transaction(
		vec![
			build::initial_tx(partial),
			build::with_excess(blinding),
			build::output(out_amount, key_id.clone()),
		// build::with_fee(fee_amount),
		],
		keychain,
	)?;

	// make sure the resulting transaction is valid (could have been lied to on
 // excess).
	tx_final.validate()?;

	debug!(
		LOGGER,
		"Received txn and built output - {:?}, {:?}, {}",
		root_key_id.clone(),
		key_id.clone(),
		derivation,
	);

<<<<<<< HEAD
	// append transfer record of received coins into stats.dat
	// only if the transaction is completed.
	StatsData::append(&config.data_file_dir, |stats_data| {
		let current_time_sec = get_transfer_timestamp();
		let (ins, outs) = get_transfer_inouts(&tx_final);
		let port = config.api_listen_port.to_string();
		let addr = format!("{}:{}", "localhost".to_string(), port);
		stats_data.add_transfer(
			StatsTransferData {
				amount: amount,
				receiving_wallet_address: addr,
				tx_type: StatsTransferType::Received,
				inputs: ins,
				outputs: outs,
				sent_or_received_at: current_time_sec,
			}
		);
	})?;

	Ok(tx_final)
=======
	Ok((tx_final, key_id))
>>>>>>> 5d280f43
}<|MERGE_RESOLUTION|>--- conflicted
+++ resolved
@@ -237,7 +237,6 @@
 		derivation,
 	);
 
-<<<<<<< HEAD
 	// append transfer record of received coins into stats.dat
 	// only if the transaction is completed.
 	StatsData::append(&config.data_file_dir, |stats_data| {
@@ -257,8 +256,5 @@
 		);
 	})?;
 
-	Ok(tx_final)
-=======
 	Ok((tx_final, key_id))
->>>>>>> 5d280f43
 }