// Copyright 2016 The Grin Developers
//
// Licensed under the Apache License, Version 2.0 (the "License");
// you may not use this file except in compliance with the License.
// You may obtain a copy of the License at
//
//     http://www.apache.org/licenses/LICENSE-2.0
//
// Unless required by applicable law or agreed to in writing, software
// distributed under the License is distributed on an "AS IS" BASIS,
// WITHOUT WARRANTIES OR CONDITIONS OF ANY KIND, either express or implied.
// See the License for the specific language governing permissions and
// limitations under the License.

//! Provides the JSON/HTTP API for wallets to receive payments. Because
//! receiving money in MimbleWimble requires an interactive exchange, a
//! wallet server that's running at all time is required in many cases.
//!
//! The API looks like this:
//!
//! POST /v1/wallet/receive
//! > {
//! >   "amount": 10,
//! >   "blind_sum": "a12b7f...",
//! >   "tx": "f083de...",
//! > }
//!
//! < {
//! <   "tx": "f083de...",
//! <   "status": "ok"
//! < }
//!
//! POST /v1/wallet/finalize
//! > {
//! >   "tx": "f083de...",
//! > }
//!
//! POST /v1/wallet/receive_coinbase
//! > {
//! >   "amount": 1,
//! > }
//!
//! < {
//! <   "output": "8a90bc...",
//! <   "kernel": "f083de...",
//! < }
//!
//! Note that while at this point the finalize call is completely unecessary, a
//! double-exchange will be required as soon as we support Schnorr signatures.
//! So we may as well have it in place already.

use core::consensus::reward;
use core::core::{Block, Transaction, TxKernel, Output, build};
use core::ser;
use api::{self, ApiEndpoint, Operation, ApiResult};
use keychain::{BlindingFactor, Keychain};
use types::*;
use util;
<<<<<<< HEAD
use keychain::{BlindingFactor, Keychain};
use log::LOGGER;
=======
>>>>>>> b85006eb

/// Dummy wrapper for the hex-encoded serialized transaction.
#[derive(Serialize, Deserialize)]
pub struct TxWrapper {
	pub tx_hex: String,
}

/// Receive an already well formed JSON transaction issuance and finalize the
/// transaction, adding our receiving output, to broadcast to the rest of the
/// network.
pub fn receive_json_tx(config: &WalletConfig,
                       keychain: &Keychain,
                       partial_tx_str: &str)
                       -> Result<(), Error> {
	let (amount, blinding, partial_tx) = partial_tx_from_json(keychain, partial_tx_str)?;
	let final_tx = receive_transaction(config, keychain, amount, blinding, partial_tx)?;
	let tx_hex = util::to_hex(ser::ser_vec(&final_tx).unwrap());

	let url = format!("{}/v1/pool/push", config.check_node_api_http_addr.as_str());
	let _: () = api::client::post(url.as_str(), &TxWrapper { tx_hex: tx_hex })
		.map_err(|e| Error::Node(e))?;
	Ok(())
}

/// Component used to receive coins, implements all the receiving end of the
/// wallet REST API as well as some of the command-line operations.
#[derive(Clone)]
pub struct WalletReceiver {
	pub keychain: Keychain,
	pub config: WalletConfig,
}

impl ApiEndpoint for WalletReceiver {
	type ID = String;
	type T = String;
	type OP_IN = WalletReceiveRequest;
	type OP_OUT = CbData;

	fn operations(&self) -> Vec<Operation> {
		vec![Operation::Custom("coinbase".to_string()),
		     Operation::Custom("receive_json_tx".to_string())]
	}

	fn operation(&self, op: String, input: WalletReceiveRequest) -> ApiResult<CbData> {
		match op.as_str() {
			"coinbase" => {
				match input {
					WalletReceiveRequest::Coinbase(cb_fees) => {
						debug!(LOGGER, "Operation {} with fees {:?}", op, cb_fees);
						let (out, kern, block_fees) = receive_coinbase(
							&self.config,
							&self.keychain,
							&cb_fees,
						).map_err(|e| {
								api::Error::Internal(format!("Error building coinbase: {:?}", e))
							})?;
						let out_bin = ser::ser_vec(&out)
							.map_err(|e| {
								api::Error::Internal(format!("Error serializing output: {:?}", e))
							})?;
						let kern_bin = ser::ser_vec(&kern)
							.map_err(|e| {
								api::Error::Internal(format!("Error serializing kernel: {:?}", e))
							})?;
						let pubkey_bin = match block_fees.pubkey {
							Some(pubkey) => {
								ser::ser_vec(&pubkey)
									.map_err(|e| {
										api::Error::Internal(
											format!("Error serializing kernel: {:?}", e),
										)
									})?
							}
							None => vec![],
						};

						Ok(CbData {
							output: util::to_hex(out_bin),
							kernel: util::to_hex(kern_bin),
							pubkey: util::to_hex(pubkey_bin),
						})
					}
					_ => Err(api::Error::Argument(format!("Incorrect request data: {}", op))),
				}
			}
			"receive_json_tx" => {
				match input {
					WalletReceiveRequest::PartialTransaction(partial_tx_str) => {
						debug!(
							LOGGER,
							"Operation {} with transaction {}",
							op,
							&partial_tx_str
						);
						receive_json_tx(&self.config, &self.keychain, &partial_tx_str)
							.map_err(|e| {
								api::Error::Internal(
									format!("Error processing partial transaction: {:?}", e),
								)
							})
							.unwrap();

						// TODO: Return emptiness for now, should be a proper enum return type
						Ok(CbData {
							output: String::from(""),
							kernel: String::from(""),
							pubkey: String::from(""),
						})
					}
					_ => Err(api::Error::Argument(format!("Incorrect request data: {}", op))),
				}
			}
			_ => Err(api::Error::Argument(format!("Unknown operation: {}", op))),
		}
	}
}

/// Build a coinbase output and the corresponding kernel
fn receive_coinbase(config: &WalletConfig,
                    keychain: &Keychain,
                    block_fees: &BlockFees)
                    -> Result<(Output, TxKernel, BlockFees), Error> {
	let fingerprint = keychain.fingerprint();

	// operate within a lock on wallet data
	WalletData::with_wallet(&config.data_file_dir, |wallet_data| {
		let pubkey = block_fees.pubkey();
		let (pubkey, derivation) = match pubkey {
			Some(pubkey) => {
				let derivation = keychain.derivation_from_pubkey(&pubkey)?;
				(pubkey.clone(), derivation)
			}
			None => {
				let derivation = wallet_data.next_child(fingerprint.clone());
				let pubkey = keychain.derive_pubkey(derivation)?;
				(pubkey, derivation)
			}
		};

		// track the new output and return the stuff needed for reward
		wallet_data.add_output(OutputData {
			fingerprint: fingerprint.clone(),
			identifier: pubkey.clone(),
			n_child: derivation,
			value: reward(block_fees.fees),
			status: OutputStatus::Unconfirmed,
			height: 0,
			lock_height: 0,
		});

		debug!(
			LOGGER,
			"Received coinbase and built candidate output - {}, {}, {}",
			fingerprint.clone(),
			pubkey.fingerprint(),
			derivation
		);

		debug!(LOGGER, "block_fees - {:?}", block_fees);

		let mut block_fees = block_fees.clone();
		block_fees.pubkey = Some(pubkey.clone());

		debug!(LOGGER, "block_fees updated - {:?}", block_fees);

		let (out, kern) = Block::reward_output(
			&keychain,
			&pubkey,
			block_fees.fees,
		)?;
		Ok((out, kern, block_fees))
	})?
}

/// Builds a full transaction from the partial one sent to us for transfer
fn receive_transaction(
	config: &WalletConfig,
	keychain: &Keychain,
	amount: u64,
	blinding: BlindingFactor,
	partial: Transaction,
) -> Result<Transaction, Error> {
	let fingerprint = keychain.clone().fingerprint();

	// operate within a lock on wallet data
	WalletData::with_wallet(&config.data_file_dir, |wallet_data| {
		let derivation = wallet_data.next_child(fingerprint.clone());
		let pubkey = keychain.derive_pubkey(derivation)?;

		// from pool.rs
		// (-1 * num_inputs) + (4 * num_outputs) + 1
		// then multiply by accept_fee_base==10
		// so 80 is basically the minimum fee for a basic transaction
		// so lets use 100 for now (revisit this)

		let fee_amount = tx_fee(partial.inputs.len(), partial.outputs.len() + 1, None);
		let out_amount = amount - fee_amount;

		let (tx_final, _) = build::transaction(
			vec![build::initial_tx(partial),
			     build::with_excess(blinding),
			     build::output(out_amount, pubkey.clone()),
			     build::with_fee(fee_amount)],
			keychain,
		)?;

		// make sure the resulting transaction is valid (could have been lied to on
		// excess)
		tx_final.validate(&keychain.secp())?;

		// track the new output and return the finalized transaction to broadcast
		wallet_data.add_output(OutputData {
			fingerprint: fingerprint.clone(),
			identifier: pubkey.clone(),
			n_child: derivation,
			value: out_amount,
			status: OutputStatus::Unconfirmed,
			height: 0,
			lock_height: 0,
		});
		debug!(
			LOGGER,
			"Received txn and built output  - {}, {}, {}",
			fingerprint.clone(),
			pubkey.fingerprint(),
			derivation
		);
		Ok(tx_final)
	})?
}<|MERGE_RESOLUTION|>--- conflicted
+++ resolved
@@ -56,11 +56,7 @@
 use keychain::{BlindingFactor, Keychain};
 use types::*;
 use util;
-<<<<<<< HEAD
-use keychain::{BlindingFactor, Keychain};
 use log::LOGGER;
-=======
->>>>>>> b85006eb
 
 /// Dummy wrapper for the hex-encoded serialized transaction.
 #[derive(Serialize, Deserialize)]
