--- conflicted
+++ resolved
@@ -232,15 +232,6 @@
 }
 
 /// Builds a full transaction from the partial one sent to us for transfer
-<<<<<<< HEAD
-fn receive_transaction(config: &WalletConfig,
-                       keychain: &Keychain,
-                       amount: u64,
-                       blinding: BlindingFactor,
-                       partial: Transaction)
-                       -> Result<Transaction, Error> {
-
-=======
 fn receive_transaction(
 	config: &WalletConfig,
 	keychain: &Keychain,
@@ -248,7 +239,6 @@
 	blinding: BlindingFactor,
 	partial: Transaction,
 ) -> Result<Transaction, Error> {
->>>>>>> bf7c1fb4
 	let fingerprint = keychain.clone().fingerprint();
 
 	// operate within a lock on wallet data
@@ -287,7 +277,6 @@
 			height: 0,
 			lock_height: 0,
 		});
-<<<<<<< HEAD
 		debug!(
 			LOGGER,
 			"Received txn and built output  - {}, {}, {}",
@@ -295,11 +284,6 @@
 			pubkey.fingerprint(),
 			derivation
 		);
-=======
-		debug!("Received txn and built output - {}, {}, {}",
-			fingerprint.clone(), pubkey.fingerprint(), derivation);
->>>>>>> bf7c1fb4
-
 		Ok(tx_final)
 	})?
 }