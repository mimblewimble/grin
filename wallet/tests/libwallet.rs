--- conflicted
+++ resolved
@@ -11,38 +11,18 @@
 // See the License for the specific language governing permissions and
 // limitations under the License.
 
-<<<<<<< HEAD
-//! libtx specific tests
+//! core::libtx specific tests
 use self::core::core::transaction::kernel_sig_msg;
+use self::core::libtx::{aggsig, proof};
 use self::keychain::{BlindSum, BlindingFactor, ExtKeychain, Keychain};
 use self::util::secp;
 use self::util::secp::key::{PublicKey, SecretKey};
-use self::wallet::libtx::{aggsig, proof};
 use self::wallet::libwallet::types::Context;
 use self::wallet::{EncryptedWalletSeed, WalletSeed};
 use grin_core as core;
 use grin_keychain as keychain;
 use grin_util as util;
 use grin_wallet as wallet;
-=======
-//! core::libtx specific tests
-extern crate grin_core as core;
-extern crate grin_keychain as keychain;
-extern crate grin_util as util;
-extern crate grin_wallet as wallet;
-
-extern crate rand;
-extern crate uuid;
-
-use core::core::transaction::kernel_sig_msg;
-use core::libtx::{aggsig, proof};
-use keychain::{BlindSum, BlindingFactor, ExtKeychain, Keychain};
-use util::secp;
-use util::secp::key::{PublicKey, SecretKey};
-use wallet::libwallet::types::Context;
-use wallet::{EncryptedWalletSeed, WalletSeed};
-
->>>>>>> 7ff323c8
 use rand::thread_rng;
 
 #[test]
