// Copyright 2018 The Grin Developers
// Licensed under the Apache License, Version 2.0 (the "License");
// you may not use this file except in compliance with the License.
// You may obtain a copy of the License at
//
//     http://www.apache.org/licenses/LICENSE-2.0
//
// Unless required by applicable law or agreed to in writing, software
// distributed under the License is distributed on an "AS IS" BASIS,
// WITHOUT WARRANTIES OR CONDITIONS OF ANY KIND, either express or implied.
// See the License for the specific language governing permissions and
// limitations under the License.

//! tests for transactions building within core::libtx
<<<<<<< HEAD
mod common;
=======
extern crate grin_chain as chain;
extern crate grin_core as core;
extern crate grin_keychain as keychain;
extern crate grin_store as store;
extern crate grin_util as util;
extern crate grin_wallet as wallet;
extern crate rand;
#[macro_use]
extern crate log;
extern crate chrono;
extern crate serde;
extern crate uuid;

use wallet::test_framework::{self, LocalWalletClient, WalletProxy};
>>>>>>> b06b4507

#[macro_use]
extern crate log;
use self::core::global;
use self::core::global::ChainTypes;
use self::core::libtx::slate::Slate;
use self::keychain::ExtKeychain;
use self::wallet::libwallet;
use self::wallet::libwallet::types::OutputStatus;
use crate::common::testclient::{LocalWalletClient, WalletProxy};
use grin_core as core;
use grin_keychain as keychain;
use grin_util as util;
use grin_wallet as wallet;
use std::fs;
use std::thread;
use std::time::Duration;

fn clean_output_dir(test_dir: &str) {
	let _ = fs::remove_dir_all(test_dir);
}

fn setup(test_dir: &str) {
	util::init_test_logger();
	clean_output_dir(test_dir);
	global::set_mining_mode(ChainTypes::AutomatedTesting);
}

/// Exercises the Transaction API fully with a test NodeClient operating
/// directly on a chain instance
/// Callable with any type of wallet
fn basic_transaction_api(test_dir: &str) -> Result<(), libwallet::Error> {
	setup(test_dir);
	// Create a new proxy to simulate server and wallet responses
	let mut wallet_proxy: WalletProxy<LocalWalletClient, ExtKeychain> = WalletProxy::new(test_dir);
	let chain = wallet_proxy.chain.clone();

	// Create a new wallet test client, and set its queues to communicate with the
	// proxy
	let client1 = LocalWalletClient::new("wallet1", wallet_proxy.tx.clone());
	let wallet1 = test_framework::create_wallet(&format!("{}/wallet1", test_dir), client1.clone());
	wallet_proxy.add_wallet("wallet1", client1.get_send_instance(), wallet1.clone());

	let client2 = LocalWalletClient::new("wallet2", wallet_proxy.tx.clone());
	// define recipient wallet, add to proxy
	let wallet2 = test_framework::create_wallet(&format!("{}/wallet2", test_dir), client2.clone());
	wallet_proxy.add_wallet("wallet2", client2.get_send_instance(), wallet2.clone());

	// Set the wallet proxy listener running
	thread::spawn(move || {
		if let Err(e) = wallet_proxy.run() {
			error!("Wallet Proxy error: {}", e);
		}
	});

	// few values to keep things shorter
	let reward = core::consensus::REWARD;
	let cm = global::coinbase_maturity(); // assume all testing precedes soft fork height
									   // mine a few blocks
	let _ = test_framework::award_blocks_to_wallet(&chain, wallet1.clone(), 10);

	// Check wallet 1 contents are as expected
	wallet::controller::owner_single_use(wallet1.clone(), |api| {
		let (wallet1_refreshed, wallet1_info) = api.retrieve_summary_info(true, 1)?;
		debug!(
			"Wallet 1 Info Pre-Transaction, after {} blocks: {:?}",
			wallet1_info.last_confirmed_height, wallet1_info
		);
		assert!(wallet1_refreshed);
		assert_eq!(
			wallet1_info.amount_currently_spendable,
			(wallet1_info.last_confirmed_height - cm) * reward
		);
		assert_eq!(wallet1_info.amount_immature, cm * reward);
		Ok(())
	})?;

	// assert wallet contents
	// and a single use api for a send command
	let amount = 60_000_000_000;
	let mut slate = Slate::blank(1);
	wallet::controller::owner_single_use(wallet1.clone(), |sender_api| {
		// note this will increment the block count as part of the transaction "Posting"
		let (slate_i, lock_fn) = sender_api.initiate_tx(
			None, amount, // amount
			2,      // minimum confirmations
			500,    // max outputs
			1,      // num change outputs
			true,   // select all outputs
			None,
		)?;
		slate = client1.send_tx_slate_direct("wallet2", &slate_i)?;
		sender_api.tx_lock_outputs(&slate, lock_fn)?;
		sender_api.finalize_tx(&mut slate)?;
		Ok(())
	})?;

	// Check transaction log for wallet 1
	wallet::controller::owner_single_use(wallet1.clone(), |api| {
		let (_, wallet1_info) = api.retrieve_summary_info(true, 1)?;
		let (refreshed, txs) = api.retrieve_txs(true, None, None)?;
		assert!(refreshed);
		let fee = core::libtx::tx_fee(
			wallet1_info.last_confirmed_height as usize - cm as usize,
			2,
			1,
			None,
		);
		// we should have a transaction entry for this slate
		let tx = txs.iter().find(|t| t.tx_slate_id == Some(slate.id));
		assert!(tx.is_some());
		let tx = tx.unwrap();
		assert!(!tx.confirmed);
		assert!(tx.confirmation_ts.is_none());
		assert_eq!(tx.amount_debited - tx.amount_credited, fee + amount);
		assert_eq!(Some(fee), tx.fee);
		Ok(())
	})?;

	// Check transaction log for wallet 2
	wallet::controller::owner_single_use(wallet2.clone(), |api| {
		let (refreshed, txs) = api.retrieve_txs(true, None, None)?;
		assert!(refreshed);
		// we should have a transaction entry for this slate
		let tx = txs.iter().find(|t| t.tx_slate_id == Some(slate.id));
		assert!(tx.is_some());
		let tx = tx.unwrap();
		assert!(!tx.confirmed);
		assert!(tx.confirmation_ts.is_none());
		assert_eq!(amount, tx.amount_credited);
		assert_eq!(0, tx.amount_debited);
		assert_eq!(None, tx.fee);
		Ok(())
	})?;

	// post transaction
	wallet::controller::owner_single_use(wallet1.clone(), |api| {
		api.post_tx(&slate.tx, false)?;
		Ok(())
	})?;

	// Check wallet 1 contents are as expected
	wallet::controller::owner_single_use(wallet1.clone(), |api| {
		let (wallet1_refreshed, wallet1_info) = api.retrieve_summary_info(true, 1)?;
		debug!(
			"Wallet 1 Info Post Transaction, after {} blocks: {:?}",
			wallet1_info.last_confirmed_height, wallet1_info
		);
		let fee = core::libtx::tx_fee(
			wallet1_info.last_confirmed_height as usize - 1 - cm as usize,
			2,
			1,
			None,
		);
		assert!(wallet1_refreshed);
		// wallet 1 received fees, so amount should be the same
		assert_eq!(
			wallet1_info.total,
			amount * wallet1_info.last_confirmed_height - amount
		);
		assert_eq!(
			wallet1_info.amount_currently_spendable,
			(wallet1_info.last_confirmed_height - cm) * reward - amount - fee
		);
		assert_eq!(wallet1_info.amount_immature, cm * reward + fee);

		// check tx log entry is confirmed
		let (refreshed, txs) = api.retrieve_txs(true, None, None)?;
		assert!(refreshed);
		let tx = txs.iter().find(|t| t.tx_slate_id == Some(slate.id));
		assert!(tx.is_some());
		let tx = tx.unwrap();
		assert!(tx.confirmed);
		assert!(tx.confirmation_ts.is_some());

		Ok(())
	})?;

	// mine a few more blocks
	let _ = test_framework::award_blocks_to_wallet(&chain, wallet1.clone(), 3);

	// refresh wallets and retrieve info/tests for each wallet after maturity
	wallet::controller::owner_single_use(wallet1.clone(), |api| {
		let (wallet1_refreshed, wallet1_info) = api.retrieve_summary_info(true, 1)?;
		debug!("Wallet 1 Info: {:?}", wallet1_info);
		assert!(wallet1_refreshed);
		assert_eq!(
			wallet1_info.total,
			amount * wallet1_info.last_confirmed_height - amount
		);
		assert_eq!(
			wallet1_info.amount_currently_spendable,
			(wallet1_info.last_confirmed_height - cm - 1) * reward
		);
		Ok(())
	})?;

	wallet::controller::owner_single_use(wallet2.clone(), |api| {
		let (wallet2_refreshed, wallet2_info) = api.retrieve_summary_info(true, 1)?;
		assert!(wallet2_refreshed);
		assert_eq!(wallet2_info.amount_currently_spendable, amount);

		// check tx log entry is confirmed
		let (refreshed, txs) = api.retrieve_txs(true, None, None)?;
		assert!(refreshed);
		let tx = txs.iter().find(|t| t.tx_slate_id == Some(slate.id));
		assert!(tx.is_some());
		let tx = tx.unwrap();
		assert!(tx.confirmed);
		assert!(tx.confirmation_ts.is_some());
		Ok(())
	})?;

	// Send another transaction, but don't post to chain immediately and use
	// the stored transaction instead
	wallet::controller::owner_single_use(wallet1.clone(), |sender_api| {
		// note this will increment the block count as part of the transaction "Posting"
		let (slate_i, lock_fn) = sender_api.initiate_tx(
			None,
			amount * 2, // amount
			2,          // minimum confirmations
			500,        // max outputs
			1,          // num change outputs
			true,       // select all outputs
			None,
		)?;
		slate = client1.send_tx_slate_direct("wallet2", &slate_i)?;
		sender_api.finalize_tx(&mut slate)?;
		sender_api.tx_lock_outputs(&slate, lock_fn)?;
		Ok(())
	})?;

	wallet::controller::owner_single_use(wallet1.clone(), |sender_api| {
		let (refreshed, _wallet1_info) = sender_api.retrieve_summary_info(true, 1)?;
		assert!(refreshed);
		let (_, txs) = sender_api.retrieve_txs(true, None, None)?;
		// find the transaction
		let tx = txs
			.iter()
			.find(|t| t.tx_slate_id == Some(slate.id))
			.unwrap();
		sender_api.post_tx(&tx.get_stored_tx().unwrap(), false)?;
		let (_, wallet1_info) = sender_api.retrieve_summary_info(true, 1)?;
		// should be mined now
		assert_eq!(
			wallet1_info.total,
			amount * wallet1_info.last_confirmed_height - amount * 3
		);
		Ok(())
	})?;

	// mine a few more blocks
	let _ = test_framework::award_blocks_to_wallet(&chain, wallet1.clone(), 3);

	// check wallet2 has stored transaction
	wallet::controller::owner_single_use(wallet2.clone(), |api| {
		let (wallet2_refreshed, wallet2_info) = api.retrieve_summary_info(true, 1)?;
		assert!(wallet2_refreshed);
		assert_eq!(wallet2_info.amount_currently_spendable, amount * 3);

		// check tx log entry is confirmed
		let (refreshed, txs) = api.retrieve_txs(true, None, None)?;
		assert!(refreshed);
		let tx = txs.iter().find(|t| t.tx_slate_id == Some(slate.id));
		assert!(tx.is_some());
		let tx = tx.unwrap();
		assert!(tx.confirmed);
		assert!(tx.confirmation_ts.is_some());
		Ok(())
	})?;

	// let logging finish
	thread::sleep(Duration::from_millis(200));
	Ok(())
}

/// Test rolling back transactions and outputs when a transaction is never
/// posted to a chain
fn tx_rollback(test_dir: &str) -> Result<(), libwallet::Error> {
	setup(test_dir);
	// Create a new proxy to simulate server and wallet responses
	let mut wallet_proxy: WalletProxy<LocalWalletClient, ExtKeychain> = WalletProxy::new(test_dir);
	let chain = wallet_proxy.chain.clone();

	// Create a new wallet test client, and set its queues to communicate with the
	// proxy
	let client1 = LocalWalletClient::new("wallet1", wallet_proxy.tx.clone());
	let wallet1 = test_framework::create_wallet(&format!("{}/wallet1", test_dir), client1.clone());
	wallet_proxy.add_wallet("wallet1", client1.get_send_instance(), wallet1.clone());

	// define recipient wallet, add to proxy
	let client2 = LocalWalletClient::new("wallet2", wallet_proxy.tx.clone());
	let wallet2 = test_framework::create_wallet(&format!("{}/wallet2", test_dir), client2.clone());
	wallet_proxy.add_wallet("wallet2", client2.get_send_instance(), wallet2.clone());

	// Set the wallet proxy listener running
	thread::spawn(move || {
		if let Err(e) = wallet_proxy.run() {
			error!("Wallet Proxy error: {}", e);
		}
	});

	// few values to keep things shorter
	let reward = core::consensus::REWARD;
	let cm = global::coinbase_maturity(); // assume all testing precedes soft fork height
									   // mine a few blocks
	let _ = test_framework::award_blocks_to_wallet(&chain, wallet1.clone(), 5);

	let amount = 30_000_000_000;
	let mut slate = Slate::blank(1);
	wallet::controller::owner_single_use(wallet1.clone(), |sender_api| {
		// note this will increment the block count as part of the transaction "Posting"
		let (slate_i, lock_fn) = sender_api.initiate_tx(
			None, amount, // amount
			2,      // minimum confirmations
			500,    // max outputs
			1,      // num change outputs
			true,   // select all outputs
			None,
		)?;
		slate = client1.send_tx_slate_direct("wallet2", &slate_i)?;
		sender_api.finalize_tx(&mut slate)?;
		sender_api.tx_lock_outputs(&slate, lock_fn)?;
		Ok(())
	})?;

	// Check transaction log for wallet 1
	wallet::controller::owner_single_use(wallet1.clone(), |api| {
		let (refreshed, wallet1_info) = api.retrieve_summary_info(true, 1)?;
		println!(
			"last confirmed height: {}",
			wallet1_info.last_confirmed_height
		);
		assert!(refreshed);
		let (_, txs) = api.retrieve_txs(true, None, None)?;
		// we should have a transaction entry for this slate
		let tx = txs.iter().find(|t| t.tx_slate_id == Some(slate.id));
		assert!(tx.is_some());
		let mut locked_count = 0;
		let mut unconfirmed_count = 0;
		// get the tx entry, check outputs are as expected
		let (_, outputs) = api.retrieve_outputs(true, false, Some(tx.unwrap().id))?;
		for (o, _) in outputs.clone() {
			if o.status == OutputStatus::Locked {
				locked_count = locked_count + 1;
			}
			if o.status == OutputStatus::Unconfirmed {
				unconfirmed_count = unconfirmed_count + 1;
			}
		}
		assert_eq!(outputs.len(), 3);
		assert_eq!(locked_count, 2);
		assert_eq!(unconfirmed_count, 1);

		Ok(())
	})?;

	// Check transaction log for wallet 2
	wallet::controller::owner_single_use(wallet2.clone(), |api| {
		let (refreshed, txs) = api.retrieve_txs(true, None, None)?;
		assert!(refreshed);
		let mut unconfirmed_count = 0;
		let tx = txs.iter().find(|t| t.tx_slate_id == Some(slate.id));
		assert!(tx.is_some());
		// get the tx entry, check outputs are as expected
		let (_, outputs) = api.retrieve_outputs(true, false, Some(tx.unwrap().id))?;
		for (o, _) in outputs.clone() {
			if o.status == OutputStatus::Unconfirmed {
				unconfirmed_count = unconfirmed_count + 1;
			}
		}
		assert_eq!(outputs.len(), 1);
		assert_eq!(unconfirmed_count, 1);
		let (refreshed, wallet2_info) = api.retrieve_summary_info(true, 1)?;
		assert!(refreshed);
		assert_eq!(wallet2_info.amount_currently_spendable, 0,);
		assert_eq!(wallet2_info.total, amount);
		Ok(())
	})?;

	// wallet 1 is bold and doesn't ever post the transaction mine a few more blocks
	let _ = test_framework::award_blocks_to_wallet(&chain, wallet1.clone(), 5);

	// Wallet 1 decides to roll back instead
	wallet::controller::owner_single_use(wallet1.clone(), |api| {
		// can't roll back coinbase
		let res = api.cancel_tx(Some(1), None);
		assert!(res.is_err());
		let (_, txs) = api.retrieve_txs(true, None, None)?;
		let tx = txs
			.iter()
			.find(|t| t.tx_slate_id == Some(slate.id))
			.unwrap();
		api.cancel_tx(Some(tx.id), None)?;
		let (refreshed, wallet1_info) = api.retrieve_summary_info(true, 1)?;
		assert!(refreshed);
		println!(
			"last confirmed height: {}",
			wallet1_info.last_confirmed_height
		);
		// check all eligible inputs should be now be spendable
		println!("cm: {}", cm);
		assert_eq!(
			wallet1_info.amount_currently_spendable,
			(wallet1_info.last_confirmed_height - cm) * reward
		);
		// can't roll back again
		let res = api.cancel_tx(Some(tx.id), None);
		assert!(res.is_err());

		Ok(())
	})?;

	// Wallet 2 rolls back
	wallet::controller::owner_single_use(wallet2.clone(), |api| {
		let (_, txs) = api.retrieve_txs(true, None, None)?;
		let tx = txs
			.iter()
			.find(|t| t.tx_slate_id == Some(slate.id))
			.unwrap();
		api.cancel_tx(Some(tx.id), None)?;
		let (refreshed, wallet2_info) = api.retrieve_summary_info(true, 1)?;
		assert!(refreshed);
		// check all eligible inputs should be now be spendable
		assert_eq!(wallet2_info.amount_currently_spendable, 0,);
		assert_eq!(wallet2_info.total, 0,);
		// can't roll back again
		let res = api.cancel_tx(Some(tx.id), None);
		assert!(res.is_err());

		Ok(())
	})?;

	// let logging finish
	thread::sleep(Duration::from_millis(200));
	Ok(())
}

#[test]
fn db_wallet_basic_transaction_api() {
	let test_dir = "test_output/basic_transaction_api";
	if let Err(e) = basic_transaction_api(test_dir) {
		println!("Libwallet Error: {}", e);
	}
}

#[test]
fn db_wallet_tx_rollback() {
	let test_dir = "test_output/tx_rollback";
	if let Err(e) = tx_rollback(test_dir) {
		println!("Libwallet Error: {}", e);
	}
}<|MERGE_RESOLUTION|>--- conflicted
+++ resolved
@@ -12,25 +12,6 @@
 // limitations under the License.
 
 //! tests for transactions building within core::libtx
-<<<<<<< HEAD
-mod common;
-=======
-extern crate grin_chain as chain;
-extern crate grin_core as core;
-extern crate grin_keychain as keychain;
-extern crate grin_store as store;
-extern crate grin_util as util;
-extern crate grin_wallet as wallet;
-extern crate rand;
-#[macro_use]
-extern crate log;
-extern crate chrono;
-extern crate serde;
-extern crate uuid;
-
-use wallet::test_framework::{self, LocalWalletClient, WalletProxy};
->>>>>>> b06b4507
-
 #[macro_use]
 extern crate log;
 use self::core::global;
@@ -39,7 +20,7 @@
 use self::keychain::ExtKeychain;
 use self::wallet::libwallet;
 use self::wallet::libwallet::types::OutputStatus;
-use crate::common::testclient::{LocalWalletClient, WalletProxy};
+use self::wallet::test_framework::{self, LocalWalletClient, WalletProxy};
 use grin_core as core;
 use grin_keychain as keychain;
 use grin_util as util;
