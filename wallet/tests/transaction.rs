--- conflicted
+++ resolved
@@ -80,12 +80,7 @@
 	// few values to keep things shorter
 	let reward = core::consensus::REWARD;
 	let cm = global::coinbase_maturity(0); // assume all testing precedes soft fork height
-<<<<<<< HEAD
-										// mine a few blocks
-=======
-
 	// mine a few blocks
->>>>>>> a13c20ce
 	let _ = common::award_blocks_to_wallet(&chain, wallet1.clone(), 10);
 
 	// Check wallet 1 contents are as expected
@@ -330,12 +325,7 @@
 	// few values to keep things shorter
 	let reward = core::consensus::REWARD;
 	let cm = global::coinbase_maturity(0); // assume all testing precedes soft fork height
-<<<<<<< HEAD
-										// mine a few blocks
-=======
-
 	// mine a few blocks
->>>>>>> a13c20ce
 	let _ = common::award_blocks_to_wallet(&chain, wallet1.clone(), 5);
 
 	let amount = 30_000_000_000;
