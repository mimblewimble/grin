--- conflicted
+++ resolved
@@ -7,11 +7,7 @@
 repository = "https://github.com/mimblewimble/grin"
 keywords = [ "crypto", "grin", "mimblewimble" ]
 workspace = ".."
-<<<<<<< HEAD
-publish = false
 edition = "2018"
-=======
->>>>>>> 4573c0f1
 
 [dependencies]
 bitflags = "1"
