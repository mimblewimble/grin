// Copyright 2018 The Grin Developers
//
// Licensed under the Apache License, Version 2.0 (the "License");
// you may not use this file except in compliance with the License.
// You may obtain a copy of the License at
//
//     http://www.apache.org/licenses/LICENSE-2.0
//
// Unless required by applicable law or agreed to in writing, software
// distributed under the License is distributed on an "AS IS" BASIS,
// WITHOUT WARRANTIES OR CONDITIONS OF ANY KIND, either express or implied.
// See the License for the specific language governing permissions and
// limitations under the License.

//! Values that should be shared across all modules, without necessarily
//! having to pass them all over the place, but aren't consensus values.
//! should be used sparingly.

use consensus::TargetError;
<<<<<<< HEAD
use consensus::{
	BLOCK_TIME_SEC, COINBASE_MATURITY, CUT_THROUGH_HORIZON, DEFAULT_SIZESHIFT,
	DIFFICULTY_ADJUST_WINDOW, INITIAL_DIFFICULTY, MEDIAN_TIME_WINDOW, PROOFSIZE,
};
=======
use consensus::{BLOCK_TIME_SEC, COINBASE_MATURITY, CUT_THROUGH_HORIZON, DEFAULT_MIN_SIZESHIFT,
                DIFFICULTY_ADJUST_WINDOW, INITIAL_DIFFICULTY, MEDIAN_TIME_WINDOW, PROOFSIZE,
                REFERENCE_SIZESHIFT};
>>>>>>> f0d5406d
use core::target::Difficulty;
/// An enum collecting sets of parameters used throughout the
/// code wherever mining is needed. This should allow for
/// different sets of parameters for different purposes,
/// e.g. CI, User testing, production values
use std::sync::RwLock;

/// Define these here, as they should be developer-set, not really tweakable
/// by users

/// Automated testing sizeshift
pub const AUTOMATED_TESTING_MIN_SIZESHIFT: u8 = 10;

/// Automated testing proof size
pub const AUTOMATED_TESTING_PROOF_SIZE: usize = 4;

/// User testing sizeshift
pub const USER_TESTING_MIN_SIZESHIFT: u8 = 16;

/// User testing proof size
pub const USER_TESTING_PROOF_SIZE: usize = 42;

/// Automated testing coinbase maturity
pub const AUTOMATED_TESTING_COINBASE_MATURITY: u64 = 3;

/// User testing coinbase maturity
pub const USER_TESTING_COINBASE_MATURITY: u64 = 3;

/// Testing cut through horizon in blocks
pub const TESTING_CUT_THROUGH_HORIZON: u32 = 20;

/// Testing initial block difficulty
pub const TESTING_INITIAL_DIFFICULTY: u64 = 1;

/// Testnet 2 initial block difficulty, high to see how it goes
pub const TESTNET2_INITIAL_DIFFICULTY: u64 = 1000;

/// Types of chain a server can run with, dictates the genesis block and
/// and mining parameters used.
#[derive(Debug, Clone, Serialize, Deserialize, PartialEq)]
pub enum ChainTypes {
	/// For CI testing
	AutomatedTesting,

	/// For User testing
	UserTesting,

	/// First test network
	Testnet1,

	/// Second test network
	Testnet2,

	/// Main production network
	Mainnet,
}

impl Default for ChainTypes {
	fn default() -> ChainTypes {
		ChainTypes::UserTesting
	}
}

lazy_static!{
	/// The mining parameter mode
	pub static ref CHAIN_TYPE: RwLock<ChainTypes> =
			RwLock::new(ChainTypes::Mainnet);
}

/// Set the mining mode
pub fn set_mining_mode(mode: ChainTypes) {
	let mut param_ref = CHAIN_TYPE.write().unwrap();
	*param_ref = mode;
}

/// The minimum acceptable sizeshift
pub fn min_sizeshift() -> u8 {
	let param_ref = CHAIN_TYPE.read().unwrap();
	match *param_ref {
		ChainTypes::AutomatedTesting => AUTOMATED_TESTING_MIN_SIZESHIFT,
		ChainTypes::UserTesting => USER_TESTING_MIN_SIZESHIFT,
		ChainTypes::Testnet1 => USER_TESTING_MIN_SIZESHIFT,
		ChainTypes::Testnet2 => DEFAULT_MIN_SIZESHIFT,
		ChainTypes::Mainnet => DEFAULT_MIN_SIZESHIFT,
	}
}

/// Reference sizeshift used to compute factor on higher Cuckoo graph sizes,
/// while the min_sizeshift can be changed on a soft fork, changing
/// ref_sizeshift is a hard fork.
pub fn ref_sizeshift() -> u8 {
	let param_ref = CHAIN_TYPE.read().unwrap();
	match *param_ref {
		ChainTypes::AutomatedTesting => AUTOMATED_TESTING_MIN_SIZESHIFT,
		ChainTypes::UserTesting => USER_TESTING_MIN_SIZESHIFT,
		ChainTypes::Testnet1 => USER_TESTING_MIN_SIZESHIFT,
		ChainTypes::Testnet2 => REFERENCE_SIZESHIFT,
		ChainTypes::Mainnet => REFERENCE_SIZESHIFT,
	}
}

/// The proofsize
pub fn proofsize() -> usize {
	let param_ref = CHAIN_TYPE.read().unwrap();
	match *param_ref {
		ChainTypes::AutomatedTesting => AUTOMATED_TESTING_PROOF_SIZE,
		ChainTypes::UserTesting => USER_TESTING_PROOF_SIZE,
		ChainTypes::Testnet1 => PROOFSIZE,
		ChainTypes::Testnet2 => PROOFSIZE,
		ChainTypes::Mainnet => PROOFSIZE,
	}
}

/// Coinbase maturity
pub fn coinbase_maturity() -> u64 {
	let param_ref = CHAIN_TYPE.read().unwrap();
	match *param_ref {
		ChainTypes::AutomatedTesting => AUTOMATED_TESTING_COINBASE_MATURITY,
		ChainTypes::UserTesting => USER_TESTING_COINBASE_MATURITY,
		ChainTypes::Testnet1 => COINBASE_MATURITY,
		ChainTypes::Testnet2 => COINBASE_MATURITY,
		ChainTypes::Mainnet => COINBASE_MATURITY,
	}
}

/// Initial mining difficulty
pub fn initial_block_difficulty() -> u64 {
	let param_ref = CHAIN_TYPE.read().unwrap();
	match *param_ref {
		ChainTypes::AutomatedTesting => TESTING_INITIAL_DIFFICULTY,
		ChainTypes::UserTesting => TESTING_INITIAL_DIFFICULTY,
		ChainTypes::Testnet1 => TESTING_INITIAL_DIFFICULTY,
		ChainTypes::Testnet2 => TESTNET2_INITIAL_DIFFICULTY,
		ChainTypes::Mainnet => INITIAL_DIFFICULTY,
	}
}

/// Horizon at which we can cut-through and do full local pruning
pub fn cut_through_horizon() -> u32 {
	let param_ref = CHAIN_TYPE.read().unwrap();
	match *param_ref {
		ChainTypes::AutomatedTesting => TESTING_CUT_THROUGH_HORIZON,
		ChainTypes::UserTesting => TESTING_CUT_THROUGH_HORIZON,
		ChainTypes::Testnet1 => CUT_THROUGH_HORIZON,
		ChainTypes::Testnet2 => CUT_THROUGH_HORIZON,
		ChainTypes::Mainnet => CUT_THROUGH_HORIZON,
	}
}

/// Are we in automated testing mode?
pub fn is_automated_testing_mode() -> bool {
	let param_ref = CHAIN_TYPE.read().unwrap();
	ChainTypes::AutomatedTesting == *param_ref
}

/// Are we in user testing mode?
pub fn is_user_testing_mode() -> bool {
	let param_ref = CHAIN_TYPE.read().unwrap();
	ChainTypes::UserTesting == *param_ref
}

/// Are we in production mode (a live public network)?
pub fn is_production_mode() -> bool {
	let param_ref = CHAIN_TYPE.read().unwrap();
	ChainTypes::Testnet1 == *param_ref
		|| ChainTypes::Testnet2 == *param_ref
		|| ChainTypes::Mainnet == *param_ref
}

/// Helper function to get a nonce known to create a valid POW on
/// the genesis block, to prevent it taking ages. Should be fine for now
/// as the genesis block POW solution turns out to be the same for every new
/// block chain at the moment
pub fn get_genesis_nonce() -> u64 {
	let param_ref = CHAIN_TYPE.read().unwrap();
	match *param_ref {
		// won't make a difference
		ChainTypes::AutomatedTesting => 0,
		// Magic nonce for current genesis block at cuckoo16
		ChainTypes::UserTesting => 27944,
		// Magic nonce for genesis block for testnet2 (cuckoo30)
		_ => panic!("Pre-set"),
	}
}

/// Converts an iterator of block difficulty data to more a more mangeable
/// vector and pads if needed (which will) only be needed for the first few
/// blocks after genesis

pub fn difficulty_data_to_vector<T>(cursor: T) -> Vec<Result<(u64, Difficulty), TargetError>>
where
	T: IntoIterator<Item = Result<(u64, Difficulty), TargetError>>,
{
	// Convert iterator to vector, so we can append to it if necessary
	let needed_block_count = (MEDIAN_TIME_WINDOW + DIFFICULTY_ADJUST_WINDOW) as usize;
	let mut last_n: Vec<Result<(u64, Difficulty), TargetError>> =
		cursor.into_iter().take(needed_block_count).collect();

	// Sort blocks from earliest to latest (to keep conceptually easier)
	last_n.reverse();
	// Only needed just after blockchain launch... basically ensures there's
	// always enough data by simulating perfectly timed pre-genesis
	// blocks at the genesis difficulty as needed.
	let block_count_difference = needed_block_count - last_n.len();
	if block_count_difference > 0 {
		// Collect any real data we have
		let mut live_intervals: Vec<(u64, Difficulty)> = last_n
			.iter()
			.map(|b| (b.clone().unwrap().0, b.clone().unwrap().1))
			.collect();
		for i in (1..live_intervals.len()).rev() {
			// prevents issues with very fast automated test chains
			if live_intervals[i - 1].0 > live_intervals[i].0 {
				live_intervals[i].0 = 0;
			} else {
				live_intervals[i].0 = live_intervals[i].0 - live_intervals[i - 1].0;
			}
		}
		//
		// Remove genesis "interval"
		if live_intervals.len() > 1 {
			live_intervals.remove(0);
		} else {
			//if it's just genesis, adjust the interval
			live_intervals[0].0 = BLOCK_TIME_SEC;
		}
		let mut interval_index = live_intervals.len() - 1;
		let mut last_ts = last_n.first().as_ref().unwrap().as_ref().unwrap().0;
		// fill in simulated blocks, repeating whatever pattern we've obtained from
		// real data
		// if we have, say, 15 blocks so far with intervals of I1..I15, then
		// the 71-15=56 pre genesis blocks will have
		// intervals/difficulties I1..I15 I1..I15 I1..I15 I1..I11
		for _ in 0..block_count_difference {
			last_ts = last_ts.saturating_sub(live_intervals[interval_index].0);
			let last_diff = &live_intervals[interval_index].1;
			last_n.insert(0, Ok((last_ts, last_diff.clone())));
			interval_index = match interval_index {
				0 => live_intervals.len() - 1,
				_ => interval_index - 1,
			};
		}
	}
	last_n
}<|MERGE_RESOLUTION|>--- conflicted
+++ resolved
@@ -17,16 +17,11 @@
 //! should be used sparingly.
 
 use consensus::TargetError;
-<<<<<<< HEAD
 use consensus::{
-	BLOCK_TIME_SEC, COINBASE_MATURITY, CUT_THROUGH_HORIZON, DEFAULT_SIZESHIFT,
+	BLOCK_TIME_SEC, COINBASE_MATURITY, CUT_THROUGH_HORIZON, DEFAULT_MIN_SIZESHIFT,
 	DIFFICULTY_ADJUST_WINDOW, INITIAL_DIFFICULTY, MEDIAN_TIME_WINDOW, PROOFSIZE,
+	REFERENCE_SIZESHIFT,
 };
-=======
-use consensus::{BLOCK_TIME_SEC, COINBASE_MATURITY, CUT_THROUGH_HORIZON, DEFAULT_MIN_SIZESHIFT,
-                DIFFICULTY_ADJUST_WINDOW, INITIAL_DIFFICULTY, MEDIAN_TIME_WINDOW, PROOFSIZE,
-                REFERENCE_SIZESHIFT};
->>>>>>> f0d5406d
 use core::target::Difficulty;
 /// An enum collecting sets of parameters used throughout the
 /// code wherever mining is needed. This should allow for
