--- conflicted
+++ resolved
@@ -90,15 +90,8 @@
 	loop {
 		// if we found a cycle (not guaranteed) and the proof hash is higher that the
 		// diff, we're all good
-<<<<<<< HEAD
 		if let Ok(proof) = cuckoo::Miner::new(bh, consensus::EASINESS, proof_size, sz).mine() {
-			if proof.clone().to_difficulty() >= diff {
-=======
-		if let Ok(proof) =
-			cuckoo::Miner::new(&pow_hash[..], consensus::EASINESS, proof_size, sz).mine()
-		{
 			if proof.to_difficulty() >= diff {
->>>>>>> a5553ebb
 				bh.pow = proof.clone();
 				return Ok(());
 			}
