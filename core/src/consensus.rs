// Copyright 2018 The Grin Developers
// Licensed under the Apache License, Version 2.0 (the "License");
// you may not use this file except in compliance with the License.
// You may obtain a copy of the License at
//
//     http://www.apache.org/licenses/LICENSE-2.0
//
// Unless required by applicable law or agreed to in writing, software
// distributed under the License is distributed on an "AS IS" BASIS,
// WITHOUT WARRANTIES OR CONDITIONS OF ANY KIND, either express or implied.
// See the License for the specific language governing permissions and
// limitations under the License.

//! All the rules required for a cryptocurrency to have reach consensus across
//! the whole network are complex and hard to completely isolate. Some can be
//! simple parameters (like block reward), others complex algorithms (like
//! Merkle sum trees or reorg rules). However, as long as they're simple
//! enough, consensus-relevant constants and short functions should be kept
//! here.

use std::fmt;
use std::cmp::max;

use core::target::Difficulty;
use global;

/// A grin is divisible to 10^9, following the SI prefixes
pub const GRIN_BASE: u64 = 1_000_000_000;
/// Milligrin, a thousand of a grin
pub const MILLI_GRIN: u64 = GRIN_BASE / 1_000;
/// Microgrin, a thousand of a milligrin
pub const MICRO_GRIN: u64 = MILLI_GRIN / 1_000;
/// Nanogrin, smallest unit, takes a billion to make a grin
pub const NANO_GRIN: u64 = 1;

/// The block subsidy amount, one grin per second on average
pub const REWARD: u64 = 60 * GRIN_BASE;

/// Actual block reward for a given total fee amount
pub fn reward(fee: u64) -> u64 {
	REWARD + fee
}

/// Number of blocks before a coinbase matures and can be spent
pub const COINBASE_MATURITY: u64 = 1_000;

/// Block interval, in seconds, the network will tune its next_target for. Note
/// that we may reduce this value in the future as we get more data on mining
/// with Cuckoo Cycle, networks improve and block propagation is optimized
/// (adjusting the reward accordingly).
pub const BLOCK_TIME_SEC: u64 = 60;

/// Cuckoo-cycle proof size (cycle length)
pub const PROOFSIZE: usize = 42;

/// Default Cuckoo Cycle size shift used for mining and validating.
pub const DEFAULT_SIZESHIFT: u8 = 30;

/// Default Cuckoo Cycle easiness, high enough to have good likeliness to find
/// a solution.
pub const EASINESS: u32 = 50;

/// Default number of blocks in the past when cross-block cut-through will start
/// happening. Needs to be long enough to not overlap with a long reorg.
/// Rational
/// behind the value is the longest bitcoin fork was about 30 blocks, so 5h. We
/// add an order of magnitude to be safe and round to 48h of blocks to make it
/// easier to reason about.
pub const CUT_THROUGH_HORIZON: u32 = 48 * 3600 / (BLOCK_TIME_SEC as u32);

/// The maximum size we're willing to accept for any message. Enforced by the
/// peer-to-peer networking layer only for DoS protection.
pub const MAX_MSG_LEN: u64 = 20_000_000;

/// Weight of an input when counted against the max block weigth capacity
pub const BLOCK_INPUT_WEIGHT: usize = 1;

/// Weight of an output when counted against the max block weight capacity
pub const BLOCK_OUTPUT_WEIGHT: usize = 10;

/// Weight of a kernel when counted against the max block weight capacity
pub const BLOCK_KERNEL_WEIGHT: usize = 2;

/// Total maximum block weight
pub const MAX_BLOCK_WEIGHT: usize = 80_000;

/// Maximum inputs for a block (issue#261)
/// Hundreds of inputs + 1 output might be slow to validate (issue#258)
pub const MAX_BLOCK_INPUTS: usize = 300_000; // soft fork down when too_high

<<<<<<< HEAD
/// Maixmum inputs for a transaction
=======
/// Maximum inputs for a transaction
>>>>>>> 313fe154
pub const MAX_TX_INPUTS: u64 = 2048;

/// Maximum outputs for a transaction
pub const MAX_TX_OUTPUTS: u64 = 500; // wallet uses 500 as max

<<<<<<< HEAD
/// Maixmum outputs for a transaction
=======
/// Maximum kernels for a transaction
>>>>>>> 313fe154
pub const MAX_TX_KERNELS: u64 = 2048;

/// Whether a block exceeds the maximum acceptable weight
pub fn exceeds_weight(input_len: usize, output_len: usize, kernel_len: usize) -> bool {
	input_len * BLOCK_INPUT_WEIGHT + output_len * BLOCK_OUTPUT_WEIGHT
		+ kernel_len * BLOCK_KERNEL_WEIGHT > MAX_BLOCK_WEIGHT || input_len > MAX_BLOCK_INPUTS
}

/// Fork every 250,000 blocks for first 2 years, simple number and just a
/// little less than 6 months.
pub const HARD_FORK_INTERVAL: u64 = 250_000;

/// Check whether the block version is valid at a given height, implements
/// 6 months interval scheduled hard forks for the first 2 years.
pub fn valid_header_version(height: u64, version: u16) -> bool {
	// uncomment below as we go from hard fork to hard fork
	if height <= HARD_FORK_INTERVAL && version == 1 {
		true
	/* } else if height <= 2 * HARD_FORK_INTERVAL && version == 2 {
		true */
	/* } else if height <= 3 * HARD_FORK_INTERVAL && version == 3 {
		true */
	/* } else if height <= 4 * HARD_FORK_INTERVAL && version == 4 {
		true */
	/* } else if height > 4 * HARD_FORK_INTERVAL && version > 4 {
		true */
	} else {
		false
	}
}

/// Time window in blocks to calculate block time median
pub const MEDIAN_TIME_WINDOW: u64 = 11;

/// Index at half the desired median
pub const MEDIAN_TIME_INDEX: u64 = MEDIAN_TIME_WINDOW / 2;

/// Number of blocks used to calculate difficulty adjustments
pub const DIFFICULTY_ADJUST_WINDOW: u64 = 60;

/// Average time span of the difficulty adjustment window
pub const BLOCK_TIME_WINDOW: u64 = DIFFICULTY_ADJUST_WINDOW * BLOCK_TIME_SEC;

/// Maximum size time window used for difficulty adjustments
pub const UPPER_TIME_BOUND: u64 = BLOCK_TIME_WINDOW * 2;

/// Minimum size time window used for difficulty adjustments
pub const LOWER_TIME_BOUND: u64 = BLOCK_TIME_WINDOW / 2;

/// Dampening factor to use for difficulty adjustment
pub const DAMP_FACTOR: u64 = 3;

/// The initial difficulty at launch. This should be over-estimated
/// and difficulty should come down at launch rather than up
/// Currently grossly over-estimated at 10% of current
/// ethereum GPUs (assuming 1GPU can solve a block at diff 1
/// in one block interval)
pub const INITIAL_DIFFICULTY: u64 = 1_000_000;

/// Consensus errors
#[derive(Clone, Debug, PartialEq)]
pub enum Error {
	/// Inputs/outputs/kernels must be sorted lexicographically.
	SortError,
}

/// Error when computing the next difficulty adjustment.
#[derive(Debug, Clone)]
pub struct TargetError(pub String);

impl fmt::Display for TargetError {
	fn fmt(&self, f: &mut fmt::Formatter) -> fmt::Result {
		write!(f, "Error computing new difficulty: {}", self.0)
	}
}

/// Computes the proof-of-work difficulty that the next block should comply
/// with. Takes an iterator over past blocks, from latest (highest height) to
/// oldest (lowest height). The iterator produces pairs of timestamp and
/// difficulty for each block.
///
/// The difficulty calculation is based on both Digishield and GravityWave
/// family of difficulty computation, coming to something very close to Zcash.
/// The refence difficulty is an average of the difficulty over a window of
/// DIFFICULTY_ADJUST_WINDOW blocks. The corresponding timespan is calculated
/// by using the difference between the median timestamps at the beginning
/// and the end of the window.
pub fn next_difficulty<T>(cursor: T) -> Result<Difficulty, TargetError>
where
	T: IntoIterator<Item = Result<(u64, Difficulty), TargetError>>,
{
	// Create vector of difficulty data running from earliest
	// to latest, and pad with simulated pre-genesis data to allow earlier
	// adjustment if there isn't enough window data
	// length will be DIFFICULTY_ADJUST_WINDOW+MEDIAN_TIME_WINDOW
	let diff_data = global::difficulty_data_to_vector(cursor);
	// Get the difficulty sum for averaging later
	// Which in this case is the sum of the last
	// DIFFICULTY_ADJUST_WINDOW elements
	let diff_sum = diff_data
		.iter()
		.skip(MEDIAN_TIME_WINDOW as usize)
		.take(DIFFICULTY_ADJUST_WINDOW as usize)
		.fold(Difficulty::zero(), |sum, d| sum + d.clone().unwrap().1);

	// Obtain the median window for the earlier time period
	// which is just the first MEDIAN_TIME_WINDOW elements
	let mut window_earliest: Vec<u64> = diff_data
		.iter()
		.take(MEDIAN_TIME_WINDOW as usize)
		.map(|n| n.clone().unwrap().0)
		.collect();

	// Obtain the median window for the latest time period
	// i.e. the last MEDIAN_TIME_WINDOW elements
	let mut window_latest: Vec<u64> = diff_data
		.iter()
		.skip(DIFFICULTY_ADJUST_WINDOW as usize)
		.map(|n| n.clone().unwrap().0)
		.collect();

	// And obtain our median values
	window_earliest.sort();
	window_latest.sort();
	let latest_ts = window_latest[MEDIAN_TIME_INDEX as usize];
	let earliest_ts = window_earliest[MEDIAN_TIME_INDEX as usize];

	// Calculate the average difficulty
	let diff_avg = diff_sum.into_num() / Difficulty::from_num(DIFFICULTY_ADJUST_WINDOW).into_num();

	// Actual undampened time delta
	let ts_delta = latest_ts - earliest_ts;

	// Apply dampening
	let ts_damp = match diff_avg {
		n if n >= DAMP_FACTOR => ((DAMP_FACTOR - 1) * BLOCK_TIME_WINDOW + ts_delta) / DAMP_FACTOR,
		_ => ts_delta,
	};

	// Apply time bounds
	let adj_ts = if ts_damp < LOWER_TIME_BOUND {
		LOWER_TIME_BOUND
	} else if ts_damp > UPPER_TIME_BOUND {
		UPPER_TIME_BOUND
	} else {
		ts_damp
	};

	let difficulty = diff_avg * Difficulty::from_num(BLOCK_TIME_WINDOW).into_num()
		/ Difficulty::from_num(adj_ts).into_num();

	Ok(max(Difficulty::from_num(difficulty), Difficulty::one()))
}

/// Consensus rule that collections of items are sorted lexicographically.
pub trait VerifySortOrder<T> {
	/// Verify a collection of items is sorted as required.
	fn verify_sort_order(&self) -> Result<(), Error>;
}<|MERGE_RESOLUTION|>--- conflicted
+++ resolved
@@ -88,21 +88,13 @@
 /// Hundreds of inputs + 1 output might be slow to validate (issue#258)
 pub const MAX_BLOCK_INPUTS: usize = 300_000; // soft fork down when too_high
 
-<<<<<<< HEAD
-/// Maixmum inputs for a transaction
-=======
 /// Maximum inputs for a transaction
->>>>>>> 313fe154
 pub const MAX_TX_INPUTS: u64 = 2048;
 
 /// Maximum outputs for a transaction
 pub const MAX_TX_OUTPUTS: u64 = 500; // wallet uses 500 as max
 
-<<<<<<< HEAD
-/// Maixmum outputs for a transaction
-=======
 /// Maximum kernels for a transaction
->>>>>>> 313fe154
 pub const MAX_TX_KERNELS: u64 = 2048;
 
 /// Whether a block exceeds the maximum acceptable weight
