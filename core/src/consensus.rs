// Copyright 2018 The Grin Developers
// Licensed under the Apache License, Version 2.0 (the "License");
// you may not use this file except in compliance with the License.
// You may obtain a copy of the License at
//
//     http://www.apache.org/licenses/LICENSE-2.0
//
// Unless required by applicable law or agreed to in writing, software
// distributed under the License is distributed on an "AS IS" BASIS,
// WITHOUT WARRANTIES OR CONDITIONS OF ANY KIND, either express or implied.
// See the License for the specific language governing permissions and
// limitations under the License.

//! All the rules required for a cryptocurrency to have reach consensus across
//! the whole network are complex and hard to completely isolate. Some can be
//! simple parameters (like block reward), others complex algorithms (like
//! Merkle sum trees or reorg rules). However, as long as they're simple
//! enough, consensus-relevant constants and short functions should be kept
//! here.

use std::cmp::{max, min};

use crate::global;
use crate::pow::Difficulty;

/// A grin is divisible to 10^9, following the SI prefixes
pub const GRIN_BASE: u64 = 1_000_000_000;
/// Milligrin, a thousand of a grin
pub const MILLI_GRIN: u64 = GRIN_BASE / 1_000;
/// Microgrin, a thousand of a milligrin
pub const MICRO_GRIN: u64 = MILLI_GRIN / 1_000;
/// Nanogrin, smallest unit, takes a billion to make a grin
pub const NANO_GRIN: u64 = 1;

/// Block interval, in seconds, the network will tune its next_target for. Note
/// that we may reduce this value in the future as we get more data on mining
/// with Cuckoo Cycle, networks improve and block propagation is optimized
/// (adjusting the reward accordingly).
pub const BLOCK_TIME_SEC: u64 = 60;

/// The block subsidy amount, one grin per second on average
pub const REWARD: u64 = BLOCK_TIME_SEC * GRIN_BASE;

/// Actual block reward for a given total fee amount
pub fn reward(fee: u64) -> u64 {
	REWARD + fee
}

/// Nominal height for standard time intervals, hour is 60 blocks
pub const HOUR_HEIGHT: u64 = 3600 / BLOCK_TIME_SEC;
/// A day is 1440 blocks
pub const DAY_HEIGHT: u64 = 24 * HOUR_HEIGHT;
/// A week is 10_080 blocks
pub const WEEK_HEIGHT: u64 = 7 * DAY_HEIGHT;
/// A year is 524_160 blocks
pub const YEAR_HEIGHT: u64 = 52 * WEEK_HEIGHT;

/// Number of blocks before a coinbase matures and can be spent
pub const COINBASE_MATURITY: u64 = DAY_HEIGHT;

/// Ratio the secondary proof of work should take over the primary, as a
/// function of block height (time). Starts at 90% losing a percent
/// approximately every week. Represented as an integer between 0 and 100.
pub fn secondary_pow_ratio(height: u64) -> u64 {
	if global::is_mainnet() {
		90u64.saturating_sub(height / (2 * YEAR_HEIGHT / 90))
	} else {
		if height < T4_CUCKAROO_HARDFORK {
			// Maintaining pre hardfork testnet4 behavior
			90u64.saturating_sub(height / WEEK_HEIGHT)
		} else {
			90u64.saturating_sub(height / (2 * YEAR_HEIGHT / 90))
		}
	}
}

/// The AR scale damping factor to use. Dependent on block height
/// to account for pre HF behavior on testnet4.
fn ar_scale_damp_factor(height: u64) -> u64 {
	if global::is_mainnet() {
		AR_SCALE_DAMP_FACTOR
	} else {
		if height < T4_CUCKAROO_HARDFORK {
			DIFFICULTY_DAMP_FACTOR
		} else {
			AR_SCALE_DAMP_FACTOR
		}
	}
}

/// Cuckoo-cycle proof size (cycle length)
pub const PROOFSIZE: usize = 42;

/// Default Cuckatoo Cycle edge_bits, used for mining and validating.
pub const DEFAULT_MIN_EDGE_BITS: u8 = 31;

/// Cuckaroo proof-of-work edge_bits, meant to be ASIC resistant.
pub const SECOND_POW_EDGE_BITS: u8 = 29;

/// Block height at which testnet 4 hard forks to use Cuckaroo instead of
/// Cuckatoo for ASIC-resistant PoW
pub const T4_CUCKAROO_HARDFORK: u64 = 64_000;

/// Original reference edge_bits to compute difficulty factors for higher
/// Cuckoo graph sizes, changing this would hard fork
pub const BASE_EDGE_BITS: u8 = 24;

/// Maximum scaling factor for secondary pow, enforced in diff retargetting
/// increasing scaling factor increases frequency of secondary blocks
/// ONLY IN TESTNET4 LIMITED TO ABOUT 8 TIMES THE NATURAL SCALE
pub const MAX_SECONDARY_SCALING: u64 = 8 << 11;

/// Default number of blocks in the past when cross-block cut-through will start
/// happening. Needs to be long enough to not overlap with a long reorg.
/// Rational
/// behind the value is the longest bitcoin fork was about 30 blocks, so 5h. We
/// add an order of magnitude to be safe and round to 7x24h of blocks to make it
/// easier to reason about.
pub const CUT_THROUGH_HORIZON: u32 = WEEK_HEIGHT as u32;

/// Default number of blocks in the past to determine the height where we request
/// a txhashset (and full blocks from). Needs to be long enough to not overlap with
/// a long reorg.
/// Rational behind the value is the longest bitcoin fork was about 30 blocks, so 5h.
/// We add an order of magnitude to be safe and round to 2x24h of blocks to make it
/// easier to reason about.
pub const STATE_SYNC_THRESHOLD: u32 = 2 * DAY_HEIGHT as u32;

/// Weight of an input when counted against the max block weight capacity
pub const BLOCK_INPUT_WEIGHT: usize = 1;

/// Weight of an output when counted against the max block weight capacity
pub const BLOCK_OUTPUT_WEIGHT: usize = 21;

/// Weight of a kernel when counted against the max block weight capacity
pub const BLOCK_KERNEL_WEIGHT: usize = 3;

/// Total maximum block weight. At current sizes, this means a maximum
/// theoretical size of:
/// * `(674 + 33 + 1) * (40_000 / 21) = 1_348_571` for a block with only outputs
/// * `(1 + 8 + 8 + 33 + 64) * (40_000 / 3) = 1_520_000` for a block with only kernels
/// * `(1 + 33) * 40_000 = 1_360_000` for a block with only inputs
///
/// Regardless of the relative numbers of inputs/outputs/kernels in a block the maximum
/// block size is around 1.5MB
/// For a block full of "average" txs (2 inputs, 2 outputs, 1 kernel) we have -
/// `(1 * 2) + (21 * 2) + (3 * 1) = 47` (weight per tx)
/// `40_000 / 47 = 851` (txs per block)
///
pub const MAX_BLOCK_WEIGHT: usize = 40_000;

/// Fork every 6 months.
pub const HARD_FORK_INTERVAL: u64 = YEAR_HEIGHT / 2;

/// Check whether the block version is valid at a given height, implements
/// 6 months interval scheduled hard forks for the first 2 years.
pub fn valid_header_version(height: u64, version: u16) -> bool {
	// uncomment below as we go from hard fork to hard fork
	if height < HARD_FORK_INTERVAL {
		version == 1
	/* } else if height < 2 * HARD_FORK_INTERVAL {
		version == 2
	} else if height < 3 * HARD_FORK_INTERVAL {
		version == 3
	} else if height < 4 * HARD_FORK_INTERVAL {
		version == 4
	} else if height >= 5 * HARD_FORK_INTERVAL {
		version > 4 */
	} else {
		false
	}
}

/// Number of blocks used to calculate difficulty adjustments
pub const DIFFICULTY_ADJUST_WINDOW: u64 = HOUR_HEIGHT;

/// Average time span of the difficulty adjustment window
pub const BLOCK_TIME_WINDOW: u64 = DIFFICULTY_ADJUST_WINDOW * BLOCK_TIME_SEC;

/// Clamp factor to use for difficulty adjustment
/// Limit value to within this factor of goal
pub const CLAMP_FACTOR: u64 = 2;

/// Dampening factor to use for difficulty adjustment
pub const DIFFICULTY_DAMP_FACTOR: u64 = 3;

/// Dampening factor to use for AR scale calculation.
pub const AR_SCALE_DAMP_FACTOR: u64 = 13;

/// Compute weight of a graph as number of siphash bits defining the graph
/// Must be made dependent on height to phase out smaller size over the years
/// This can wait until end of 2019 at latest
pub fn graph_weight(height: u64, edge_bits: u8) -> u64 {
	let mut xpr_edge_bits = edge_bits as u64;

	let bits_over_min = edge_bits.saturating_sub(global::min_edge_bits());
	let expiry_height = (1 << bits_over_min) * YEAR_HEIGHT;
	if height >= expiry_height {
		xpr_edge_bits = xpr_edge_bits.saturating_sub(1 + (height - expiry_height) / WEEK_HEIGHT);
	}

	(2 << (edge_bits - global::base_edge_bits()) as u64) * xpr_edge_bits
}

/// minimum difficulty to avoid getting stuck when trying to increase subject to dampening
pub const MIN_DIFFICULTY: u64 = DIFFICULTY_DAMP_FACTOR;

/// unit difficulty, equal to graph_weight(SECOND_POW_EDGE_BITS)
pub const UNIT_DIFFICULTY: u64 =
	((2 as u64) << (SECOND_POW_EDGE_BITS - BASE_EDGE_BITS)) * (SECOND_POW_EDGE_BITS as u64);

/// The initial difficulty at launch. This should be over-estimated
/// and difficulty should come down at launch rather than up
/// Currently grossly over-estimated at 10% of current
/// ethereum GPUs (assuming 1GPU can solve a block at diff 1 in one block interval)
pub const INITIAL_DIFFICULTY: u64 = 1_000_000 * UNIT_DIFFICULTY;

<<<<<<< HEAD
/// Consensus errors
#[derive(Clone, Debug, Eq, PartialEq, Fail)]
pub enum Error {
	/// Inputs/outputs/kernels must be sorted lexicographically.
	SortError,
}

impl fmt::Display for Error {
	fn fmt(&self, f: &mut fmt::Formatter<'_>) -> fmt::Result {
		write!(f, "Sort Error")
	}
}

=======
>>>>>>> 7ff323c8
/// Minimal header information required for the Difficulty calculation to
/// take place
#[derive(Clone, Debug, Eq, PartialEq)]
pub struct HeaderInfo {
	/// Timestamp of the header, 1 when not used (returned info)
	pub timestamp: u64,
	/// Network difficulty or next difficulty to use
	pub difficulty: Difficulty,
	/// Network secondary PoW factor or factor to use
	pub secondary_scaling: u32,
	/// Whether the header is a secondary proof of work
	pub is_secondary: bool,
}

impl HeaderInfo {
	/// Default constructor
	pub fn new(
		timestamp: u64,
		difficulty: Difficulty,
		secondary_scaling: u32,
		is_secondary: bool,
	) -> HeaderInfo {
		HeaderInfo {
			timestamp,
			difficulty,
			secondary_scaling,
			is_secondary,
		}
	}

	/// Constructor from a timestamp and difficulty, setting a default secondary
	/// PoW factor
	pub fn from_ts_diff(timestamp: u64, difficulty: Difficulty) -> HeaderInfo {
		HeaderInfo {
			timestamp,
			difficulty,
			secondary_scaling: global::initial_graph_weight(),
			is_secondary: false,
		}
	}

	/// Constructor from a difficulty and secondary factor, setting a default
	/// timestamp
	pub fn from_diff_scaling(difficulty: Difficulty, secondary_scaling: u32) -> HeaderInfo {
		HeaderInfo {
			timestamp: 1,
			difficulty,
			secondary_scaling,
			is_secondary: false,
		}
	}
}

/// Move value linearly toward a goal
pub fn damp(actual: u64, goal: u64, damp_factor: u64) -> u64 {
	(1 * actual + (damp_factor - 1) * goal) / damp_factor
}

/// limit value to be within some factor from a goal
pub fn clamp(actual: u64, goal: u64, clamp_factor: u64) -> u64 {
	max(goal / clamp_factor, min(actual, goal * clamp_factor))
}

/// Computes the proof-of-work difficulty that the next block should comply
/// with. Takes an iterator over past block headers information, from latest
/// (highest height) to oldest (lowest height).
///
/// The difficulty calculation is based on both Digishield and GravityWave
/// family of difficulty computation, coming to something very close to Zcash.
/// The reference difficulty is an average of the difficulty over a window of
/// DIFFICULTY_ADJUST_WINDOW blocks. The corresponding timespan is calculated
/// by using the difference between the median timestamps at the beginning
/// and the end of the window.
///
/// The secondary proof-of-work factor is calculated along the same lines, as
/// an adjustment on the deviation against the ideal value.
pub fn next_difficulty<T>(height: u64, cursor: T) -> HeaderInfo
where
	T: IntoIterator<Item = HeaderInfo>,
{
	// Create vector of difficulty data running from earliest
	// to latest, and pad with simulated pre-genesis data to allow earlier
	// adjustment if there isn't enough window data length will be
	// DIFFICULTY_ADJUST_WINDOW + 1 (for initial block time bound)
	let diff_data = global::difficulty_data_to_vector(cursor);

	// First, get the ratio of secondary PoW vs primary
	let sec_pow_scaling = secondary_pow_scaling(height, &diff_data);

	// Get the timestamp delta across the window
	let ts_delta: u64 =
		diff_data[DIFFICULTY_ADJUST_WINDOW as usize].timestamp - diff_data[0].timestamp;

	// Get the difficulty sum of the last DIFFICULTY_ADJUST_WINDOW elements
	let diff_sum: u64 = diff_data
		.iter()
		.skip(1)
		.map(|dd| dd.difficulty.to_num())
		.sum();

	// adjust time delta toward goal subject to dampening and clamping
	let adj_ts = clamp(
		damp(ts_delta, BLOCK_TIME_WINDOW, DIFFICULTY_DAMP_FACTOR),
		BLOCK_TIME_WINDOW,
		CLAMP_FACTOR,
	);
	// minimum difficulty avoids getting stuck due to dampening
	let difficulty = max(MIN_DIFFICULTY, diff_sum * BLOCK_TIME_SEC / adj_ts);

	HeaderInfo::from_diff_scaling(Difficulty::from_num(difficulty), sec_pow_scaling)
}

/// Count the number of "secondary" (AR) blocks in the provided window of blocks.
/// Note: we skip the first one, but testnet4 was incorrectly including it before
/// the hardfork.
fn ar_count(height: u64, diff_data: &[HeaderInfo]) -> u64 {
	let mut to_skip = 1;
	if !global::is_mainnet() && height < T4_CUCKAROO_HARDFORK {
		to_skip = 0;
	}
	100 * diff_data
		.iter()
		.skip(to_skip)
		.filter(|n| n.is_secondary)
		.count() as u64
}

/// Factor by which the secondary proof of work difficulty will be adjusted
pub fn secondary_pow_scaling(height: u64, diff_data: &[HeaderInfo]) -> u32 {
	// Get the scaling factor sum of the last DIFFICULTY_ADJUST_WINDOW elements
	let scale_sum: u64 = diff_data
		.iter()
		.skip(1)
		.map(|dd| dd.secondary_scaling as u64)
		.sum();

	// compute ideal 2nd_pow_fraction in pct and across window
	let target_pct = secondary_pow_ratio(height);
	let target_count = DIFFICULTY_ADJUST_WINDOW * target_pct;

	// Get the secondary count across the window, adjusting count toward goal
	// subject to dampening and clamping.
	let adj_count = clamp(
		damp(
			ar_count(height, diff_data),
			target_count,
			ar_scale_damp_factor(height),
		),
		target_count,
		CLAMP_FACTOR,
	);
	let scale = scale_sum * target_pct / adj_count;

	// minimum difficulty avoids getting stuck due to dampening
	max(MIN_DIFFICULTY, min(scale, MAX_SECONDARY_SCALING)) as u32
}

#[cfg(test)]
mod test {
	use super::*;

	#[test]
	fn test_graph_weight() {
		// initial weights
		assert_eq!(graph_weight(1, 31), 256 * 31);
		assert_eq!(graph_weight(1, 32), 512 * 32);
		assert_eq!(graph_weight(1, 33), 1024 * 33);

		// one year in, 31 starts going down, the rest stays the same
		assert_eq!(graph_weight(YEAR_HEIGHT, 31), 256 * 30);
		assert_eq!(graph_weight(YEAR_HEIGHT, 32), 512 * 32);
		assert_eq!(graph_weight(YEAR_HEIGHT, 33), 1024 * 33);

		// 31 loses one factor per week
		assert_eq!(graph_weight(YEAR_HEIGHT + WEEK_HEIGHT, 31), 256 * 29);
		assert_eq!(graph_weight(YEAR_HEIGHT + 2 * WEEK_HEIGHT, 31), 256 * 28);
		assert_eq!(graph_weight(YEAR_HEIGHT + 32 * WEEK_HEIGHT, 31), 0);

		// 2 years in, 31 still at 0, 32 starts decreasing
		assert_eq!(graph_weight(2 * YEAR_HEIGHT, 31), 0);
		assert_eq!(graph_weight(2 * YEAR_HEIGHT, 32), 512 * 31);
		assert_eq!(graph_weight(2 * YEAR_HEIGHT, 33), 1024 * 33);

		// 32 loses one factor per week
		assert_eq!(graph_weight(2 * YEAR_HEIGHT + WEEK_HEIGHT, 32), 512 * 30);
		assert_eq!(graph_weight(2 * YEAR_HEIGHT + WEEK_HEIGHT, 31), 0);
		assert_eq!(graph_weight(2 * YEAR_HEIGHT + 30 * WEEK_HEIGHT, 32), 512);
		assert_eq!(graph_weight(2 * YEAR_HEIGHT + 31 * WEEK_HEIGHT, 32), 0);

		// 3 years in, nothing changes
		assert_eq!(graph_weight(3 * YEAR_HEIGHT, 31), 0);
		assert_eq!(graph_weight(3 * YEAR_HEIGHT, 32), 0);
		assert_eq!(graph_weight(3 * YEAR_HEIGHT, 33), 1024 * 33);

		// 4 years in, 33 starts starts decreasing
		assert_eq!(graph_weight(4 * YEAR_HEIGHT, 31), 0);
		assert_eq!(graph_weight(4 * YEAR_HEIGHT, 32), 0);
		assert_eq!(graph_weight(4 * YEAR_HEIGHT, 33), 1024 * 32);
	}
}<|MERGE_RESOLUTION|>--- conflicted
+++ resolved
@@ -215,22 +215,6 @@
 /// ethereum GPUs (assuming 1GPU can solve a block at diff 1 in one block interval)
 pub const INITIAL_DIFFICULTY: u64 = 1_000_000 * UNIT_DIFFICULTY;
 
-<<<<<<< HEAD
-/// Consensus errors
-#[derive(Clone, Debug, Eq, PartialEq, Fail)]
-pub enum Error {
-	/// Inputs/outputs/kernels must be sorted lexicographically.
-	SortError,
-}
-
-impl fmt::Display for Error {
-	fn fmt(&self, f: &mut fmt::Formatter<'_>) -> fmt::Result {
-		write!(f, "Sort Error")
-	}
-}
-
-=======
->>>>>>> 7ff323c8
 /// Minimal header information required for the Difficulty calculation to
 /// take place
 #[derive(Clone, Debug, Eq, PartialEq)]
