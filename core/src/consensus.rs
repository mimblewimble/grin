--- conflicted
+++ resolved
@@ -129,12 +129,6 @@
 	}
 }
 
-<<<<<<< HEAD
-=======
-/// The minimum mining difficulty we'll allow
-pub const MINIMUM_DIFFICULTY: u64 = 1;
-
->>>>>>> 4be259e0
 /// Time window in blocks to calculate block time median
 pub const MEDIAN_TIME_WINDOW: u64 = 11;
 
@@ -230,7 +224,6 @@
 	let end_ts = window_end[window_end.len() / 2];
 
 	// Average difficulty and dampened average time
-<<<<<<< HEAD
 	let diff_avg = diff_sum.into_num()  /
 		Difficulty::from_num(DIFFICULTY_ADJUST_WINDOW).into_num();
 
@@ -239,11 +232,6 @@
 		n if n >= DAMP_FACTOR => ((DAMP_FACTOR-1) * BLOCK_TIME_WINDOW + ts_undamp) / DAMP_FACTOR,
 		_ => ts_undamp,
 	};
-=======
-	let diff_avg = diff_sum.into_num() as f64 /
-		Difficulty::from_num(DIFFICULTY_ADJUST_WINDOW).into_num() as f64;
-	let ts_damp = (3 * BLOCK_TIME_WINDOW + (begin_ts - end_ts)) / 4;
->>>>>>> 4be259e0
 
 	// Apply time bounds
 	let adj_ts = if ts_damp < LOWER_TIME_BOUND {
@@ -255,18 +243,10 @@
 	};
 
 	let difficulty =
-<<<<<<< HEAD
 		diff_avg * Difficulty::from_num(BLOCK_TIME_WINDOW).into_num()
 		/ Difficulty::from_num(adj_ts).into_num();
 
 	Ok(max(Difficulty::from_num(difficulty), Difficulty::one()))
-=======
-		diff_avg * Difficulty::from_num(BLOCK_TIME_WINDOW).into_num() as f64
-		/ Difficulty::from_num(adj_ts).into_num() as f64;
-	// All this ceil and f64 business is so that difficulty can always adjust
-	// for smaller numbers < 10
-	Ok(max(Difficulty::from_num(difficulty.ceil() as u64), Difficulty::minimum()))
->>>>>>> 4be259e0
 }
 
 /// Consensus rule that collections of items are sorted lexicographically.
@@ -383,11 +363,7 @@
 			Difficulty::from_num(750)
 		);
 
-<<<<<<< HEAD
 		// We should never drop below 1
-=======
-		// We should never drop below MINIMUM_DIFFICULTY (1)
->>>>>>> 4be259e0
 		assert_eq!(
 			next_difficulty(repeat(90, 0, just_enough)).unwrap(),
 			Difficulty::from_num(1)
