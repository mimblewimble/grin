--- conflicted
+++ resolved
@@ -72,13 +72,8 @@
 /// Default Cuckatoo Cycle edge_bits, used for mining and validating.
 pub const DEFAULT_MIN_EDGE_BITS: u8 = 31;
 
-<<<<<<< HEAD
-/// ASIC Resistant proof-of-work edge_bits.
+/// ASIC Resistant Cuckaroo proof-of-work edge_bits.
 pub const AR_POW_EDGE_BITS: u8 = 29;
-=======
-/// Cuckaroo proof-of-work edge_bits, meant to be ASIC resistant.
-pub const SECOND_POW_EDGE_BITS: u8 = 29;
->>>>>>> 2a772077
 
 /// Block height at which testnet 4 hard forks to use Cuckaroo instead of
 /// Cuckatoo for ASIC-resistant PoW
