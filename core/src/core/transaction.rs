// Copyright 2018 The Grin Developers
//
// Licensed under the Apache License, Version 2.0 (the "License");
// you may not use this file except in compliance with the License.
// You may obtain a copy of the License at
//
//     http://www.apache.org/licenses/LICENSE-2.0
//
// Unless required by applicable law or agreed to in writing, software
// distributed under the License is distributed on an "AS IS" BASIS,
// WITHOUT WARRANTIES OR CONDITIONS OF ANY KIND, either express or implied.
// See the License for the specific language governing permissions and
// limitations under the License.

//! Transactions
use blake2::blake2b::blake2b;
use util::secp::{self, Message, Signature};
use util::{static_secp_instance, kernel_sig_msg};
use util::secp::pedersen::{Commitment, RangeProof};
use std::cmp::{min, max};
use std::cmp::Ordering;
use std::ops;

use consensus;
use consensus::VerifySortOrder;
use core::Committed;
use core::hash::{Hash, Hashed, ZERO_HASH};
use core::pmmr::Summable;
use keychain;
use keychain::{Identifier, Keychain, BlindingFactor};
use ser::{self, read_and_verify_sorted, Readable, Reader, Writeable, WriteableSorted, Writer};
use util;

/// The size of the blake2 hash of a switch commitment (256 bits)
pub const SWITCH_COMMIT_HASH_SIZE: usize = 32;

/// The size of the secret key used in to generate blake2 switch commitment hash (256 bits)
pub const SWITCH_COMMIT_KEY_SIZE: usize = 32;

bitflags! {
	/// Options for a kernel's structure or use
	pub struct KernelFeatures: u8 {
		/// No flags
		const DEFAULT_KERNEL = 0b00000000;
		/// Kernel matching a coinbase output
		const COINBASE_KERNEL = 0b00000001;
	}
}

// don't seem to be able to define an Ord implementation for Hash due to
// Ord being defined on all pointers, resorting to a macro instead
macro_rules! hashable_ord {
  ($hashable: ident) => {
    impl Ord for $hashable {
      fn cmp(&self, other: &$hashable) -> Ordering {
        self.hash().cmp(&other.hash())
      }
    }
    impl PartialOrd for $hashable {
      fn partial_cmp(&self, other: &$hashable) -> Option<Ordering> {
        Some(self.hash().cmp(&other.hash()))
      }
    }
    impl PartialEq for $hashable {
      fn eq(&self, other: &$hashable) -> bool {
        self.hash() == other.hash()
      }
    }
    impl Eq for $hashable {}
  }
}

/// Errors thrown by Block validation
#[derive(Clone, Debug, PartialEq)]
pub enum Error {
	/// Transaction fee can't be odd, due to half fee burning
	OddFee,
	/// Kernel fee can't be odd, due to half fee burning
	OddKernelFee,
	/// Underlying Secp256k1 error (signature validation or invalid public key typically)
	Secp(secp::Error),
	/// Underlying keychain related error
	Keychain(keychain::Error),
	/// The sum of output minus input commitments does not
	/// match the sum of kernel commitments
	KernelSumMismatch,
	/// Restrict number of incoming inputs
	TooManyInputs,
	/// Underlying consensus error (currently for sort order)
	ConsensusError(consensus::Error),
	/// Error originating from an invalid lock-height
	LockHeight(u64),
	/// Error originating from an invalid switch commitment (coinbase lock_height related)
	SwitchCommitment,
}

impl From<secp::Error> for Error {
	fn from(e: secp::Error) -> Error {
		Error::Secp(e)
	}
}

impl From<consensus::Error> for Error {
	fn from(e: consensus::Error) -> Error {
		Error::ConsensusError(e)
	}
}

impl From<keychain::Error> for Error {
	fn from(e: keychain::Error) -> Error {
		Error::Keychain(e)
	}
}


/// A proof that a transaction sums to zero. Includes both the transaction's
/// Pedersen commitment and the signature, that guarantees that the commitments
/// amount to zero.
/// The signature signs the fee and the lock_height, which are retained for
/// signature validation.
#[derive(Debug, Clone)]
pub struct TxKernel {
	/// Options for a kernel's structure or use
	pub features: KernelFeatures,
	/// Fee originally included in the transaction this proof is for.
	pub fee: u64,
	/// This kernel is not valid earlier than lock_height blocks
	/// The max lock_height of all *inputs* to this transaction
	pub lock_height: u64,
	/// Remainder of the sum of all transaction commitments. If the transaction
	/// is well formed, amounts components should sum to zero and the excess
	/// is hence a valid public key.
	pub excess: Commitment,
	/// The signature proving the excess is a valid public key, which signs
	/// the transaction fee.
	pub excess_sig: Signature,
}

hashable_ord!(TxKernel);

impl Writeable for TxKernel {
	fn write<W: Writer>(&self, writer: &mut W) -> Result<(), ser::Error> {
		ser_multiwrite!(
			writer,
			[write_u8, self.features.bits()],
			[write_u64, self.fee],
			[write_u64, self.lock_height],
			[write_fixed_bytes, &self.excess]
		);
		self.excess_sig.write(writer)?;
		Ok(())
	}
}

impl Readable for TxKernel {
	fn read(reader: &mut Reader) -> Result<TxKernel, ser::Error> {
		let features = KernelFeatures::from_bits(reader.read_u8()?).ok_or(
			ser::Error::CorruptedData,
		)?;
		Ok(TxKernel {
			features: features,
			fee: reader.read_u64()?,
			lock_height: reader.read_u64()?,
			excess: Commitment::read(reader)?,
			excess_sig: Signature::read(reader)?,
		})
	}
}

impl TxKernel {
	/// Verify the transaction proof validity. Entails handling the commitment
	/// as a public key and checking the signature verifies with the fee as
	/// message.
	pub fn verify(&self) -> Result<(), secp::Error> {
		let msg = Message::from_slice(&kernel_sig_msg(self.fee, self.lock_height))?;
		let secp = static_secp_instance();
		let secp = secp.lock().unwrap();
		let sig = &self.excess_sig;
		let valid = Keychain::aggsig_verify_single_from_commit(&secp, &sig, &msg, &self.excess);
		if !valid {
			return Err(secp::Error::IncorrectSignature);
		}
		Ok(())
	}

<<<<<<< HEAD
	/// Build an empty tx kernel with zero values.
	pub fn empty() -> TxKernel {
		TxKernel {
			features: KernelFeatures::DEFAULT_KERNEL,
			fee: 0,
			lock_height: 0,
			excess: Commitment::from_vec(vec![0; 33]),
			excess_sig: Signature::from_raw_data(&[0; 64]).unwrap(),
		}
	}

	/// Builds a new tx kernel with the provided fee.
	pub fn with_fee(self, fee: u64) -> TxKernel {
		TxKernel { fee: fee, ..self }
	}

	/// Builds a new tx kernel with the provided lock_height.
	pub fn with_lock_height(self, lock_height: u64) -> TxKernel {
		TxKernel {
			lock_height: lock_height,
			..self
		}
=======
	/// Size in bytes of a kernel, necessary for binary storage
	pub fn size() -> usize {
		17 + // features plus fee and lock_height
			secp::constants::PEDERSEN_COMMITMENT_SIZE +
			secp::constants::AGG_SIGNATURE_SIZE
>>>>>>> 76796738
	}
}

/// A transaction
#[derive(Debug, Clone)]
pub struct Transaction {
	/// List of inputs spent by the transaction.
	pub inputs: Vec<Input>,
	/// List of outputs the transaction produces.
	pub outputs: Vec<Output>,
	/// List of kernels that make up this transaction (usually a single kernel).
	pub kernels: Vec<TxKernel>,
	/// The kernel "offset" k2
	/// excess is k1G after splitting the key k = k1 + k2
	pub offset: BlindingFactor,
}

/// Implementation of Writeable for a fully blinded transaction, defines how to
/// write the transaction as binary.
impl Writeable for Transaction {
	fn write<W: Writer>(&self, writer: &mut W) -> Result<(), ser::Error> {
		self.offset.write(writer)?;
		ser_multiwrite!(
			writer,
			[write_u64, self.inputs.len() as u64],
			[write_u64, self.outputs.len() as u64],
			[write_u64, self.kernels.len() as u64]
		);

		// Consensus rule that everything is sorted in lexicographical order on the wire.
		let mut inputs = self.inputs.clone();
		let mut outputs = self.outputs.clone();
		let mut kernels = self.kernels.clone();

		try!(inputs.write_sorted(writer));
		try!(outputs.write_sorted(writer));
		try!(kernels.write_sorted(writer));

		Ok(())
	}
}

/// Implementation of Readable for a transaction, defines how to read a full
/// transaction from a binary stream.
impl Readable for Transaction {
	fn read(reader: &mut Reader) -> Result<Transaction, ser::Error> {
		let offset = BlindingFactor::read(reader)?;

		let (input_len, output_len, kernel_len) =
			ser_multiread!(reader, read_u64, read_u64, read_u64);

		let inputs = read_and_verify_sorted(reader, input_len)?;
		let outputs = read_and_verify_sorted(reader, output_len)?;
		let kernels = read_and_verify_sorted(reader, kernel_len)?;

		Ok(Transaction {
			offset,
			inputs,
			outputs,
			kernels,
			..Default::default()
		})
	}
}

impl Committed for Transaction {
	fn inputs_committed(&self) -> &Vec<Input> {
		&self.inputs
	}
	fn outputs_committed(&self) -> &Vec<Output> {
		&self.outputs
	}
	fn overage(&self) -> i64 {
		(self.fee() as i64)
	}
}

impl Default for Transaction {
	fn default() -> Transaction {
		Transaction::empty()
	}
}

impl Transaction {
	/// Creates a new empty transaction (no inputs or outputs, zero fee).
	pub fn empty() -> Transaction {
		Transaction {
			offset: BlindingFactor::zero(),
			inputs: vec![],
			outputs: vec![],
			kernels: vec![],
		}
	}

	/// Creates a new transaction initialized with
	/// the provided inputs, outputs, kernels
	pub fn new(
		inputs: Vec<Input>,
		outputs: Vec<Output>,
		kernels: Vec<TxKernel>,
	) -> Transaction {
		Transaction {
			offset: BlindingFactor::zero(),
			inputs: inputs,
			outputs: outputs,
			kernels: kernels,
		}
	}

	/// Creates a new transaction using this transaction as a template
	/// and with the specified offset.
	pub fn with_offset(self, offset: BlindingFactor) -> Transaction {
		Transaction {
			offset: offset,
			..self
		}
	}

	/// Builds a new transaction with the provided inputs added. Existing
	/// inputs, if any, are kept intact.
	pub fn with_input(self, input: Input) -> Transaction {
		let mut new_ins = self.inputs;
		new_ins.push(input);
		new_ins.sort();
		Transaction {
			inputs: new_ins,
			..self
		}
	}

	/// Builds a new transaction with the provided output added. Existing
	/// outputs, if any, are kept intact.
	pub fn with_output(self, output: Output) -> Transaction {
		let mut new_outs = self.outputs;
		new_outs.push(output);
		new_outs.sort();
		Transaction {
			outputs: new_outs,
			..self
		}
	}

	/// Total fee for a transaction is the sum of fees of all kernels.
	pub fn fee(&self) -> u64 {
		self.kernels.iter().fold(0, |acc, ref x| acc + x.fee)
	}

	/// Lock height of a transaction is the max lock height of the kernels.
	pub fn lock_height(&self) -> u64 {
		self.kernels.iter().fold(0, |acc, ref x| max(acc, x.lock_height))
	}

	/// To verify transaction kernels we check that -
	///  * all kernels have an even fee
	///  * sum of input/output commitments matches sum of kernel commitments after applying offset
	///  * each kernel sig is valid (i.e. tx commitments sum to zero, given above is true)
	fn verify_kernels(&self) -> Result<(), Error> {
		// check that each individual kernel fee is even
		// TODO - is this strictly necessary given that we check overall tx fee?
		// TODO - move this into verify_fee() check or maybe kernel.verify()?
		for k in &self.kernels {
			if k.fee & 1 != 0 {
				return Err(Error::OddKernelFee);
			}
		}

		// sum all input and output commitments
		let io_sum = self.sum_commitments()?;

		// sum all kernels commitments
		let kernel_sum = {
			let mut kernel_commits = self.kernels
				.iter()
				.map(|x| x.excess)
				.collect::<Vec<_>>();

			let secp = static_secp_instance();
			let secp = secp.lock().unwrap();

			// add the offset in as necessary (unless offset is zero)
			if self.offset != BlindingFactor::zero() {
				let skey = self.offset.secret_key(&secp)?;
				let offset_commit = secp.commit(0, skey)?;
				kernel_commits.push(offset_commit);
			}

			secp.commit_sum(kernel_commits, vec![])?
		};

		// sum of kernel commitments (including the offset) must match
		// the sum of input/output commitments (minus fee)
		if kernel_sum != io_sum {
			return Err(Error::KernelSumMismatch);
		}

		// verify all signatures with the commitment as pk
		for kernel in &self.kernels {
			kernel.verify()?;
		}

		Ok(())
	}

	/// Validates all relevant parts of a fully built transaction. Checks the
	/// excess value against the signature as well as range proofs for each
	/// output.
	pub fn validate(&self) -> Result<(), Error> {
		if self.fee() & 1 != 0 {
			return Err(Error::OddFee);
		}
		if self.inputs.len() > consensus::MAX_BLOCK_INPUTS {
			return Err(Error::TooManyInputs);
		}
		self.verify_sorted()?;

		for out in &self.outputs {
			out.verify_proof()?;
		}

		self.verify_kernels()?;

		Ok(())
	}

	fn verify_sorted(&self) -> Result<(), Error> {
		self.inputs.verify_sort_order()?;
		self.outputs.verify_sort_order()?;
		self.kernels.verify_sort_order()?;
		Ok(())
	}
}

/// A transaction input.
///
/// Primarily a reference to an output being spent by the transaction.
/// But also information required to verify coinbase maturity through
/// the lock_height hashed in the switch_commit_hash.
#[derive(Debug, Clone, Copy)]
pub struct Input{
	/// The features of the output being spent.
	/// We will check maturity for coinbase output.
	pub features: OutputFeatures,
	/// The commit referencing the output being spent.
	pub commit: Commitment,
	/// The hash of the block the output originated from.
	/// Currently we only care about this for coinbase outputs.
	/// TODO - include the merkle proof here once we support these.
	pub out_block: Option<Hash>,
}

hashable_ord!(Input);

/// Implementation of Writeable for a transaction Input, defines how to write
/// an Input as binary.
impl Writeable for Input {
	fn write<W: Writer>(&self, writer: &mut W) -> Result<(), ser::Error> {
		writer.write_u8(self.features.bits())?;
		writer.write_fixed_bytes(&self.commit)?;

		if self.features.contains(OutputFeatures::COINBASE_OUTPUT) {
			writer.write_fixed_bytes(&self.out_block.unwrap_or(ZERO_HASH))?;
		}

		Ok(())
	}
}

/// Implementation of Readable for a transaction Input, defines how to read
/// an Input from a binary stream.
impl Readable for Input {
	fn read(reader: &mut Reader) -> Result<Input, ser::Error> {
		let features = OutputFeatures::from_bits(reader.read_u8()?).ok_or(
			ser::Error::CorruptedData,
		)?;

		let commit = Commitment::read(reader)?;

		let out_block = if features.contains(OutputFeatures::COINBASE_OUTPUT) {
			Some(Hash::read(reader)?)
		} else {
			None
		};

		Ok(Input::new(
			features,
			commit,
			out_block,
		))
	}
}

/// The input for a transaction, which spends a pre-existing unspent output.
/// The input commitment is a reproduction of the commitment of the output being spent.
/// Input must also provide the original output features and the hash of the block
/// the output originated from.
impl Input {
	/// Build a new input from the data required to identify and verify an output beng spent.
	pub fn new(
		features: OutputFeatures,
		commit: Commitment,
		out_block: Option<Hash>,
	) -> Input {
		Input {
			features,
			commit,
			out_block,
		}
	}

	/// The input commitment which _partially_ identifies the output being spent.
	/// In the presence of a fork we need additional info to uniquely identify the output.
	/// Specifically the block hash (so correctly calculate lock_height for coinbase outputs).
	pub fn commitment(&self) -> Commitment {
		self.commit
	}
}

bitflags! {
	/// Options for block validation
	#[derive(Serialize, Deserialize)]
	pub struct OutputFeatures: u8 {
		/// No flags
		const DEFAULT_OUTPUT = 0b00000000;
		/// Output is a coinbase output, must not be spent until maturity
		const COINBASE_OUTPUT = 0b00000001;
	}
}

/// Definition of the switch commitment hash
#[derive(Debug, Copy, Clone, PartialEq, Serialize, Deserialize)]
pub struct SwitchCommitHashKey ([u8; SWITCH_COMMIT_KEY_SIZE]);

impl SwitchCommitHashKey {
	/// We use a zero value key for regular transactions.
	pub fn zero() -> SwitchCommitHashKey {
		SwitchCommitHashKey([0; SWITCH_COMMIT_KEY_SIZE])
	}

	/// Generate a switch commit hash key from the provided keychain and key id.
	pub fn from_keychain(keychain: &Keychain, key_id: &Identifier) -> SwitchCommitHashKey {
		SwitchCommitHashKey(
			keychain.switch_commit_hash_key(key_id)
				.expect("failed to derive switch commit hash key")
		)
	}

	/// Reconstructs a switch commit hash key from a byte slice.
	pub fn from_bytes(bytes: &[u8]) -> SwitchCommitHashKey {
		assert!(bytes.len() == 32, "switch_commit_hash_key requires 32 bytes");

		let mut key = [0; SWITCH_COMMIT_KEY_SIZE];
		for i in 0..min(SWITCH_COMMIT_KEY_SIZE, bytes.len()) {
			key[i] = bytes[i];
		}
		SwitchCommitHashKey(key)
	}
}

/// Definition of the switch commitment hash
#[derive(Copy, Clone, PartialEq, Serialize, Deserialize)]
pub struct SwitchCommitHash([u8; SWITCH_COMMIT_HASH_SIZE]);

/// Implementation of Writeable for a switch commitment hash
impl Writeable for SwitchCommitHash {
	fn write<W: Writer>(&self, writer: &mut W) -> Result<(), ser::Error> {
		writer.write_fixed_bytes(&self.0)?;
		Ok(())
	}
}

/// Implementation of Readable for a switch commitment hash
/// an Output from a binary stream.
impl Readable for SwitchCommitHash {
	fn read(reader: &mut Reader) -> Result<SwitchCommitHash, ser::Error> {
		let a = try!(reader.read_fixed_bytes(SWITCH_COMMIT_HASH_SIZE));
		let mut c = [0; SWITCH_COMMIT_HASH_SIZE];
		for i in 0..SWITCH_COMMIT_HASH_SIZE {
			c[i] = a[i];
		}
		Ok(SwitchCommitHash(c))
	}
}
// As Ref for AsFixedBytes
impl AsRef<[u8]> for SwitchCommitHash {
	fn as_ref(&self) -> &[u8] {
		&self.0
	}
}

impl ::std::fmt::Debug for SwitchCommitHash {
	fn fmt(&self, f: &mut ::std::fmt::Formatter) -> ::std::fmt::Result {
		try!(write!(f, "{}(", stringify!(SwitchCommitHash)));
		try!(write!(f, "{}", self.to_hex()));
		write!(f, ")")
	}
}

impl SwitchCommitHash {
	/// Builds a switch commit hash from a switch commit using blake2
	pub fn from_switch_commit(
		switch_commit: Commitment,
		keychain: &Keychain,
		key_id: &Identifier,
	) -> SwitchCommitHash {
		let key = SwitchCommitHashKey::from_keychain(keychain, key_id);
		let switch_commit_hash = blake2b(SWITCH_COMMIT_HASH_SIZE, &key.0, &switch_commit.0);
		let switch_commit_hash_bytes = switch_commit_hash.as_bytes();
		let mut h = [0; SWITCH_COMMIT_HASH_SIZE];
		for i in 0..SWITCH_COMMIT_HASH_SIZE {
			h[i] = switch_commit_hash_bytes[i];
		}
		SwitchCommitHash(h)
	}

	/// Reconstructs a switch commit hash from a byte slice.
	pub fn from_bytes(bytes: &[u8]) -> SwitchCommitHash {
		let mut hash = [0; SWITCH_COMMIT_HASH_SIZE];
		for i in 0..min(SWITCH_COMMIT_HASH_SIZE, bytes.len()) {
			hash[i] = bytes[i];
		}
		SwitchCommitHash(hash)
	}

	/// Hex string representation of a switch commitment hash.
	pub fn to_hex(&self) -> String {
		util::to_hex(self.0.to_vec())
	}

	/// Reconstructs a switch commit hash from a hex string.
	pub fn from_hex(hex: &str) -> Result<SwitchCommitHash, ser::Error> {
		let bytes = util::from_hex(hex.to_string())
			.map_err(|_| ser::Error::HexError(format!("switch_commit_hash from_hex error")))?;
		Ok(SwitchCommitHash::from_bytes(&bytes))
	}

	/// Build an "zero" switch commitment hash
	pub fn zero() -> SwitchCommitHash {
		SwitchCommitHash([0; SWITCH_COMMIT_HASH_SIZE])
	}
}

/// Output for a transaction, defining the new ownership of coins that are being
/// transferred. The commitment is a blinded value for the output while the
/// range proof guarantees the commitment includes a positive value without
/// overflow and the ownership of the private key. The switch commitment hash
/// provides future-proofing against quantum-based attacks, as well as providing
/// wallet implementations with a way to identify their outputs for wallet
/// reconstruction.
///
/// The hash of an output only covers its features, commitment,
/// and switch commitment. The range proof is expected to have its own hash
/// and is stored and committed to separately.
#[derive(Debug, Copy, Clone, Serialize, Deserialize)]
pub struct Output {
	/// Options for an output's structure or use
	pub features: OutputFeatures,
	/// The homomorphic commitment representing the output amount
	pub commit: Commitment,
	/// The switch commitment hash, a 160 bit length blake2 hash of blind*J
	pub switch_commit_hash: SwitchCommitHash,
	/// A proof that the commitment is in the right range
	pub proof: RangeProof,
}

hashable_ord!(Output);

/// Implementation of Writeable for a transaction Output, defines how to write
/// an Output as binary.
impl Writeable for Output {
	fn write<W: Writer>(&self, writer: &mut W) -> Result<(), ser::Error> {
		writer.write_u8(self.features.bits())?;
		writer.write_fixed_bytes(&self.commit)?;
		writer.write_fixed_bytes(&self.switch_commit_hash)?;

		// The hash of an output doesn't include the range proof
		if writer.serialization_mode() == ser::SerializationMode::Full {
			writer.write_bytes(&self.proof)?
		}
		Ok(())
	}
}

/// Implementation of Readable for a transaction Output, defines how to read
/// an Output from a binary stream.
impl Readable for Output {
	fn read(reader: &mut Reader) -> Result<Output, ser::Error> {
		let features = OutputFeatures::from_bits(reader.read_u8()?).ok_or(
			ser::Error::CorruptedData,
		)?;

		Ok(Output {
			features: features,
			commit: Commitment::read(reader)?,
			switch_commit_hash: SwitchCommitHash::read(reader)?,
			proof: RangeProof::read(reader)?,
		})
	}
}

impl Output {
	/// Commitment for the output
	pub fn commitment(&self) -> Commitment {
		self.commit
	}

	/// Switch commitment hash for the output
	pub fn switch_commit_hash(&self) -> SwitchCommitHash {
		self.switch_commit_hash
	}

	/// Range proof for the output
	pub fn proof(&self) -> RangeProof {
		self.proof
	}

	/// Validates the range proof using the commitment
	pub fn verify_proof(&self) -> Result<(), secp::Error> {
		let secp = static_secp_instance();
		let secp = secp.lock().unwrap();
		secp.verify_range_proof(self.commit, self.proof).map(|_| ())
	}

	/// Given the original blinding factor we can recover the
	/// value from the range proof and the commitment
	pub fn recover_value(&self, keychain: &Keychain, key_id: &Identifier) -> Option<u64> {
		match keychain.rewind_range_proof(key_id, self.commit, self.proof) {
			Ok(proof_info) => {
				if proof_info.success {
					Some(proof_info.value)
				} else {
					None
				}
			}
			Err(_) => None,
		}
	}
}

/// An output_identifier can be build from either an input _or_ and output and
/// contains everything we need to uniquely identify an output being spent.
/// Needed because it is not sufficient to pass a commitment around.
#[derive(Serialize, Deserialize, Debug, Clone, PartialEq)]
pub struct OutputIdentifier {
	/// Output features (coinbase vs. regular transaction output)
	/// We need to include this when hashing to ensure coinbase maturity can be enforced.
	pub features: OutputFeatures,
	/// Output commitment
	pub commit: Commitment,
}

impl OutputIdentifier {
	/// Build a new output_identifier.
	pub fn new(features: OutputFeatures, commit: &Commitment) -> OutputIdentifier {
		OutputIdentifier {
			features: features.clone(),
			commit: commit.clone(),
		}
	}

	/// Build an output_identifier from an existing output.
	pub fn from_output(output: &Output) -> OutputIdentifier {
		OutputIdentifier {
			features: output.features,
			commit: output.commit,
		}
	}

	/// Build an output_identifier from an existing input.
	pub fn from_input(input: &Input) -> OutputIdentifier {
		OutputIdentifier {
			features: input.features,
			commit: input.commit,
		}
	}

	/// convert an output_identifier to hex string format.
	pub fn to_hex(&self) -> String {
		format!(
			"{:b}{}",
			self.features.bits(),
			util::to_hex(self.commit.0.to_vec()),
		)
	}

	/// Convert an output_indentifier to a sum_commit representation
	/// so we can use it to query the the output MMR
	pub fn as_sum_commit(&self) -> SumCommit {
		SumCommit {
			features: self.features,
			commit: self.commit,
			switch_commit_hash: SwitchCommitHash::zero(),
		}
	}

	/// Convert a sum_commit back to an output_identifier.
	pub fn from_sum_commit(sum_commit: &SumCommit) -> OutputIdentifier {
		OutputIdentifier::new(sum_commit.features, &sum_commit.commit)
	}
}

impl Writeable for OutputIdentifier {
	fn write<W: Writer>(&self, writer: &mut W) -> Result<(), ser::Error> {
		writer.write_u8(self.features.bits())?;
		self.commit.write(writer)?;
		Ok(())
	}
}

impl Readable for OutputIdentifier {
	fn read(reader: &mut Reader) -> Result<OutputIdentifier, ser::Error> {
		let features = OutputFeatures::from_bits(reader.read_u8()?).ok_or(
			ser::Error::CorruptedData,
		)?;
		Ok(OutputIdentifier {
			commit: Commitment::read(reader)?,
			features: features,
		})
	}
}

/// Wrapper to Output commitments to provide the Summable trait.
#[derive(Serialize, Deserialize, Debug, Clone, PartialEq)]
pub struct SumCommit {
	/// Output features (coinbase vs. regular transaction output)
	/// We need to include this when hashing to ensure coinbase maturity can be enforced.
	pub features: OutputFeatures,
	/// Output commitment
	pub commit: Commitment,
	/// The corresponding switch commit hash
	pub switch_commit_hash: SwitchCommitHash,
}

impl SumCommit {
	/// Build a new sum_commit.
	pub fn new(
		features: OutputFeatures,
		commit: &Commitment,
		switch_commit_hash: &SwitchCommitHash,
	) -> SumCommit {
		SumCommit {
			features: features.clone(),
			commit: commit.clone(),
			switch_commit_hash: switch_commit_hash.clone(),
		}
	}

	/// Build a new sum_commit from an existing output.
	pub fn from_output(output: &Output) -> SumCommit {
		SumCommit {
			features: output.features,
			commit: output.commit,
			switch_commit_hash: output.switch_commit_hash,
		}
	}

	/// Build a new sum_commit from an existing input.
	pub fn from_input(input: &Input) -> SumCommit {
		SumCommit {
			features: input.features,
			commit: input.commit,
			switch_commit_hash: SwitchCommitHash::zero(),
		}
	}

	/// Hex string representation of a sum_commit.
	pub fn to_hex(&self) -> String {
		format!(
			"{:b}{}{}",
			self.features.bits(),
			util::to_hex(self.commit.0.to_vec()),
			self.switch_commit_hash.to_hex(),
		)
	}
}

/// Outputs get summed through their commitments.
impl Summable for SumCommit {
	type Sum = SumCommit;

	fn sum(&self) -> SumCommit {
		SumCommit {
			commit: self.commit.clone(),
			features: self.features.clone(),
			switch_commit_hash: self.switch_commit_hash.clone(),
		}
	}

	fn sum_len() -> usize {
		secp::constants::PEDERSEN_COMMITMENT_SIZE + SWITCH_COMMIT_HASH_SIZE + 1
	}
}

impl Writeable for SumCommit {
	fn write<W: Writer>(&self, writer: &mut W) -> Result<(), ser::Error> {
		writer.write_u8(self.features.bits())?;
		self.commit.write(writer)?;
		if writer.serialization_mode() == ser::SerializationMode::Full {
			self.switch_commit_hash.write(writer)?;
		}
		Ok(())
	}
}

impl Readable for SumCommit {
	fn read(reader: &mut Reader) -> Result<SumCommit, ser::Error> {
		let features = OutputFeatures::from_bits(reader.read_u8()?).ok_or(
			ser::Error::CorruptedData,
		)?;
		Ok(SumCommit {
			features: features,
			commit: Commitment::read(reader)?,
			switch_commit_hash: SwitchCommitHash::read(reader)?,
		})
	}
}

impl ops::Add for SumCommit {
	type Output = SumCommit;

	fn add(self, other: SumCommit) -> SumCommit {
		// Build a new commitment by summing the two commitments.
		let secp = static_secp_instance();
		let sum = match secp.lock().unwrap().commit_sum(
			vec![
				self.commit.clone(),
				other.commit.clone(),
			],
			vec![],
		) {
			Ok(s) => s,
			Err(_) => Commitment::from_vec(vec![1; 33]),
		};

		// Now build a new switch_commit_hash by concatenating the two switch_commit_hash value
		// and hashing the result.
		let mut bytes = self.switch_commit_hash.0.to_vec();
		bytes.extend(other.switch_commit_hash.0.iter().cloned());
		let key = SwitchCommitHashKey::zero();
		let hash = blake2b(SWITCH_COMMIT_HASH_SIZE, &key.0, &bytes);
		let hash = hash.as_bytes();
		let mut h = [0; SWITCH_COMMIT_HASH_SIZE];
		for i in 0..SWITCH_COMMIT_HASH_SIZE {
			h[i] = hash[i];
		}
		let switch_commit_hash_sum = SwitchCommitHash(h);

		SumCommit {
			features: self.features | other.features,
			commit: sum,
			switch_commit_hash: switch_commit_hash_sum,
		}
	}
}

#[cfg(test)]
mod test {
	use super::*;
	use core::id::{ShortId, ShortIdentifiable};
	use keychain::Keychain;
	use util::secp;

	#[test]
	fn test_kernel_ser_deser() {
		let keychain = Keychain::from_random_seed().unwrap();
		let key_id = keychain.derive_key_id(1).unwrap();
		let commit = keychain.commit(5, &key_id).unwrap();

		// just some bytes for testing ser/deser
		let sig = secp::Signature::from_raw_data(&[0;64]).unwrap();

		let kernel = TxKernel {
			features: KernelFeatures::DEFAULT_KERNEL,
			lock_height: 0,
			excess: commit,
			excess_sig: sig.clone(),
			fee: 10,
		};

		let mut vec = vec![];
		ser::serialize(&mut vec, &kernel).expect("serialized failed");
		let kernel2: TxKernel = ser::deserialize(&mut &vec[..]).unwrap();
		assert_eq!(kernel2.features, KernelFeatures::DEFAULT_KERNEL);
		assert_eq!(kernel2.lock_height, 0);
		assert_eq!(kernel2.excess, commit);
		assert_eq!(kernel2.excess_sig, sig.clone());
		assert_eq!(kernel2.fee, 10);

		// now check a kernel with lock_height serializes/deserializes correctly
		let kernel = TxKernel {
			features: KernelFeatures::DEFAULT_KERNEL,
			lock_height: 100,
			excess: commit,
			excess_sig: sig.clone(),
			fee: 10,
		};

		let mut vec = vec![];
		ser::serialize(&mut vec, &kernel).expect("serialized failed");
		let kernel2: TxKernel = ser::deserialize(&mut &vec[..]).unwrap();
		assert_eq!(kernel2.features, KernelFeatures::DEFAULT_KERNEL);
		assert_eq!(kernel2.lock_height, 100);
		assert_eq!(kernel2.excess, commit);
		assert_eq!(kernel2.excess_sig, sig.clone());
		assert_eq!(kernel2.fee, 10);
	}

	#[test]
	fn test_output_ser_deser() {
		let keychain = Keychain::from_random_seed().unwrap();
		let key_id = keychain.derive_key_id(1).unwrap();
		let commit = keychain.commit(5, &key_id).unwrap();
		let switch_commit = keychain.switch_commit(&key_id).unwrap();
		let switch_commit_hash = SwitchCommitHash::from_switch_commit(
			switch_commit,
			&keychain,
			&key_id,
		);
		let msg = secp::pedersen::ProofMessage::empty();
		let proof = keychain.range_proof(5, &key_id, commit, msg).unwrap();

		let out = Output {
			features: OutputFeatures::DEFAULT_OUTPUT,
			commit: commit,
			switch_commit_hash: switch_commit_hash,
			proof: proof,
		};

		let mut vec = vec![];
		ser::serialize(&mut vec, &out).expect("serialized failed");
		let dout: Output = ser::deserialize(&mut &vec[..]).unwrap();

		assert_eq!(dout.features, OutputFeatures::DEFAULT_OUTPUT);
		assert_eq!(dout.commit, out.commit);
		assert_eq!(dout.proof, out.proof);
	}

	#[test]
	fn test_output_value_recovery() {
		let keychain = Keychain::from_random_seed().unwrap();
		let key_id = keychain.derive_key_id(1).unwrap();

		let commit = keychain.commit(1003, &key_id).unwrap();
		let switch_commit = keychain.switch_commit(&key_id).unwrap();
		let switch_commit_hash = SwitchCommitHash::from_switch_commit(
			switch_commit,
			&keychain,
			&key_id,
		);
		let msg = secp::pedersen::ProofMessage::empty();
		let proof = keychain.range_proof(1003, &key_id, commit, msg).unwrap();

		let output = Output {
			features: OutputFeatures::DEFAULT_OUTPUT,
			commit: commit,
			switch_commit_hash: switch_commit_hash,
			proof: proof,
		};

		// check we can successfully recover the value with the original blinding factor
		let recovered_value = output.recover_value(&keychain, &key_id).unwrap();
		assert_eq!(recovered_value, 1003);

		// check we cannot recover the value without the original blinding factor
		let key_id2 = keychain.derive_key_id(2).unwrap();
		let not_recoverable = output.recover_value(&keychain, &key_id2);
		match not_recoverable {
			Some(_) => panic!("expected value to be None here"),
			None => {}
		}
	}

	#[test]
	fn commit_consistency() {
		let keychain = Keychain::from_seed(&[0; 32]).unwrap();
		let key_id = keychain.derive_key_id(1).unwrap();

		let commit = keychain.commit(1003, &key_id).unwrap();
		let switch_commit = keychain.switch_commit(&key_id).unwrap();
		println!("Switch commit: {:?}", switch_commit);
		println!("commit: {:?}", commit);
		let key_id = keychain.derive_key_id(1).unwrap();

		let switch_commit_2 = keychain.switch_commit(&key_id).unwrap();
		let commit_2 = keychain.commit(1003, &key_id).unwrap();
		println!("Switch commit 2: {:?}", switch_commit_2);
		println!("commit2 : {:?}", commit_2);

		assert!(commit == commit_2);
		assert!(switch_commit == switch_commit_2);
	}

	#[test]
	fn input_short_id() {
		let keychain = Keychain::from_seed(&[0; 32]).unwrap();
		let key_id = keychain.derive_key_id(1).unwrap();
		let commit = keychain.commit(5, &key_id).unwrap();

		let input = Input {
			features: OutputFeatures::DEFAULT_OUTPUT,
			commit: commit,
			out_block: None,
		};

		let block_hash = Hash::from_hex(
			"3a42e66e46dd7633b57d1f921780a1ac715e6b93c19ee52ab714178eb3a9f673",
		).unwrap();

		let short_id = input.short_id(&block_hash);
		assert_eq!(short_id, ShortId::from_hex("3e1262905b7a").unwrap());

		// now generate the short_id for a *very* similar output (single feature flag different)
		// and check it generates a different short_id
		let input = Input {
			features: OutputFeatures::COINBASE_OUTPUT,
			commit: commit,
			out_block: None,
		};

		let block_hash = Hash::from_hex(
			"3a42e66e46dd7633b57d1f921780a1ac715e6b93c19ee52ab714178eb3a9f673",
		).unwrap();

		let short_id = input.short_id(&block_hash);
		assert_eq!(short_id, ShortId::from_hex("90653c1c870a").unwrap());
	}
}<|MERGE_RESOLUTION|>--- conflicted
+++ resolved
@@ -183,7 +183,6 @@
 		Ok(())
 	}
 
-<<<<<<< HEAD
 	/// Build an empty tx kernel with zero values.
 	pub fn empty() -> TxKernel {
 		TxKernel {
@@ -206,13 +205,13 @@
 			lock_height: lock_height,
 			..self
 		}
-=======
+	}
+	
 	/// Size in bytes of a kernel, necessary for binary storage
 	pub fn size() -> usize {
 		17 + // features plus fee and lock_height
 			secp::constants::PEDERSEN_COMMITMENT_SIZE +
 			secp::constants::AGG_SIGNATURE_SIZE
->>>>>>> 76796738
 	}
 }
 
