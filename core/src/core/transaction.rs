--- conflicted
+++ resolved
@@ -163,12 +163,7 @@
 		let msg = Message::from_slice(&kernel_sig_msg(self.fee, self.lock_height))?;
 		let secp = static_secp_instance();
 		let secp = secp.lock().unwrap();
-<<<<<<< HEAD
-		let sig = try!(Signature::from_der(&secp, &self.excess_sig));
-
-=======
 		let sig = &self.excess_sig;
->>>>>>> 7e7c8e15
 		let valid = Keychain::aggsig_verify_single_from_commit(&secp, &sig, &msg, &self.excess);
 		if !valid {
 			return Err(secp::Error::IncorrectSignature);
