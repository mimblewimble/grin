// Copyright 2018 The Grin Developers
//
// Licensed under the Apache License, Version 2.0 (the "License");
// you may not use this file except in compliance with the License.
// You may obtain a copy of the License at
//
//     http://www.apache.org/licenses/LICENSE-2.0
//
// Unless required by applicable law or agreed to in writing, software
// distributed under the License is distributed on an "AS IS" BASIS,
// WITHOUT WARRANTIES OR CONDITIONS OF ANY KIND, either express or implied.
// See the License for the specific language governing permissions and
// limitations under the License.

//! Transactions
use blake2::blake2b::blake2b;
use util::secp::{self, Message, Signature};
use util::{static_secp_instance, kernel_sig_msg};
use util::secp::pedersen::{Commitment, RangeProof};
use std::cmp::{min, max};
use std::cmp::Ordering;

use consensus;
use consensus::VerifySortOrder;
use core::Committed;
use core::global;
use core::BlockHeader;
use core::hash::{Hash, Hashed, ZERO_HASH};
<<<<<<< HEAD
use core::pmmr::{MerkleProof, Summable};
use keychain;
=======
>>>>>>> 16d778a9
use keychain::{Identifier, Keychain, BlindingFactor};
use keychain;
use ser::{self, read_and_verify_sorted, PMMRable, Readable, Reader, Writeable, WriteableSorted, Writer};
use util;
use util::LOGGER;

/// The size of the blake2 hash of a switch commitment (256 bits)
pub const SWITCH_COMMIT_HASH_SIZE: usize = 32;

/// The size of the secret key used in to generate blake2 switch commitment hash (256 bits)
pub const SWITCH_COMMIT_KEY_SIZE: usize = 32;

bitflags! {
	/// Options for a kernel's structure or use
	pub struct KernelFeatures: u8 {
		/// No flags
		const DEFAULT_KERNEL = 0b00000000;
		/// Kernel matching a coinbase output
		const COINBASE_KERNEL = 0b00000001;
	}
}

// don't seem to be able to define an Ord implementation for Hash due to
// Ord being defined on all pointers, resorting to a macro instead
macro_rules! hashable_ord {
  ($hashable: ident) => {
    impl Ord for $hashable {
      fn cmp(&self, other: &$hashable) -> Ordering {
        self.hash().cmp(&other.hash())
      }
    }
    impl PartialOrd for $hashable {
      fn partial_cmp(&self, other: &$hashable) -> Option<Ordering> {
        Some(self.hash().cmp(&other.hash()))
      }
    }
    impl PartialEq for $hashable {
      fn eq(&self, other: &$hashable) -> bool {
        self.hash() == other.hash()
      }
    }
    impl Eq for $hashable {}
  }
}

/// Errors thrown by Block validation
#[derive(Clone, Debug, PartialEq)]
pub enum Error {
	/// Transaction fee can't be odd, due to half fee burning
	OddFee,
	/// Kernel fee can't be odd, due to half fee burning
	OddKernelFee,
	/// Underlying Secp256k1 error (signature validation or invalid public key typically)
	Secp(secp::Error),
	/// Underlying keychain related error
	Keychain(keychain::Error),
	/// The sum of output minus input commitments does not
	/// match the sum of kernel commitments
	KernelSumMismatch,
	/// Restrict number of incoming inputs
	TooManyInputs,
	/// Underlying consensus error (currently for sort order)
	ConsensusError(consensus::Error),
	/// Error originating from an invalid lock-height
	LockHeight(u64),
	/// Error originating from an invalid switch commitment
	SwitchCommitment,
	/// Range proof validation error
	RangeProof,
	MerkleProof,
	ImmatureCoinbase,
}

impl From<secp::Error> for Error {
	fn from(e: secp::Error) -> Error {
		Error::Secp(e)
	}
}

impl From<consensus::Error> for Error {
	fn from(e: consensus::Error) -> Error {
		Error::ConsensusError(e)
	}
}

impl From<keychain::Error> for Error {
	fn from(e: keychain::Error) -> Error {
		Error::Keychain(e)
	}
}


/// A proof that a transaction sums to zero. Includes both the transaction's
/// Pedersen commitment and the signature, that guarantees that the commitments
/// amount to zero.
/// The signature signs the fee and the lock_height, which are retained for
/// signature validation.
#[derive(Debug, Clone)]
pub struct TxKernel {
	/// Options for a kernel's structure or use
	pub features: KernelFeatures,
	/// Fee originally included in the transaction this proof is for.
	pub fee: u64,
	/// This kernel is not valid earlier than lock_height blocks
	/// The max lock_height of all *inputs* to this transaction
	pub lock_height: u64,
	/// Remainder of the sum of all transaction commitments. If the transaction
	/// is well formed, amounts components should sum to zero and the excess
	/// is hence a valid public key.
	pub excess: Commitment,
	/// The signature proving the excess is a valid public key, which signs
	/// the transaction fee.
	pub excess_sig: Signature,
}

hashable_ord!(TxKernel);

/// TODO - no clean way to bridge core::hash::Hash and std::hash::Hash implementations?
impl ::std::hash::Hash for TxKernel {
	fn hash<H: ::std::hash::Hasher>(&self, state: &mut H) {
		let mut vec = Vec::new();
		ser::serialize(&mut vec, &self).expect("serialization failed");
		::std::hash::Hash::hash(&vec, state);
	}
}

impl Writeable for TxKernel {
	fn write<W: Writer>(&self, writer: &mut W) -> Result<(), ser::Error> {
		ser_multiwrite!(
			writer,
			[write_u8, self.features.bits()],
			[write_u64, self.fee],
			[write_u64, self.lock_height],
			[write_fixed_bytes, &self.excess]
		);
		self.excess_sig.write(writer)?;
		Ok(())
	}
}

impl Readable for TxKernel {
	fn read(reader: &mut Reader) -> Result<TxKernel, ser::Error> {
		let features = KernelFeatures::from_bits(reader.read_u8()?).ok_or(
			ser::Error::CorruptedData,
		)?;
		Ok(TxKernel {
			features: features,
			fee: reader.read_u64()?,
			lock_height: reader.read_u64()?,
			excess: Commitment::read(reader)?,
			excess_sig: Signature::read(reader)?,
		})
	}
}

impl TxKernel {
	/// Verify the transaction proof validity. Entails handling the commitment
	/// as a public key and checking the signature verifies with the fee as
	/// message.
	pub fn verify(&self) -> Result<(), secp::Error> {
		let msg = Message::from_slice(&kernel_sig_msg(self.fee, self.lock_height))?;
		let secp = static_secp_instance();
		let secp = secp.lock().unwrap();
		let sig = &self.excess_sig;
		let valid = Keychain::aggsig_verify_single_from_commit(&secp, &sig, &msg, &self.excess);
		if !valid {
			return Err(secp::Error::IncorrectSignature);
		}
		Ok(())
	}

	/// Build an empty tx kernel with zero values.
	pub fn empty() -> TxKernel {
		TxKernel {
			features: KernelFeatures::DEFAULT_KERNEL,
			fee: 0,
			lock_height: 0,
			excess: Commitment::from_vec(vec![0; 33]),
			excess_sig: Signature::from_raw_data(&[0; 64]).unwrap(),
		}
	}

	/// Builds a new tx kernel with the provided fee.
	pub fn with_fee(self, fee: u64) -> TxKernel {
		TxKernel { fee: fee, ..self }
	}

	/// Builds a new tx kernel with the provided lock_height.
	pub fn with_lock_height(self, lock_height: u64) -> TxKernel {
		TxKernel {
			lock_height: lock_height,
			..self
		}
	}
}

impl PMMRable for TxKernel {
	fn len() -> usize {
		17 + // features plus fee and lock_height
			secp::constants::PEDERSEN_COMMITMENT_SIZE +
			secp::constants::AGG_SIGNATURE_SIZE
	}
}

/// A transaction
#[derive(Debug, Clone)]
pub struct Transaction {
	/// List of inputs spent by the transaction.
	pub inputs: Vec<Input>,
	/// List of outputs the transaction produces.
	pub outputs: Vec<Output>,
	/// List of kernels that make up this transaction (usually a single kernel).
	pub kernels: Vec<TxKernel>,
	/// The kernel "offset" k2
	/// excess is k1G after splitting the key k = k1 + k2
	pub offset: BlindingFactor,
}

/// Implementation of Writeable for a fully blinded transaction, defines how to
/// write the transaction as binary.
impl Writeable for Transaction {
	fn write<W: Writer>(&self, writer: &mut W) -> Result<(), ser::Error> {
		self.offset.write(writer)?;
		ser_multiwrite!(
			writer,
			[write_u64, self.inputs.len() as u64],
			[write_u64, self.outputs.len() as u64],
			[write_u64, self.kernels.len() as u64]
		);

		// Consensus rule that everything is sorted in lexicographical order on the wire.
		let mut inputs = self.inputs.clone();
		let mut outputs = self.outputs.clone();
		let mut kernels = self.kernels.clone();

		try!(inputs.write_sorted(writer));
		try!(outputs.write_sorted(writer));
		try!(kernels.write_sorted(writer));

		Ok(())
	}
}

/// Implementation of Readable for a transaction, defines how to read a full
/// transaction from a binary stream.
impl Readable for Transaction {
	fn read(reader: &mut Reader) -> Result<Transaction, ser::Error> {
		let offset = BlindingFactor::read(reader)?;

		let (input_len, output_len, kernel_len) =
			ser_multiread!(reader, read_u64, read_u64, read_u64);

		let inputs = read_and_verify_sorted(reader, input_len)?;
		let outputs = read_and_verify_sorted(reader, output_len)?;
		let kernels = read_and_verify_sorted(reader, kernel_len)?;

		Ok(Transaction {
			offset,
			inputs,
			outputs,
			kernels,
			..Default::default()
		})
	}
}

impl Committed for Transaction {
	fn inputs_committed(&self) -> &Vec<Input> {
		&self.inputs
	}
	fn outputs_committed(&self) -> &Vec<Output> {
		&self.outputs
	}
	fn overage(&self) -> i64 {
		(self.fee() as i64)
	}
}

impl Default for Transaction {
	fn default() -> Transaction {
		Transaction::empty()
	}
}

impl Transaction {
	/// Creates a new empty transaction (no inputs or outputs, zero fee).
	pub fn empty() -> Transaction {
		Transaction {
			offset: BlindingFactor::zero(),
			inputs: vec![],
			outputs: vec![],
			kernels: vec![],
		}
	}

	/// Creates a new transaction initialized with
	/// the provided inputs, outputs, kernels
	pub fn new(
		inputs: Vec<Input>,
		outputs: Vec<Output>,
		kernels: Vec<TxKernel>,
	) -> Transaction {
		Transaction {
			offset: BlindingFactor::zero(),
			inputs: inputs,
			outputs: outputs,
			kernels: kernels,
		}
	}

	/// Creates a new transaction using this transaction as a template
	/// and with the specified offset.
	pub fn with_offset(self, offset: BlindingFactor) -> Transaction {
		Transaction {
			offset: offset,
			..self
		}
	}

	/// Builds a new transaction with the provided inputs added. Existing
	/// inputs, if any, are kept intact.
	pub fn with_input(self, input: Input) -> Transaction {
		let mut new_ins = self.inputs;
		new_ins.push(input);
		new_ins.sort();
		Transaction {
			inputs: new_ins,
			..self
		}
	}

	/// Builds a new transaction with the provided output added. Existing
	/// outputs, if any, are kept intact.
	pub fn with_output(self, output: Output) -> Transaction {
		let mut new_outs = self.outputs;
		new_outs.push(output);
		new_outs.sort();
		Transaction {
			outputs: new_outs,
			..self
		}
	}

	/// Total fee for a transaction is the sum of fees of all kernels.
	pub fn fee(&self) -> u64 {
		self.kernels.iter().fold(0, |acc, ref x| acc + x.fee)
	}

	/// Lock height of a transaction is the max lock height of the kernels.
	pub fn lock_height(&self) -> u64 {
		self.kernels.iter().fold(0, |acc, ref x| max(acc, x.lock_height))
	}

	/// To verify transaction kernels we check that -
	///  * all kernels have an even fee
	///  * sum of input/output commitments matches sum of kernel commitments after applying offset
	///  * each kernel sig is valid (i.e. tx commitments sum to zero, given above is true)
	fn verify_kernels(&self) -> Result<(), Error> {
		// check that each individual kernel fee is even
		// TODO - is this strictly necessary given that we check overall tx fee?
		// TODO - move this into verify_fee() check or maybe kernel.verify()?
		for k in &self.kernels {
			if k.fee & 1 != 0 {
				return Err(Error::OddKernelFee);
			}
		}

		// sum all input and output commitments
		let io_sum = self.sum_commitments()?;

		// sum all kernels commitments
		let kernel_sum = {
			let mut kernel_commits = self.kernels
				.iter()
				.map(|x| x.excess)
				.collect::<Vec<_>>();

			let secp = static_secp_instance();
			let secp = secp.lock().unwrap();

			// add the offset in as necessary (unless offset is zero)
			if self.offset != BlindingFactor::zero() {
				let skey = self.offset.secret_key(&secp)?;
				let offset_commit = secp.commit(0, skey)?;
				kernel_commits.push(offset_commit);
			}

			secp.commit_sum(kernel_commits, vec![])?
		};

		// sum of kernel commitments (including the offset) must match
		// the sum of input/output commitments (minus fee)
		if kernel_sum != io_sum {
			return Err(Error::KernelSumMismatch);
		}

		// verify all signatures with the commitment as pk
		for kernel in &self.kernels {
			kernel.verify()?;
		}

		Ok(())
	}

	/// Validates all relevant parts of a fully built transaction. Checks the
	/// excess value against the signature as well as range proofs for each
	/// output.
	pub fn validate(&self) -> Result<(), Error> {
		if self.fee() & 1 != 0 {
			return Err(Error::OddFee);
		}
		if self.inputs.len() > consensus::MAX_BLOCK_INPUTS {
			return Err(Error::TooManyInputs);
		}
		self.verify_sorted()?;

		self.verify_inputs()?;

		for out in &self.outputs {
			out.verify_proof()?;
		}

		self.verify_kernels()?;

		Ok(())
	}

	fn verify_sorted(&self) -> Result<(), Error> {
		self.inputs.verify_sort_order()?;
		self.outputs.verify_sort_order()?;
		self.kernels.verify_sort_order()?;
		Ok(())
	}

	// TODO - how do we verify Merkle Proof here?
	// We can verify it is internally consistent - but we cannot check block height at this point.
	// Or that the proof actually refers to the commitment?
	// We need the mmr hash of the sumcommit and for that we need the pos
	// Both of which we need to assume are correct here (we will check later on that they match the MMR)
	fn verify_inputs(&self) -> Result<(), Error> {
		debug!(LOGGER, "******************** tx verify inputs");
		let locked_inputs = self.inputs
			.iter()
			.filter(|x| x.features.contains(OutputFeatures::COINBASE_OUTPUT));

		// We can verify the Merkle Proofs here but we must check the following later.
		// We cannot check these here as we need data from the index and the PMMR.
		// * that the node is in the correct pos in the PMMR
		// * that the block is correct one (based on the root in the block_header from the index)
		for input in locked_inputs {
			let merkle_proof = input.merkle_proof();
			if !merkle_proof.verify() {
				debug!(LOGGER, "******************** tx verify inputs, merkle proof failed");

				return Err(Error::MerkleProof);
			}
		}

		Ok(())
	}
}

/// A transaction input.
///
/// Primarily a reference to an output being spent by the transaction.
/// But also information required to verify coinbase maturity through
/// the lock_height hashed in the switch_commit_hash.
#[derive(Debug, Clone)]
pub struct Input{
	/// The features of the output being spent.
	/// We will check maturity for coinbase output.
	pub features: OutputFeatures,
	/// The commit referencing the output being spent.
	pub commit: Commitment,
	/// The hash of the block the output originated from.
	/// Currently we only care about this for coinbase outputs.
	pub block_hash: Option<Hash>,
	/// The Merkle Proof that shows the output being spent by this input
	/// existed and was unspent at the time of this block (proof of inclusion in utxo_root)
	pub merkle_proof: Option<MerkleProof>,
}

hashable_ord!(Input);

/// TODO - no clean way to bridge core::hash::Hash and std::hash::Hash implementations?
impl ::std::hash::Hash for Input {
	fn hash<H: ::std::hash::Hasher>(&self, state: &mut H) {
		let mut vec = Vec::new();
		ser::serialize(&mut vec, &self).expect("serialization failed");
		::std::hash::Hash::hash(&vec, state);
	}
}

/// Implementation of Writeable for a transaction Input, defines how to write
/// an Input as binary.
impl Writeable for Input {
	fn write<W: Writer>(&self, writer: &mut W) -> Result<(), ser::Error> {
		writer.write_u8(self.features.bits())?;
		writer.write_fixed_bytes(&self.commit)?;

		if self.features.contains(OutputFeatures::COINBASE_OUTPUT) {
			let block_hash = &self.block_hash.unwrap_or(ZERO_HASH);
			let merkle_proof = self.merkle_proof();

			writer.write_fixed_bytes(block_hash)?;
			merkle_proof.write(writer)?;
		}

		Ok(())
	}
}

/// Implementation of Readable for a transaction Input, defines how to read
/// an Input from a binary stream.
impl Readable for Input {
	fn read(reader: &mut Reader) -> Result<Input, ser::Error> {
		let features = OutputFeatures::from_bits(reader.read_u8()?).ok_or(
			ser::Error::CorruptedData,
		)?;

		let commit = Commitment::read(reader)?;

		if features.contains(OutputFeatures::COINBASE_OUTPUT) {
			let block_hash = Some(Hash::read(reader)?);
			let merkle_proof = Some(MerkleProof::read(reader)?);
			Ok(Input::new(
				features,
				commit,
				block_hash,
				merkle_proof,
			))
		} else {
			Ok(Input::new(
				features,
				commit,
				None,
				None,
			))
		}
	}
}

/// The input for a transaction, which spends a pre-existing unspent output.
/// The input commitment is a reproduction of the commitment of the output being spent.
/// Input must also provide the original output features and the hash of the block
/// the output originated from.
impl Input {
	/// Build a new input from the data required to identify and verify an output being spent.
	pub fn new(
		features: OutputFeatures,
		commit: Commitment,
		block_hash: Option<Hash>,
		merkle_proof: Option<MerkleProof>,
	) -> Input {
		Input {
			features,
			commit,
			block_hash,
			merkle_proof,
		}
	}

	/// The input commitment which _partially_ identifies the output being spent.
	/// In the presence of a fork we need additional info to uniquely identify the output.
	/// Specifically the block hash (to correctly calculate lock_height for coinbase outputs).
	pub fn commitment(&self) -> Commitment {
		self.commit.clone()
	}

	pub fn block_hash(&self) -> Hash {
		let block_hash = self.block_hash.clone();
		block_hash.unwrap_or(Hash::zero())
	}

	pub fn merkle_proof(&self) -> MerkleProof {
		let merkle_proof = self.merkle_proof.clone();
		merkle_proof.unwrap_or(MerkleProof::empty())
	}

	/// Verify the maturity of an output being spent by an input.
	/// Only relevant for spending coinbase outputs currently (locked for 1,000 confirmations).
	///
	/// The proof associates the output with the root by its hash (and pos) in the MMR.
	/// The proof shows the output existed and was unspent at the time the utxo_root was built.
	/// The root associates the proof with a specific block header with that utxo_root.
	/// So the proof shows the output was unspent at the time of the block
	/// and is at least as old as that block (may be older).
	///
	/// We can verify maturity of the output being spent by -
	///
	/// * verifying the Merkle Proof produces the correct root for the given hash (from MMR)
	/// * verifying the root matches the utxo_root in the block_header
	/// * verifying the hash matches the node hash in the Merkle Proof
	/// * finally verify maturity rules based on height of the block header
	///
	pub fn verify_maturity(
		&self,
		hash: Hash,
		header: &BlockHeader,
		height: u64,
	) -> Result<(), Error> {
		if self.features.contains(OutputFeatures::COINBASE_OUTPUT) {
			let block_hash = self.block_hash();
			let merkle_proof = self.merkle_proof();

			// Check we are dealing with the correct block header
			if block_hash != header.hash() {
				debug!(LOGGER, "verify_maturity: block header hash does not match");
				return Err(Error::MerkleProof);
			}

			// Is our Merkle Proof valid? Does node hash up consistently to the root?
			if !merkle_proof.verify() {
				debug!(LOGGER, "verify_maturity: proof does not verify");
				return Err(Error::MerkleProof);
			}

			// Is the root the correct root for the given block header?
			if merkle_proof.root != header.utxo_root {
				debug!(LOGGER, "verify_maturity: root does not match, {:?}, {:?}", merkle_proof.root, header.utxo_root);
				return Err(Error::MerkleProof);
			}

			// Does the hash from the MMR actually match the one in the Merkle Proof?
			if merkle_proof.node != hash {
				debug!(LOGGER, "verify_maturity: hash does not match");
				return Err(Error::MerkleProof);
			}

			// Finally has the output matured sufficiently now we know the block?
			let lock_height = header.height + global::coinbase_maturity();
			if lock_height > height {
				debug!(LOGGER, "verify_maturity: lock_height shenanigans {}, {}", lock_height, height);
				return Err(Error::ImmatureCoinbase);
			}
		}
		Ok(())
	}
}

bitflags! {
	/// Options for block validation
	#[derive(Serialize, Deserialize)]
	pub struct OutputFeatures: u8 {
		/// No flags
		const DEFAULT_OUTPUT = 0b00000000;
		/// Output is a coinbase output, must not be spent until maturity
		const COINBASE_OUTPUT = 0b00000001;
	}
}

/// Definition of the switch commitment hash
#[derive(Debug, Copy, Clone, PartialEq, Serialize, Deserialize)]
pub struct SwitchCommitHashKey ([u8; SWITCH_COMMIT_KEY_SIZE]);

impl SwitchCommitHashKey {
	/// We use a zero value key for regular transactions.
	pub fn zero() -> SwitchCommitHashKey {
		SwitchCommitHashKey([0; SWITCH_COMMIT_KEY_SIZE])
	}

	/// Generate a switch commit hash key from the provided keychain and key id.
	pub fn from_keychain(keychain: &Keychain, key_id: &Identifier) -> SwitchCommitHashKey {
		SwitchCommitHashKey(
			keychain.switch_commit_hash_key(key_id)
				.expect("failed to derive switch commit hash key")
		)
	}

	/// Reconstructs a switch commit hash key from a byte slice.
	pub fn from_bytes(bytes: &[u8]) -> SwitchCommitHashKey {
		assert!(bytes.len() == 32, "switch_commit_hash_key requires 32 bytes");

		let mut key = [0; SWITCH_COMMIT_KEY_SIZE];
		for i in 0..min(SWITCH_COMMIT_KEY_SIZE, bytes.len()) {
			key[i] = bytes[i];
		}
		SwitchCommitHashKey(key)
	}
}

/// Definition of the switch commitment hash
#[derive(Copy, Clone, Hash, PartialEq, Serialize, Deserialize)]
pub struct SwitchCommitHash([u8; SWITCH_COMMIT_HASH_SIZE]);

/// Implementation of Writeable for a switch commitment hash
impl Writeable for SwitchCommitHash {
	fn write<W: Writer>(&self, writer: &mut W) -> Result<(), ser::Error> {
		writer.write_fixed_bytes(&self.0)?;
		Ok(())
	}
}

/// Implementation of Readable for a switch commitment hash
/// an Output from a binary stream.
impl Readable for SwitchCommitHash {
	fn read(reader: &mut Reader) -> Result<SwitchCommitHash, ser::Error> {
		let a = try!(reader.read_fixed_bytes(SWITCH_COMMIT_HASH_SIZE));
		let mut c = [0; SWITCH_COMMIT_HASH_SIZE];
		for i in 0..SWITCH_COMMIT_HASH_SIZE {
			c[i] = a[i];
		}
		Ok(SwitchCommitHash(c))
	}
}
// As Ref for AsFixedBytes
impl AsRef<[u8]> for SwitchCommitHash {
	fn as_ref(&self) -> &[u8] {
		&self.0
	}
}

impl ::std::fmt::Debug for SwitchCommitHash {
	fn fmt(&self, f: &mut ::std::fmt::Formatter) -> ::std::fmt::Result {
		try!(write!(f, "{}(", stringify!(SwitchCommitHash)));
		try!(write!(f, "{}", self.to_hex()));
		write!(f, ")")
	}
}

impl SwitchCommitHash {
	/// Builds a switch commit hash from a switch commit using blake2
	pub fn from_switch_commit(
		switch_commit: Commitment,
		keychain: &Keychain,
		key_id: &Identifier,
	) -> SwitchCommitHash {
		let key = SwitchCommitHashKey::from_keychain(keychain, key_id);
		let switch_commit_hash = blake2b(SWITCH_COMMIT_HASH_SIZE, &key.0, &switch_commit.0);
		let switch_commit_hash_bytes = switch_commit_hash.as_bytes();
		let mut h = [0; SWITCH_COMMIT_HASH_SIZE];
		for i in 0..SWITCH_COMMIT_HASH_SIZE {
			h[i] = switch_commit_hash_bytes[i];
		}
		SwitchCommitHash(h)
	}

	/// Reconstructs a switch commit hash from a byte slice.
	pub fn from_bytes(bytes: &[u8]) -> SwitchCommitHash {
		let mut hash = [0; SWITCH_COMMIT_HASH_SIZE];
		for i in 0..min(SWITCH_COMMIT_HASH_SIZE, bytes.len()) {
			hash[i] = bytes[i];
		}
		SwitchCommitHash(hash)
	}

	/// Hex string representation of a switch commitment hash.
	pub fn to_hex(&self) -> String {
		util::to_hex(self.0.to_vec())
	}

	/// Reconstructs a switch commit hash from a hex string.
	pub fn from_hex(hex: &str) -> Result<SwitchCommitHash, ser::Error> {
		let bytes = util::from_hex(hex.to_string())
			.map_err(|_| ser::Error::HexError(format!("switch_commit_hash from_hex error")))?;
		Ok(SwitchCommitHash::from_bytes(&bytes))
	}

	/// Build an "zero" switch commitment hash
	pub fn zero() -> SwitchCommitHash {
		SwitchCommitHash([0; SWITCH_COMMIT_HASH_SIZE])
	}
}

/// Output for a transaction, defining the new ownership of coins that are being
/// transferred. The commitment is a blinded value for the output while the
/// range proof guarantees the commitment includes a positive value without
/// overflow and the ownership of the private key. The switch commitment hash
/// provides future-proofing against quantum-based attacks, as well as providing
/// wallet implementations with a way to identify their outputs for wallet
/// reconstruction.
#[derive(Debug, Copy, Clone, Serialize, Deserialize)]
pub struct Output {
	/// Options for an output's structure or use
	pub features: OutputFeatures,
	/// The homomorphic commitment representing the output amount
	pub commit: Commitment,
	/// The switch commitment hash, a 256 bit length blake2 hash of blind*J
	pub switch_commit_hash: SwitchCommitHash,
	/// A proof that the commitment is in the right range
	pub proof: RangeProof,
}

hashable_ord!(Output);

/// TODO - no clean way to bridge core::hash::Hash and std::hash::Hash implementations?
impl ::std::hash::Hash for Output {
	fn hash<H: ::std::hash::Hasher>(&self, state: &mut H) {
		let mut vec = Vec::new();
		ser::serialize(&mut vec, &self).expect("serialization failed");
		::std::hash::Hash::hash(&vec, state);
	}
}

/// Implementation of Writeable for a transaction Output, defines how to write
/// an Output as binary.
impl Writeable for Output {
	fn write<W: Writer>(&self, writer: &mut W) -> Result<(), ser::Error> {
		writer.write_u8(self.features.bits())?;
		writer.write_fixed_bytes(&self.commit)?;
		// Hash of an output doesn't cover the switch commit, it should 
		// be wound into the range proof separately
		if writer.serialization_mode() != ser::SerializationMode::Hash {
			writer.write_fixed_bytes(&self.switch_commit_hash)?;
		}
		// The hash of an output doesn't include the range proof, which
		// is commit to separately
		if writer.serialization_mode() == ser::SerializationMode::Full {
			writer.write_bytes(&self.proof)?
		}
		Ok(())
	}
}

/// Implementation of Readable for a transaction Output, defines how to read
/// an Output from a binary stream.
impl Readable for Output {
	fn read(reader: &mut Reader) -> Result<Output, ser::Error> {
		let features = OutputFeatures::from_bits(reader.read_u8()?).ok_or(
			ser::Error::CorruptedData,
		)?;

		Ok(Output {
			features: features,
			commit: Commitment::read(reader)?,
			switch_commit_hash: SwitchCommitHash::read(reader)?,
			proof: RangeProof::read(reader)?,
		})
	}
}

impl Output {
	/// Commitment for the output
	pub fn commitment(&self) -> Commitment {
		self.commit
	}

	/// Switch commitment hash for the output
	pub fn switch_commit_hash(&self) -> SwitchCommitHash {
		self.switch_commit_hash
	}

	/// Range proof for the output
	pub fn proof(&self) -> RangeProof {
		self.proof
	}

	/// Validates the range proof using the commitment
	pub fn verify_proof(&self) -> Result<(), secp::Error> {
		let secp = static_secp_instance();
		let secp = secp.lock().unwrap();
		match Keychain::verify_range_proof(&secp, self.commit, self.proof){
			Ok(_) => Ok(()),
			Err(e) => Err(e),
		}
}

	/// Given the original blinding factor we can recover the
	/// value from the range proof and the commitment
	pub fn recover_value(&self, keychain: &Keychain, key_id: &Identifier) -> Option<u64> {
		match keychain.rewind_range_proof(key_id, self.commit, self.proof) {
			Ok(proof_info) => {
				if proof_info.success {
					Some(proof_info.value)
				} else {
					None
				}
			}
			Err(_) => None,
		}
	}
}

/// An output_identifier can be build from either an input _or_ an output and
/// contains everything we need to uniquely identify an output being spent.
/// Needed because it is not sufficient to pass a commitment around.
#[derive(Serialize, Deserialize, Debug, Clone, PartialEq)]
pub struct OutputIdentifier {
	/// Output features (coinbase vs. regular transaction output)
	/// We need to include this when hashing to ensure coinbase maturity can be enforced.
	pub features: OutputFeatures,
	/// Output commitment
	pub commit: Commitment,
}

impl OutputIdentifier {
	/// Build a new output_identifier.
	pub fn new(features: OutputFeatures, commit: &Commitment) -> OutputIdentifier {
		OutputIdentifier {
			features: features.clone(),
			commit: commit.clone(),
		}
	}

	/// Build an output_identifier from an existing output.
	pub fn from_output(output: &Output) -> OutputIdentifier {
		OutputIdentifier {
			features: output.features,
			commit: output.commit,
		}
	}

	/// Build an output_identifier from an existing input.
	pub fn from_input(input: &Input) -> OutputIdentifier {
		OutputIdentifier {
			features: input.features,
			commit: input.commit,
		}
	}

	/// convert an output_identifier to hex string format.
	pub fn to_hex(&self) -> String {
		format!(
			"{:b}{}",
			self.features.bits(),
			util::to_hex(self.commit.0.to_vec()),
		)
	}
}

impl Writeable for OutputIdentifier {
	fn write<W: Writer>(&self, writer: &mut W) -> Result<(), ser::Error> {
		writer.write_u8(self.features.bits())?;
		self.commit.write(writer)?;
		Ok(())
	}
}

impl Readable for OutputIdentifier {
	fn read(reader: &mut Reader) -> Result<OutputIdentifier, ser::Error> {
		let features = OutputFeatures::from_bits(reader.read_u8()?).ok_or(
			ser::Error::CorruptedData,
		)?;
		Ok(OutputIdentifier {
			commit: Commitment::read(reader)?,
			features: features,
		})
	}
}

/// Yet another output version to read/write from disk. Ends up being far too awkward
/// to use the write serialisation property to do this
#[derive(Serialize, Deserialize, Debug, Clone, PartialEq)]
pub struct OutputStoreable {
	/// Output features (coinbase vs. regular transaction output)
	/// We need to include this when hashing to ensure coinbase maturity can be enforced.
	pub features: OutputFeatures,
	/// Output commitment
	pub commit: Commitment,
	/// Switch commit hash
	pub switch_commit_hash: SwitchCommitHash,
}

impl OutputStoreable {
	/// Build a StoreableOutput from an existing output.
	pub fn from_output(output: &Output) -> OutputStoreable {
		OutputStoreable {
			features: output.features,
			commit: output.commit,
			switch_commit_hash: output.switch_commit_hash,
		}
	}

	/// Return a regular output
	pub fn to_output(self) -> Output {
		Output{
			features: self.features,
			commit: self.commit,
			switch_commit_hash: self.switch_commit_hash,
			proof: RangeProof{
				proof:[0; secp::constants::MAX_PROOF_SIZE],
				plen: 0,
			},
		}
	}
}

impl PMMRable for OutputStoreable {
	fn len() -> usize {
		1 + secp::constants::PEDERSEN_COMMITMENT_SIZE + SWITCH_COMMIT_HASH_SIZE
	}
}

impl Writeable for OutputStoreable {
	fn write<W: Writer>(&self, writer: &mut W) -> Result<(), ser::Error> {
		writer.write_u8(self.features.bits())?;
		self.commit.write(writer)?;
		if writer.serialization_mode() != ser::SerializationMode::Hash {
			self.switch_commit_hash.write(writer)?;
		}
		Ok(())
	}
}

impl Readable for OutputStoreable {
	fn read(reader: &mut Reader) -> Result<OutputStoreable, ser::Error> {
		let features = OutputFeatures::from_bits(reader.read_u8()?).ok_or(
			ser::Error::CorruptedData,
		)?;
		Ok(OutputStoreable {
			commit: Commitment::read(reader)?,
			switch_commit_hash: SwitchCommitHash::read(reader)?,
			features: features,
		})
	}
}

#[cfg(test)]
mod test {
	use super::*;
	use core::id::{ShortId, ShortIdentifiable};
	use keychain::Keychain;
	use util::secp;

	#[test]
	fn test_kernel_ser_deser() {
		let keychain = Keychain::from_random_seed().unwrap();
		let key_id = keychain.derive_key_id(1).unwrap();
		let commit = keychain.commit(5, &key_id).unwrap();

		// just some bytes for testing ser/deser
		let sig = secp::Signature::from_raw_data(&[0;64]).unwrap();

		let kernel = TxKernel {
			features: KernelFeatures::DEFAULT_KERNEL,
			lock_height: 0,
			excess: commit,
			excess_sig: sig.clone(),
			fee: 10,
		};

		let mut vec = vec![];
		ser::serialize(&mut vec, &kernel).expect("serialized failed");
		let kernel2: TxKernel = ser::deserialize(&mut &vec[..]).unwrap();
		assert_eq!(kernel2.features, KernelFeatures::DEFAULT_KERNEL);
		assert_eq!(kernel2.lock_height, 0);
		assert_eq!(kernel2.excess, commit);
		assert_eq!(kernel2.excess_sig, sig.clone());
		assert_eq!(kernel2.fee, 10);

		// now check a kernel with lock_height serializes/deserializes correctly
		let kernel = TxKernel {
			features: KernelFeatures::DEFAULT_KERNEL,
			lock_height: 100,
			excess: commit,
			excess_sig: sig.clone(),
			fee: 10,
		};

		let mut vec = vec![];
		ser::serialize(&mut vec, &kernel).expect("serialized failed");
		let kernel2: TxKernel = ser::deserialize(&mut &vec[..]).unwrap();
		assert_eq!(kernel2.features, KernelFeatures::DEFAULT_KERNEL);
		assert_eq!(kernel2.lock_height, 100);
		assert_eq!(kernel2.excess, commit);
		assert_eq!(kernel2.excess_sig, sig.clone());
		assert_eq!(kernel2.fee, 10);
	}

	#[test]
	fn test_output_ser_deser() {
		let keychain = Keychain::from_random_seed().unwrap();
		let key_id = keychain.derive_key_id(1).unwrap();
		let commit = keychain.commit(5, &key_id).unwrap();
		let switch_commit = keychain.switch_commit(&key_id).unwrap();
		let switch_commit_hash = SwitchCommitHash::from_switch_commit(
			switch_commit,
			&keychain,
			&key_id,
		);
		let msg = secp::pedersen::ProofMessage::empty();
		let proof = keychain.range_proof(5, &key_id, commit, msg).unwrap();

		let out = Output {
			features: OutputFeatures::DEFAULT_OUTPUT,
			commit: commit,
			switch_commit_hash: switch_commit_hash,
			proof: proof,
		};

		let mut vec = vec![];
		ser::serialize(&mut vec, &out).expect("serialized failed");
		let dout: Output = ser::deserialize(&mut &vec[..]).unwrap();

		assert_eq!(dout.features, OutputFeatures::DEFAULT_OUTPUT);
		assert_eq!(dout.commit, out.commit);
		assert_eq!(dout.proof, out.proof);
	}

	#[test]
	fn test_output_value_recovery() {
		let keychain = Keychain::from_random_seed().unwrap();
		let key_id = keychain.derive_key_id(1).unwrap();

		let commit = keychain.commit(1003, &key_id).unwrap();
		let switch_commit = keychain.switch_commit(&key_id).unwrap();
		let switch_commit_hash = SwitchCommitHash::from_switch_commit(
			switch_commit,
			&keychain,
			&key_id,
		);
		let msg = secp::pedersen::ProofMessage::empty();
		let proof = keychain.range_proof(1003, &key_id, commit, msg).unwrap();

		let output = Output {
			features: OutputFeatures::DEFAULT_OUTPUT,
			commit: commit,
			switch_commit_hash: switch_commit_hash,
			proof: proof,
		};

		// check we can successfully recover the value with the original blinding factor
		let result = output.recover_value(&keychain, &key_id);
		// TODO: Remove this check once value recovery is supported within bullet proofs
		if let Some(v) = result {
			assert_eq!(v, 1003);
		} else {
			return;
		}


		// check we cannot recover the value without the original blinding factor
		let key_id2 = keychain.derive_key_id(2).unwrap();
		let not_recoverable = output.recover_value(&keychain, &key_id2);
		match not_recoverable {
			Some(_) => panic!("expected value to be None here"),
			None => {}
		}
	}

	#[test]
	fn commit_consistency() {
		let keychain = Keychain::from_seed(&[0; 32]).unwrap();
		let key_id = keychain.derive_key_id(1).unwrap();

		let commit = keychain.commit(1003, &key_id).unwrap();
		let switch_commit = keychain.switch_commit(&key_id).unwrap();
		println!("Switch commit: {:?}", switch_commit);
		println!("commit: {:?}", commit);
		let key_id = keychain.derive_key_id(1).unwrap();

		let switch_commit_2 = keychain.switch_commit(&key_id).unwrap();
		let commit_2 = keychain.commit(1003, &key_id).unwrap();
		println!("Switch commit 2: {:?}", switch_commit_2);
		println!("commit2 : {:?}", commit_2);

		assert!(commit == commit_2);
		assert!(switch_commit == switch_commit_2);
	}

	#[test]
	fn input_short_id() {
		let keychain = Keychain::from_seed(&[0; 32]).unwrap();
		let key_id = keychain.derive_key_id(1).unwrap();
		let commit = keychain.commit(5, &key_id).unwrap();

		let input = Input {
			features: OutputFeatures::DEFAULT_OUTPUT,
			commit: commit,
			block_hash: None,
			merkle_proof: None,
		};

		let block_hash = Hash::from_hex(
			"3a42e66e46dd7633b57d1f921780a1ac715e6b93c19ee52ab714178eb3a9f673",
		).unwrap();

		let short_id = input.short_id(&block_hash);
		assert_eq!(short_id, ShortId::from_hex("3e1262905b7a").unwrap());

		// TODO - this is failing after adding merkle_proof, investigate why???
		// now generate the short_id for a *very* similar output (single feature flag different)
		// and check it generates a different short_id
		let input = Input {
			features: OutputFeatures::COINBASE_OUTPUT,
			commit: commit,
			block_hash: None,
			merkle_proof: None,
		};

		let block_hash = Hash::from_hex(
			"3a42e66e46dd7633b57d1f921780a1ac715e6b93c19ee52ab714178eb3a9f673",
		).unwrap();

		let short_id = input.short_id(&block_hash);
		assert_eq!(short_id, ShortId::from_hex("90653c1c870a").unwrap());
	}
}<|MERGE_RESOLUTION|>--- conflicted
+++ resolved
@@ -26,13 +26,9 @@
 use core::global;
 use core::BlockHeader;
 use core::hash::{Hash, Hashed, ZERO_HASH};
-<<<<<<< HEAD
-use core::pmmr::{MerkleProof, Summable};
+use core::pmmr::MerkleProof;
 use keychain;
-=======
->>>>>>> 16d778a9
 use keychain::{Identifier, Keychain, BlindingFactor};
-use keychain;
 use ser::{self, read_and_verify_sorted, PMMRable, Readable, Reader, Writeable, WriteableSorted, Writer};
 use util;
 use util::LOGGER;
@@ -831,7 +827,7 @@
 	fn write<W: Writer>(&self, writer: &mut W) -> Result<(), ser::Error> {
 		writer.write_u8(self.features.bits())?;
 		writer.write_fixed_bytes(&self.commit)?;
-		// Hash of an output doesn't cover the switch commit, it should 
+		// Hash of an output doesn't cover the switch commit, it should
 		// be wound into the range proof separately
 		if writer.serialization_mode() != ser::SerializationMode::Hash {
 			writer.write_fixed_bytes(&self.switch_commit_hash)?;
