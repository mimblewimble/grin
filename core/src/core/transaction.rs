--- conflicted
+++ resolved
@@ -403,7 +403,6 @@
 		for x in &self.outputs {
 			x.verify_proof()?;
 		}
-<<<<<<< HEAD
 
 		// Verify the kernel signatures.
 		// Note: this is expensive.
@@ -415,27 +414,8 @@
 		let overage = self.fee() as i64;
 		let io_sum = self.sum_commitments(overage, None)?;
 
-		let offset = {
-			let secp = static_secp_instance();
-			let secp = secp.lock().unwrap();
-			let key = self.offset.secret_key(&secp)?;
-			secp.commit(0, key)?
-		};
-=======
-
-		// Verify the kernel signatures.
-		// Note: this is expensive.
-		for x in &self.kernels {
-			x.verify()?;
-		}
-
-		// Sum all input|output|overage commitments.
-		let overage = self.fee() as i64;
-		let io_sum = self.sum_commitments(overage, None)?;
-
 		// Sum the kernel excesses accounting for the kernel offset.
 		let (_, kernel_sum) = self.sum_kernel_excesses(&self.offset, None)?;
->>>>>>> d9306002
 
 		// Sum the kernel excesses accounting for the kernel offset.
 		let (_, kernel_sum) = self.sum_kernel_excesses(&offset, None)?;
