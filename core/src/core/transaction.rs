// Copyright 2018 The Grin Developers
//
// Licensed under the Apache License, Version 2.0 (the "License");
// you may not use this file except in compliance with the License.
// You may obtain a copy of the License at
//
//     http://www.apache.org/licenses/LICENSE-2.0
//
// Unless required by applicable law or agreed to in writing, software
// distributed under the License is distributed on an "AS IS" BASIS,
// WITHOUT WARRANTIES OR CONDITIONS OF ANY KIND, either express or implied.
// See the License for the specific language governing permissions and
// limitations under the License.

//! Transactions
use blake2::blake2b::blake2b;
use util::secp::{self, Message, Signature};
use util::{static_secp_instance, kernel_sig_msg};
use util::secp::pedersen::{Commitment, RangeProof};
use std::cmp::{min, max};
use std::cmp::Ordering;
use std::ops;

use consensus;
use consensus::VerifySortOrder;
use core::Committed;
use core::hash::{Hash, Hashed, ZERO_HASH};
use core::pmmr::Summable;
use keychain;
use keychain::{Identifier, Keychain, BlindingFactor};
use ser::{self, read_and_verify_sorted, Readable, Reader, Writeable, WriteableSorted, Writer};
use util;

/// The size of the blake2 hash of a switch commitment (256 bits)
pub const SWITCH_COMMIT_HASH_SIZE: usize = 32;

/// The size of the secret key used in to generate blake2 switch commitment hash (256 bits)
pub const SWITCH_COMMIT_KEY_SIZE: usize = 32;

bitflags! {
	/// Options for a kernel's structure or use
	pub struct KernelFeatures: u8 {
		/// No flags
		const DEFAULT_KERNEL = 0b00000000;
		/// Kernel matching a coinbase output
		const COINBASE_KERNEL = 0b00000001;
	}
}

// don't seem to be able to define an Ord implementation for Hash due to
// Ord being defined on all pointers, resorting to a macro instead
macro_rules! hashable_ord {
  ($hashable: ident) => {
    impl Ord for $hashable {
      fn cmp(&self, other: &$hashable) -> Ordering {
        self.hash().cmp(&other.hash())
      }
    }
    impl PartialOrd for $hashable {
      fn partial_cmp(&self, other: &$hashable) -> Option<Ordering> {
        Some(self.hash().cmp(&other.hash()))
      }
    }
    impl PartialEq for $hashable {
      fn eq(&self, other: &$hashable) -> bool {
        self.hash() == other.hash()
      }
    }
    impl Eq for $hashable {}
  }
}

/// Errors thrown by Block validation
#[derive(Clone, Debug, PartialEq)]
pub enum Error {
	/// Transaction fee can't be odd, due to half fee burning
	OddFee,
	/// Kernel fee can't be odd, due to half fee burning
	OddKernelFee,
	/// Underlying Secp256k1 error (signature validation or invalid public key typically)
	Secp(secp::Error),
	/// Underlying keychain related error
	Keychain(keychain::Error),
	/// The sum of output minus input commitments does not
	/// match the sum of kernel commitments
	KernelSumMismatch,
	/// Restrict number of incoming inputs
	TooManyInputs,
	/// Underlying consensus error (currently for sort order)
	ConsensusError(consensus::Error),
	/// Error originating from an invalid lock-height
	LockHeight(u64),
	/// Error originating from an invalid switch commitment (coinbase lock_height related)
	SwitchCommitment,
}

impl From<secp::Error> for Error {
	fn from(e: secp::Error) -> Error {
		Error::Secp(e)
	}
}

impl From<consensus::Error> for Error {
	fn from(e: consensus::Error) -> Error {
		Error::ConsensusError(e)
	}
}

impl From<keychain::Error> for Error {
	fn from(e: keychain::Error) -> Error {
		Error::Keychain(e)
	}
}


/// A proof that a transaction sums to zero. Includes both the transaction's
/// Pedersen commitment and the signature, that guarantees that the commitments
/// amount to zero.
/// The signature signs the fee and the lock_height, which are retained for
/// signature validation.
#[derive(Debug, Clone)]
pub struct TxKernel {
	/// Options for a kernel's structure or use
	pub features: KernelFeatures,
	/// Fee originally included in the transaction this proof is for.
	pub fee: u64,
	/// This kernel is not valid earlier than lock_height blocks
	/// The max lock_height of all *inputs* to this transaction
	pub lock_height: u64,
	/// Remainder of the sum of all transaction commitments. If the transaction
	/// is well formed, amounts components should sum to zero and the excess
	/// is hence a valid public key.
	pub excess: Commitment,
	/// The signature proving the excess is a valid public key, which signs
	/// the transaction fee.
	pub excess_sig: Signature,
}

hashable_ord!(TxKernel);

impl Writeable for TxKernel {
	fn write<W: Writer>(&self, writer: &mut W) -> Result<(), ser::Error> {
		ser_multiwrite!(
			writer,
			[write_u8, self.features.bits()],
			[write_u64, self.fee],
			[write_u64, self.lock_height],
			[write_fixed_bytes, &self.excess]
		);
		self.excess_sig.write(writer)?;
		Ok(())
	}
}

impl Readable for TxKernel {
	fn read(reader: &mut Reader) -> Result<TxKernel, ser::Error> {
		let features = KernelFeatures::from_bits(reader.read_u8()?).ok_or(
			ser::Error::CorruptedData,
		)?;
		Ok(TxKernel {
			features: features,
			fee: reader.read_u64()?,
			lock_height: reader.read_u64()?,
			excess: Commitment::read(reader)?,
			excess_sig: Signature::read(reader)?,
		})
	}
}

impl TxKernel {
	/// Verify the transaction proof validity. Entails handling the commitment
	/// as a public key and checking the signature verifies with the fee as
	/// message.
	pub fn verify(&self) -> Result<(), secp::Error> {
		let msg = Message::from_slice(&kernel_sig_msg(self.fee, self.lock_height))?;
		let secp = static_secp_instance();
		let secp = secp.lock().unwrap();
		let sig = &self.excess_sig;
		let valid = Keychain::aggsig_verify_single_from_commit(&secp, &sig, &msg, &self.excess);
		if !valid {
			return Err(secp::Error::IncorrectSignature);
		}
		Ok(())
	}

	pub fn empty() -> TxKernel {
		TxKernel {
			features: DEFAULT_KERNEL,
			fee: 0,
			lock_height: 0,
			excess: Commitment::from_vec(vec![0; 33]),
			excess_sig: Signature::from_raw_data(&[0;64]).unwrap(),
		}
	}

	/// Builds a new tx kernel with the provided fee.
	pub fn with_fee(self, fee: u64) -> TxKernel {
		TxKernel { fee: fee, ..self }
	}

	/// Builds a new tx kernel with the provided lock_height.
	pub fn with_lock_height(self, lock_height: u64) -> TxKernel {
		TxKernel {
			lock_height: lock_height,
			..self
		}
	}
}

/// A transaction
#[derive(Debug, Clone)]
pub struct Transaction {
	/// Set of inputs spent by the transaction.
	pub inputs: Vec<Input>,
	/// Set of outputs the transaction produces.
	pub outputs: Vec<Output>,

	pub kernels: Vec<TxKernel>,

	/// The kernel "offset" k2
	/// excess is k1G and we split out key k = k1 + k2
	pub offset: BlindingFactor,
}

/// Implementation of Writeable for a fully blinded transaction, defines how to
/// write the transaction as binary.
impl Writeable for Transaction {
	fn write<W: Writer>(&self, writer: &mut W) -> Result<(), ser::Error> {
		self.offset.write(writer)?;
		ser_multiwrite!(
			writer,
			[write_u64, self.inputs.len() as u64],
			[write_u64, self.outputs.len() as u64],
			[write_u64, self.kernels.len() as u64]
		);

		// Consensus rule that everything is sorted in lexicographical order on the wire.
		let mut inputs = self.inputs.clone();
		let mut outputs = self.outputs.clone();
		let mut kernels = self.kernels.clone();

		try!(inputs.write_sorted(writer));
		try!(outputs.write_sorted(writer));
		try!(kernels.write_sorted(writer));

		Ok(())
	}
}

/// Implementation of Readable for a transaction, defines how to read a full
/// transaction from a binary stream.
impl Readable for Transaction {
	fn read(reader: &mut Reader) -> Result<Transaction, ser::Error> {
		let offset = BlindingFactor::read(reader)?;

		let (input_len, output_len, kernel_len) =
			ser_multiread!(reader, read_u64, read_u64, read_u64);

		let inputs = read_and_verify_sorted(reader, input_len)?;
		let outputs = read_and_verify_sorted(reader, output_len)?;
		let kernels = read_and_verify_sorted(reader, kernel_len)?;

		Ok(Transaction {
			offset,
			inputs,
			outputs,
			kernels,
			..Default::default()
		})
	}
}

impl Committed for Transaction {
	fn inputs_committed(&self) -> &Vec<Input> {
		&self.inputs
	}
	fn outputs_committed(&self) -> &Vec<Output> {
		&self.outputs
	}
	fn overage(&self) -> i64 {
		(self.fee() as i64)
	}
}

impl Default for Transaction {
	fn default() -> Transaction {
		Transaction::empty()
	}
}

impl Transaction {
	/// Creates a new empty transaction (no inputs or outputs, zero fee).
	pub fn empty() -> Transaction {
		Transaction {
			offset: BlindingFactor::zero(),
			inputs: vec![],
			outputs: vec![],
			kernels: vec![],
		}
	}

	/// Creates a new transaction initialized with
	/// the provided inputs, outputs, kernels
	pub fn new(
		inputs: Vec<Input>,
		outputs: Vec<Output>,
		kernels: Vec<TxKernel>,
	) -> Transaction {
		Transaction {
			offset: BlindingFactor::zero(),
			inputs: inputs,
			outputs: outputs,
			kernels: kernels,
		}
	}

	pub fn with_offset(self, offset: BlindingFactor) -> Transaction {
		Transaction {
			offset: offset,
			..self
		}
	}

	/// Builds a new transaction with the provided inputs added. Existing
	/// inputs, if any, are kept intact.
	pub fn with_input(self, input: Input) -> Transaction {
		let mut new_ins = self.inputs;
		new_ins.push(input);
		new_ins.sort();
		Transaction {
			inputs: new_ins,
			..self
		}
	}

	/// Builds a new transaction with the provided output added. Existing
	/// outputs, if any, are kept intact.
	pub fn with_output(self, output: Output) -> Transaction {
		let mut new_outs = self.outputs;
		new_outs.push(output);
		new_outs.sort();
		Transaction {
			outputs: new_outs,
			..self
		}
	}

	pub fn fee(&self) -> u64 {
		self.kernels.iter().fold(0, |acc, ref x| acc + x.fee)
	}

	pub fn lock_height(&self) -> u64 {
		self.kernels.iter().fold(0, |acc, ref x| max(acc, x.lock_height))
	}

	fn verify_kernels(&self) -> Result<(), Error> {
		for k in &self.kernels {
			if k.fee & 1 != 0 {
				return Err(Error::OddKernelFee);
			}
		}

		// sum all input and output commitments
		let io_sum = self.sum_commitments()?;

		// sum all kernels commitments
		let kernel_sum = {
			let mut kernel_commits = self.kernels
				.iter()
				.map(|x| x.excess)
				.collect::<Vec<_>>();

			let secp = static_secp_instance();
			let secp = secp.lock().unwrap();

			// add the offset in as necessary (unless offset is zero)
			if self.offset != BlindingFactor::zero() {
				let skey = self.offset.secret_key(&secp)?;
				let offset_commit = secp.commit(0, skey)?;
				kernel_commits.push(offset_commit);
			}

			secp.commit_sum(kernel_commits, vec![])?
		};

		// sum of kernel commitments (including the offset) must match
		// the sum of input/output commitments (minus fee)
		if kernel_sum != io_sum {
			return Err(Error::KernelSumMismatch);
		}

<<<<<<< HEAD
		// verify all signatures with the commitment as pk
		for kernel in &self.kernels {
			kernel.verify()?;
=======
	/// Builds a transaction kernel
	pub fn build_kernel(&self, excess: Commitment) -> TxKernel {
		TxKernel {
			features: KernelFeatures::DEFAULT_KERNEL,
			excess: excess,
			excess_sig: self.excess_sig.clone(),
			fee: self.fee,
			lock_height: self.lock_height,
>>>>>>> a9f4f361
		}

		Ok(())
	}

	/// Validates all relevant parts of a fully built transaction. Checks the
	/// excess value against the signature as well as range proofs for each
	/// output.
	pub fn validate(&self) -> Result<(), Error> {
		if self.fee() & 1 != 0 {
			return Err(Error::OddFee);
		}
		if self.inputs.len() > consensus::MAX_BLOCK_INPUTS {
			return Err(Error::TooManyInputs);
		}
		self.verify_sorted()?;

		for out in &self.outputs {
			out.verify_proof()?;
		}

		self.verify_kernels()?;

		Ok(())
	}

	fn verify_sorted(&self) -> Result<(), Error> {
		self.inputs.verify_sort_order()?;
		self.outputs.verify_sort_order()?;
		self.kernels.verify_sort_order()?;
		Ok(())
	}
}

/// A transaction input.
///
/// Primarily a reference to an output being spent by the transaction.
/// But also information required to verify coinbase maturity through
/// the lock_height hashed in the switch_commit_hash.
#[derive(Debug, Clone, Copy)]
pub struct Input{
	/// The features of the output being spent.
	/// We will check maturity for coinbase output.
	pub features: OutputFeatures,
	/// The commit referencing the output being spent.
	pub commit: Commitment,
	/// The hash of the block the output originated from.
	/// Currently we only care about this for coinbase outputs.
	/// TODO - include the merkle proof here once we support these.
	pub out_block: Option<Hash>,
}

hashable_ord!(Input);

/// Implementation of Writeable for a transaction Input, defines how to write
/// an Input as binary.
impl Writeable for Input {
	fn write<W: Writer>(&self, writer: &mut W) -> Result<(), ser::Error> {
		writer.write_u8(self.features.bits())?;
		writer.write_fixed_bytes(&self.commit)?;

		if self.features.contains(OutputFeatures::COINBASE_OUTPUT) {
			writer.write_fixed_bytes(&self.out_block.unwrap_or(ZERO_HASH))?;
		}

		Ok(())
	}
}

/// Implementation of Readable for a transaction Input, defines how to read
/// an Input from a binary stream.
impl Readable for Input {
	fn read(reader: &mut Reader) -> Result<Input, ser::Error> {
		let features = OutputFeatures::from_bits(reader.read_u8()?).ok_or(
			ser::Error::CorruptedData,
		)?;

		let commit = Commitment::read(reader)?;

		let out_block = if features.contains(OutputFeatures::COINBASE_OUTPUT) {
			Some(Hash::read(reader)?)
		} else {
			None
		};

		Ok(Input::new(
			features,
			commit,
			out_block,
		))
	}
}

/// The input for a transaction, which spends a pre-existing unspent output.
/// The input commitment is a reproduction of the commitment of the output being spent.
/// Input must also provide the original output features and the hash of the block
/// the output originated from.
impl Input {
	/// Build a new input from the data required to identify and verify an output beng spent.
	pub fn new(
		features: OutputFeatures,
		commit: Commitment,
		out_block: Option<Hash>,
	) -> Input {
		Input {
			features,
			commit,
			out_block,
		}
	}

	/// The input commitment which _partially_ identifies the output being spent.
	/// In the presence of a fork we need additional info to uniquely identify the output.
	/// Specifically the block hash (so correctly calculate lock_height for coinbase outputs).
	pub fn commitment(&self) -> Commitment {
		self.commit
	}
}

bitflags! {
	/// Options for block validation
	#[derive(Serialize, Deserialize)]
	pub struct OutputFeatures: u8 {
		/// No flags
		const DEFAULT_OUTPUT = 0b00000000;
		/// Output is a coinbase output, must not be spent until maturity
		const COINBASE_OUTPUT = 0b00000001;
	}
}

/// Definition of the switch commitment hash
#[derive(Debug, Copy, Clone, PartialEq, Serialize, Deserialize)]
pub struct SwitchCommitHashKey ([u8; SWITCH_COMMIT_KEY_SIZE]);

impl SwitchCommitHashKey {
	/// We use a zero value key for regular transactions.
	pub fn zero() -> SwitchCommitHashKey {
		SwitchCommitHashKey([0; SWITCH_COMMIT_KEY_SIZE])
	}

	/// Generate a switch commit hash key from the provided keychain and key id.
	pub fn from_keychain(keychain: &Keychain, key_id: &Identifier) -> SwitchCommitHashKey {
		SwitchCommitHashKey(
			keychain.switch_commit_hash_key(key_id)
				.expect("failed to derive switch commit hash key")
		)
	}

	/// Reconstructs a switch commit hash key from a byte slice.
	pub fn from_bytes(bytes: &[u8]) -> SwitchCommitHashKey {
		assert!(bytes.len() == 32, "switch_commit_hash_key requires 32 bytes");

		let mut key = [0; SWITCH_COMMIT_KEY_SIZE];
		for i in 0..min(SWITCH_COMMIT_KEY_SIZE, bytes.len()) {
			key[i] = bytes[i];
		}
		SwitchCommitHashKey(key)
	}
}

/// Definition of the switch commitment hash
#[derive(Copy, Clone, PartialEq, Serialize, Deserialize)]
pub struct SwitchCommitHash([u8; SWITCH_COMMIT_HASH_SIZE]);

/// Implementation of Writeable for a switch commitment hash
impl Writeable for SwitchCommitHash {
	fn write<W: Writer>(&self, writer: &mut W) -> Result<(), ser::Error> {
		writer.write_fixed_bytes(&self.0)?;
		Ok(())
	}
}

/// Implementation of Readable for a switch commitment hash
/// an Output from a binary stream.
impl Readable for SwitchCommitHash {
	fn read(reader: &mut Reader) -> Result<SwitchCommitHash, ser::Error> {
		let a = try!(reader.read_fixed_bytes(SWITCH_COMMIT_HASH_SIZE));
		let mut c = [0; SWITCH_COMMIT_HASH_SIZE];
		for i in 0..SWITCH_COMMIT_HASH_SIZE {
			c[i] = a[i];
		}
		Ok(SwitchCommitHash(c))
	}
}
// As Ref for AsFixedBytes
impl AsRef<[u8]> for SwitchCommitHash {
	fn as_ref(&self) -> &[u8] {
		&self.0
	}
}

impl ::std::fmt::Debug for SwitchCommitHash {
	fn fmt(&self, f: &mut ::std::fmt::Formatter) -> ::std::fmt::Result {
		try!(write!(f, "{}(", stringify!(SwitchCommitHash)));
		try!(write!(f, "{}", self.to_hex()));
		write!(f, ")")
	}
}

impl SwitchCommitHash {
	/// Builds a switch commit hash from a switch commit using blake2
	pub fn from_switch_commit(
		switch_commit: Commitment,
		keychain: &Keychain,
		key_id: &Identifier,
	) -> SwitchCommitHash {
		let key = SwitchCommitHashKey::from_keychain(keychain, key_id);
		let switch_commit_hash = blake2b(SWITCH_COMMIT_HASH_SIZE, &key.0, &switch_commit.0);
		let switch_commit_hash_bytes = switch_commit_hash.as_bytes();
		let mut h = [0; SWITCH_COMMIT_HASH_SIZE];
		for i in 0..SWITCH_COMMIT_HASH_SIZE {
			h[i] = switch_commit_hash_bytes[i];
		}
		SwitchCommitHash(h)
	}

	/// Reconstructs a switch commit hash from a byte slice.
	pub fn from_bytes(bytes: &[u8]) -> SwitchCommitHash {
		let mut hash = [0; SWITCH_COMMIT_HASH_SIZE];
		for i in 0..min(SWITCH_COMMIT_HASH_SIZE, bytes.len()) {
			hash[i] = bytes[i];
		}
		SwitchCommitHash(hash)
	}

	/// Hex string representation of a switch commitment hash.
	pub fn to_hex(&self) -> String {
		util::to_hex(self.0.to_vec())
	}

	/// Reconstructs a switch commit hash from a hex string.
	pub fn from_hex(hex: &str) -> Result<SwitchCommitHash, ser::Error> {
		let bytes = util::from_hex(hex.to_string())
			.map_err(|_| ser::Error::HexError(format!("switch_commit_hash from_hex error")))?;
		Ok(SwitchCommitHash::from_bytes(&bytes))
	}

	/// Build an "zero" switch commitment hash
	pub fn zero() -> SwitchCommitHash {
		SwitchCommitHash([0; SWITCH_COMMIT_HASH_SIZE])
	}
}

/// Output for a transaction, defining the new ownership of coins that are being
/// transferred. The commitment is a blinded value for the output while the
/// range proof guarantees the commitment includes a positive value without
/// overflow and the ownership of the private key. The switch commitment hash
/// provides future-proofing against quantum-based attacks, as well as providing
/// wallet implementations with a way to identify their outputs for wallet
/// reconstruction.
///
/// The hash of an output only covers its features, commitment,
/// and switch commitment. The range proof is expected to have its own hash
/// and is stored and committed to separately.
#[derive(Debug, Copy, Clone, Serialize, Deserialize)]
pub struct Output {
	/// Options for an output's structure or use
	pub features: OutputFeatures,
	/// The homomorphic commitment representing the output amount
	pub commit: Commitment,
	/// The switch commitment hash, a 160 bit length blake2 hash of blind*J
	pub switch_commit_hash: SwitchCommitHash,
	/// A proof that the commitment is in the right range
	pub proof: RangeProof,
}

hashable_ord!(Output);

/// Implementation of Writeable for a transaction Output, defines how to write
/// an Output as binary.
impl Writeable for Output {
	fn write<W: Writer>(&self, writer: &mut W) -> Result<(), ser::Error> {
		writer.write_u8(self.features.bits())?;
		writer.write_fixed_bytes(&self.commit)?;
		writer.write_fixed_bytes(&self.switch_commit_hash)?;

		// The hash of an output doesn't include the range proof
		if writer.serialization_mode() == ser::SerializationMode::Full {
			writer.write_bytes(&self.proof)?
		}
		Ok(())
	}
}

/// Implementation of Readable for a transaction Output, defines how to read
/// an Output from a binary stream.
impl Readable for Output {
	fn read(reader: &mut Reader) -> Result<Output, ser::Error> {
		let features = OutputFeatures::from_bits(reader.read_u8()?).ok_or(
			ser::Error::CorruptedData,
		)?;

		Ok(Output {
			features: features,
			commit: Commitment::read(reader)?,
			switch_commit_hash: SwitchCommitHash::read(reader)?,
			proof: RangeProof::read(reader)?,
		})
	}
}

impl Output {
	/// Commitment for the output
	pub fn commitment(&self) -> Commitment {
		self.commit
	}

	/// Switch commitment hash for the output
	pub fn switch_commit_hash(&self) -> SwitchCommitHash {
		self.switch_commit_hash
	}

	/// Range proof for the output
	pub fn proof(&self) -> RangeProof {
		self.proof
	}

	/// Validates the range proof using the commitment
	pub fn verify_proof(&self) -> Result<(), secp::Error> {
		let secp = static_secp_instance();
		let secp = secp.lock().unwrap();
		secp.verify_range_proof(self.commit, self.proof).map(|_| ())
	}

	/// Given the original blinding factor we can recover the
	/// value from the range proof and the commitment
	pub fn recover_value(&self, keychain: &Keychain, key_id: &Identifier) -> Option<u64> {
		match keychain.rewind_range_proof(key_id, self.commit, self.proof) {
			Ok(proof_info) => {
				if proof_info.success {
					Some(proof_info.value)
				} else {
					None
				}
			}
			Err(_) => None,
		}
	}
}

/// An output_identifier can be build from either an input _or_ and output and
/// contains everything we need to uniquely identify an output being spent.
/// Needed because it is not sufficient to pass a commitment around.
#[derive(Serialize, Deserialize, Debug, Clone, PartialEq)]
pub struct OutputIdentifier {
	/// Output features (coinbase vs. regular transaction output)
	/// We need to include this when hashing to ensure coinbase maturity can be enforced.
	pub features: OutputFeatures,
	/// Output commitment
	pub commit: Commitment,
}

impl OutputIdentifier {
	/// Build a new output_identifier.
	pub fn new(features: OutputFeatures, commit: &Commitment) -> OutputIdentifier {
		OutputIdentifier {
			features: features.clone(),
			commit: commit.clone(),
		}
	}

	/// Build an output_identifier from an existing output.
	pub fn from_output(output: &Output) -> OutputIdentifier {
		OutputIdentifier {
			features: output.features,
			commit: output.commit,
		}
	}

	/// Build an output_identifier from an existing input.
	pub fn from_input(input: &Input) -> OutputIdentifier {
		OutputIdentifier {
			features: input.features,
			commit: input.commit,
		}
	}

	/// convert an output_identifier to hex string format.
	pub fn to_hex(&self) -> String {
		format!(
			"{:b}{}",
			self.features.bits(),
			util::to_hex(self.commit.0.to_vec()),
		)
	}

	/// Convert an output_indentifier to a sum_commit representation
	/// so we can use it to query the the output MMR
	pub fn as_sum_commit(&self) -> SumCommit {
		SumCommit {
			features: self.features,
			commit: self.commit,
			switch_commit_hash: SwitchCommitHash::zero(),
		}
	}

	/// Convert a sum_commit back to an output_identifier.
	pub fn from_sum_commit(sum_commit: &SumCommit) -> OutputIdentifier {
		OutputIdentifier::new(sum_commit.features, &sum_commit.commit)
	}
}

impl Writeable for OutputIdentifier {
	fn write<W: Writer>(&self, writer: &mut W) -> Result<(), ser::Error> {
		writer.write_u8(self.features.bits())?;
		self.commit.write(writer)?;
		Ok(())
	}
}

impl Readable for OutputIdentifier {
	fn read(reader: &mut Reader) -> Result<OutputIdentifier, ser::Error> {
		let features = OutputFeatures::from_bits(reader.read_u8()?).ok_or(
			ser::Error::CorruptedData,
		)?;
		Ok(OutputIdentifier {
			commit: Commitment::read(reader)?,
			features: features,
		})
	}
}

/// Wrapper to Output commitments to provide the Summable trait.
#[derive(Serialize, Deserialize, Debug, Clone)]
pub struct SumCommit {
	/// Output features (coinbase vs. regular transaction output)
	/// We need to include this when hashing to ensure coinbase maturity can be enforced.
	pub features: OutputFeatures,
	/// Output commitment
	pub commit: Commitment,
	/// The corresponding switch commit hash
	pub switch_commit_hash: SwitchCommitHash,
}

impl SumCommit {
	/// Build a new sum_commit.
	pub fn new(
		features: OutputFeatures,
		commit: &Commitment,
		switch_commit_hash: &SwitchCommitHash,
	) -> SumCommit {
		SumCommit {
			features: features.clone(),
			commit: commit.clone(),
			switch_commit_hash: switch_commit_hash.clone(),
		}
	}

	/// Build a new sum_commit from an existing output.
	pub fn from_output(output: &Output) -> SumCommit {
		SumCommit {
			features: output.features,
			commit: output.commit,
			switch_commit_hash: output.switch_commit_hash,
		}
	}

	/// Build a new sum_commit from an existing input.
	pub fn from_input(input: &Input) -> SumCommit {
		SumCommit {
			features: input.features,
			commit: input.commit,
			switch_commit_hash: SwitchCommitHash::zero(),
		}
	}

	/// Hex string representation of a sum_commit.
	pub fn to_hex(&self) -> String {
		format!(
			"{:b}{}{}",
			self.features.bits(),
			util::to_hex(self.commit.0.to_vec()),
			self.switch_commit_hash.to_hex(),
		)
	}
}

/// Outputs get summed through their commitments.
impl Summable for SumCommit {
	type Sum = SumCommit;

	fn sum(&self) -> SumCommit {
		SumCommit {
			commit: self.commit.clone(),
			features: self.features.clone(),
			switch_commit_hash: self.switch_commit_hash.clone(),
		}
	}

	fn sum_len() -> usize {
		secp::constants::PEDERSEN_COMMITMENT_SIZE + SWITCH_COMMIT_HASH_SIZE + 1
	}
}

impl Writeable for SumCommit {
	fn write<W: Writer>(&self, writer: &mut W) -> Result<(), ser::Error> {
		writer.write_u8(self.features.bits())?;
		self.commit.write(writer)?;
		if writer.serialization_mode() == ser::SerializationMode::Full {
			self.switch_commit_hash.write(writer)?;
		}
		Ok(())
	}
}

impl Readable for SumCommit {
	fn read(reader: &mut Reader) -> Result<SumCommit, ser::Error> {
		let features = OutputFeatures::from_bits(reader.read_u8()?).ok_or(
			ser::Error::CorruptedData,
		)?;
		Ok(SumCommit {
			features: features,
			commit: Commitment::read(reader)?,
			switch_commit_hash: SwitchCommitHash::read(reader)?,
		})
	}
}

impl ops::Add for SumCommit {
	type Output = SumCommit;

	fn add(self, other: SumCommit) -> SumCommit {
		// Build a new commitment by summing the two commitments.
		let secp = static_secp_instance();
		let sum = match secp.lock().unwrap().commit_sum(
			vec![
				self.commit.clone(),
				other.commit.clone(),
			],
			vec![],
		) {
			Ok(s) => s,
			Err(_) => Commitment::from_vec(vec![1; 33]),
		};

		// Now build a new switch_commit_hash by concatenating the two switch_commit_hash value
		// and hashing the result.
		let mut bytes = self.switch_commit_hash.0.to_vec();
		bytes.extend(other.switch_commit_hash.0.iter().cloned());
		let key = SwitchCommitHashKey::zero();
		let hash = blake2b(SWITCH_COMMIT_HASH_SIZE, &key.0, &bytes);
		let hash = hash.as_bytes();
		let mut h = [0; SWITCH_COMMIT_HASH_SIZE];
		for i in 0..SWITCH_COMMIT_HASH_SIZE {
			h[i] = hash[i];
		}
		let switch_commit_hash_sum = SwitchCommitHash(h);

		SumCommit {
			features: self.features | other.features,
			commit: sum,
			switch_commit_hash: switch_commit_hash_sum,
		}
	}
}

#[cfg(test)]
mod test {
	use super::*;
	use core::id::{ShortId, ShortIdentifiable};
	use keychain::Keychain;
	use util::secp;

	#[test]
	fn test_kernel_ser_deser() {
		let keychain = Keychain::from_random_seed().unwrap();
		let key_id = keychain.derive_key_id(1).unwrap();
		let commit = keychain.commit(5, &key_id).unwrap();

		// just some bytes for testing ser/deser
		let sig = secp::Signature::from_raw_data(&[0;64]).unwrap();

		let kernel = TxKernel {
			features: KernelFeatures::DEFAULT_KERNEL,
			lock_height: 0,
			excess: commit,
			excess_sig: sig.clone(),
			fee: 10,
		};

		let mut vec = vec![];
		ser::serialize(&mut vec, &kernel).expect("serialized failed");
		let kernel2: TxKernel = ser::deserialize(&mut &vec[..]).unwrap();
		assert_eq!(kernel2.features, KernelFeatures::DEFAULT_KERNEL);
		assert_eq!(kernel2.lock_height, 0);
		assert_eq!(kernel2.excess, commit);
		assert_eq!(kernel2.excess_sig, sig.clone());
		assert_eq!(kernel2.fee, 10);

		// now check a kernel with lock_height serializes/deserializes correctly
		let kernel = TxKernel {
			features: KernelFeatures::DEFAULT_KERNEL,
			lock_height: 100,
			excess: commit,
			excess_sig: sig.clone(),
			fee: 10,
		};

		let mut vec = vec![];
		ser::serialize(&mut vec, &kernel).expect("serialized failed");
		let kernel2: TxKernel = ser::deserialize(&mut &vec[..]).unwrap();
		assert_eq!(kernel2.features, KernelFeatures::DEFAULT_KERNEL);
		assert_eq!(kernel2.lock_height, 100);
		assert_eq!(kernel2.excess, commit);
		assert_eq!(kernel2.excess_sig, sig.clone());
		assert_eq!(kernel2.fee, 10);
	}

	#[test]
	fn test_output_ser_deser() {
		let keychain = Keychain::from_random_seed().unwrap();
		let key_id = keychain.derive_key_id(1).unwrap();
		let commit = keychain.commit(5, &key_id).unwrap();
		let switch_commit = keychain.switch_commit(&key_id).unwrap();
		let switch_commit_hash = SwitchCommitHash::from_switch_commit(
			switch_commit,
			&keychain,
			&key_id,
		);
		let msg = secp::pedersen::ProofMessage::empty();
		let proof = keychain.range_proof(5, &key_id, commit, msg).unwrap();

		let out = Output {
			features: OutputFeatures::DEFAULT_OUTPUT,
			commit: commit,
			switch_commit_hash: switch_commit_hash,
			proof: proof,
		};

		let mut vec = vec![];
		ser::serialize(&mut vec, &out).expect("serialized failed");
		let dout: Output = ser::deserialize(&mut &vec[..]).unwrap();

		assert_eq!(dout.features, OutputFeatures::DEFAULT_OUTPUT);
		assert_eq!(dout.commit, out.commit);
		assert_eq!(dout.proof, out.proof);
	}

	#[test]
	fn test_output_value_recovery() {
		let keychain = Keychain::from_random_seed().unwrap();
		let key_id = keychain.derive_key_id(1).unwrap();

		let commit = keychain.commit(1003, &key_id).unwrap();
		let switch_commit = keychain.switch_commit(&key_id).unwrap();
		let switch_commit_hash = SwitchCommitHash::from_switch_commit(
			switch_commit,
			&keychain,
			&key_id,
		);
		let msg = secp::pedersen::ProofMessage::empty();
		let proof = keychain.range_proof(1003, &key_id, commit, msg).unwrap();

		let output = Output {
			features: OutputFeatures::DEFAULT_OUTPUT,
			commit: commit,
			switch_commit_hash: switch_commit_hash,
			proof: proof,
		};

		// check we can successfully recover the value with the original blinding factor
		let recovered_value = output.recover_value(&keychain, &key_id).unwrap();
		assert_eq!(recovered_value, 1003);

		// check we cannot recover the value without the original blinding factor
		let key_id2 = keychain.derive_key_id(2).unwrap();
		let not_recoverable = output.recover_value(&keychain, &key_id2);
		match not_recoverable {
			Some(_) => panic!("expected value to be None here"),
			None => {}
		}
	}

	#[test]
	fn commit_consistency() {
		let keychain = Keychain::from_seed(&[0; 32]).unwrap();
		let key_id = keychain.derive_key_id(1).unwrap();

		let commit = keychain.commit(1003, &key_id).unwrap();
		let switch_commit = keychain.switch_commit(&key_id).unwrap();
		println!("Switch commit: {:?}", switch_commit);
		println!("commit: {:?}", commit);
		let key_id = keychain.derive_key_id(1).unwrap();

		let switch_commit_2 = keychain.switch_commit(&key_id).unwrap();
		let commit_2 = keychain.commit(1003, &key_id).unwrap();
		println!("Switch commit 2: {:?}", switch_commit_2);
		println!("commit2 : {:?}", commit_2);

		assert!(commit == commit_2);
		assert!(switch_commit == switch_commit_2);
	}

	#[test]
	fn input_short_id() {
		let keychain = Keychain::from_seed(&[0; 32]).unwrap();
		let key_id = keychain.derive_key_id(1).unwrap();
		let commit = keychain.commit(5, &key_id).unwrap();

		let input = Input {
			features: OutputFeatures::DEFAULT_OUTPUT,
			commit: commit,
			out_block: None,
		};

		let block_hash = Hash::from_hex(
			"3a42e66e46dd7633b57d1f921780a1ac715e6b93c19ee52ab714178eb3a9f673",
		).unwrap();

		let short_id = input.short_id(&block_hash);
		assert_eq!(short_id, ShortId::from_hex("3e1262905b7a").unwrap());

		// now generate the short_id for a *very* similar output (single feature flag different)
		// and check it generates a different short_id
		let input = Input {
			features: OutputFeatures::COINBASE_OUTPUT,
			commit: commit,
			out_block: None,
		};

		let block_hash = Hash::from_hex(
			"3a42e66e46dd7633b57d1f921780a1ac715e6b93c19ee52ab714178eb3a9f673",
		).unwrap();

		let short_id = input.short_id(&block_hash);
		assert_eq!(short_id, ShortId::from_hex("90653c1c870a").unwrap());
	}
}<|MERGE_RESOLUTION|>--- conflicted
+++ resolved
@@ -185,7 +185,7 @@
 
 	pub fn empty() -> TxKernel {
 		TxKernel {
-			features: DEFAULT_KERNEL,
+			features: KernelFeatures::DEFAULT_KERNEL,
 			fee: 0,
 			lock_height: 0,
 			excess: Commitment::from_vec(vec![0; 33]),
@@ -389,20 +389,9 @@
 			return Err(Error::KernelSumMismatch);
 		}
 
-<<<<<<< HEAD
 		// verify all signatures with the commitment as pk
 		for kernel in &self.kernels {
 			kernel.verify()?;
-=======
-	/// Builds a transaction kernel
-	pub fn build_kernel(&self, excess: Commitment) -> TxKernel {
-		TxKernel {
-			features: KernelFeatures::DEFAULT_KERNEL,
-			excess: excess,
-			excess_sig: self.excess_sig.clone(),
-			fee: self.fee,
-			lock_height: self.lock_height,
->>>>>>> a9f4f361
 		}
 
 		Ok(())
