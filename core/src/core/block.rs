// Copyright 2018 The Grin Developers
//
// Licensed under the Apache License, Version 2.0 (the "License");
// you may not use this file except in compliance with the License.
// You may obtain a copy of the License at
//
//     http://www.apache.org/licenses/LICENSE-2.0
//
// Unless required by applicable law or agreed to in writing, software
// distributed under the License is distributed on an "AS IS" BASIS,
// WITHOUT WARRANTIES OR CONDITIONS OF ANY KIND, either express or implied.
// See the License for the specific language governing permissions and
// limitations under the License.

//! Blocks and blockheaders

use rand::{thread_rng, Rng};
use std::collections::HashSet;
use std::iter::FromIterator;
use time;

use consensus::{self, exceeds_weight, reward, VerifySortOrder, REWARD};
use core::committed::{self, Committed};
use core::hash::{Hash, HashWriter, Hashed, ZERO_HASH};
use core::id::ShortIdentifiable;
use core::target::Difficulty;
use core::{transaction, Commitment, Input, KernelFeatures, Output, OutputFeatures, Proof, ShortId,
           Transaction, TxKernel};
use global;
use keychain::{self, BlindingFactor};
use ser::{self, read_and_verify_sorted, Readable, Reader, Writeable, WriteableSorted, Writer};
use util::{secp, static_secp_instance, LOGGER};

/// Errors thrown by Block validation
#[derive(Debug, Clone, PartialEq)]
pub enum Error {
	/// The sum of output minus input commitments does not
	/// match the sum of kernel commitments
	KernelSumMismatch,
	/// Same as above but for the coinbase part of a block, including reward
	CoinbaseSumMismatch,
	/// Too many inputs, outputs or kernels in the block
	WeightExceeded,
	/// Kernel not valid due to lock_height exceeding block header height
	KernelLockHeight(u64),
	/// Underlying tx related error
	Transaction(transaction::Error),
	/// Underlying Secp256k1 error (signature validation or invalid public key
	/// typically)
	Secp(secp::Error),
	/// Underlying keychain related error
	Keychain(keychain::Error),
	/// Underlying consensus error (sort order currently)
	Consensus(consensus::Error),
	/// Underlying Merkle proof error
	MerkleProof,
	/// Error when verifying kernel sums via committed trait.
	Committed(committed::Error),
	/// Validation error relating to cut-through.
	/// Specifically the tx is spending its own output, which is not valid.
	CutThrough,
	/// Other unspecified error condition
	Other(String),
}

impl From<committed::Error> for Error {
	fn from(e: committed::Error) -> Error {
		Error::Committed(e)
	}
}

impl From<transaction::Error> for Error {
	fn from(e: transaction::Error) -> Error {
		Error::Transaction(e)
	}
}

impl From<secp::Error> for Error {
	fn from(e: secp::Error) -> Error {
		Error::Secp(e)
	}
}

impl From<keychain::Error> for Error {
	fn from(e: keychain::Error) -> Error {
		Error::Keychain(e)
	}
}

impl From<consensus::Error> for Error {
	fn from(e: consensus::Error) -> Error {
		Error::Consensus(e)
	}
}

/// Block header, fairly standard compared to other blockchains.
#[derive(Clone, Debug, PartialEq)]
pub struct BlockHeader {
	/// Version of the block
	pub version: u16,
	/// Height of this block since the genesis block (height 0)
	pub height: u64,
	/// Hash of the block previous to this in the chain.
	pub previous: Hash,
	/// Timestamp at which the block was built.
	pub timestamp: time::Tm,
	/// Total accumulated difficulty since genesis block
	pub total_difficulty: Difficulty,
	/// Merklish root of all the commitments in the TxHashSet
	pub output_root: Hash,
	/// Merklish root of all range proofs in the TxHashSet
	pub range_proof_root: Hash,
	/// Merklish root of all transaction kernels in the TxHashSet
	pub kernel_root: Hash,
	/// Total accumulated sum of kernel offsets since genesis block.
	/// We can derive the kernel offset sum for *this* block from
	/// the total kernel offset of the previous block header.
	pub total_kernel_offset: BlindingFactor,
	/// Nonce increment used to mine this block.
	pub nonce: u64,
	/// Proof of work data.
	pub pow: Proof,
}

impl Default for BlockHeader {
	fn default() -> BlockHeader {
		let proof_size = global::proofsize();
		BlockHeader {
			version: 1,
			height: 0,
			previous: ZERO_HASH,
			timestamp: time::at_utc(time::Timespec { sec: 0, nsec: 0 }),
			total_difficulty: Difficulty::one(),
			output_root: ZERO_HASH,
			range_proof_root: ZERO_HASH,
			kernel_root: ZERO_HASH,
			total_kernel_offset: BlindingFactor::zero(),
			nonce: 0,
			pow: Proof::zero(proof_size),
		}
	}
}

/// Serialization of a block header
impl Writeable for BlockHeader {
	fn write<W: Writer>(&self, writer: &mut W) -> Result<(), ser::Error> {
		if writer.serialization_mode() != ser::SerializationMode::Hash {
			self.write_pre_pow(writer)?;
		}

		self.pow.write(writer)?;
		Ok(())
	}
}

/// Deserialization of a block header
impl Readable for BlockHeader {
	fn read(reader: &mut Reader) -> Result<BlockHeader, ser::Error> {
		let (version, height) = ser_multiread!(reader, read_u16, read_u64);
		let previous = Hash::read(reader)?;
		let timestamp = reader.read_i64()?;
		let total_difficulty = Difficulty::read(reader)?;
		let output_root = Hash::read(reader)?;
		let rproof_root = Hash::read(reader)?;
		let kernel_root = Hash::read(reader)?;
		let total_kernel_offset = BlindingFactor::read(reader)?;
		let nonce = reader.read_u64()?;
		let pow = Proof::read(reader)?;

		if timestamp > (1 << 55) || timestamp < -(1 << 55) {
			return Err(ser::Error::CorruptedData);
		}

		Ok(BlockHeader {
			version: version,
			height: height,
			previous: previous,
			timestamp: time::at_utc(time::Timespec {
				sec: timestamp,
				nsec: 0,
			}),
			total_difficulty: total_difficulty,
			output_root: output_root,
			range_proof_root: rproof_root,
			kernel_root: kernel_root,
			total_kernel_offset: total_kernel_offset,
			nonce: nonce,
			pow: pow,
		})
	}
}

impl BlockHeader {
	/// Write the pre-hash portion of the header
	pub fn write_pre_pow<W: Writer>(&self, writer: &mut W) -> Result<(), ser::Error> {
		ser_multiwrite!(
			writer,
			[write_u16, self.version],
			[write_u64, self.height],
			[write_fixed_bytes, &self.previous],
			[write_i64, self.timestamp.to_timespec().sec],
			[write_u64, self.total_difficulty.to_num()],
			[write_fixed_bytes, &self.output_root],
			[write_fixed_bytes, &self.range_proof_root],
			[write_fixed_bytes, &self.kernel_root],
			[write_fixed_bytes, &self.total_kernel_offset],
			[write_u64, self.nonce]
		);
		Ok(())
	}
	///
	/// Returns the pre-pow hash, as the post-pow hash
	/// should just be the hash of the POW
	pub fn pre_pow_hash(&self) -> Hash {
		let mut hasher = HashWriter::default();
		self.write_pre_pow(&mut hasher).unwrap();
		let mut ret = [0; 32];
		hasher.finalize(&mut ret);
		Hash(ret)
	}

	/// The "overage" to use when verifying the kernel sums.
	/// For a block header the overage is 0 - reward.
	pub fn overage(&self) -> i64 {
		(REWARD as i64).checked_neg().unwrap_or(0)
	}

	/// The "total overage" to use when verifying the kernel sums for a full
	/// chain state. For a full chain state this is 0 - (height * reward).
	pub fn total_overage(&self) -> i64 {
		((self.height * REWARD) as i64).checked_neg().unwrap_or(0)
	}

	/// Total kernel offset for the chain state up to and including this block.
	pub fn total_kernel_offset(&self) -> BlindingFactor {
		self.total_kernel_offset
	}
}

/// Compact representation of a full block.
/// Each input/output/kernel is represented as a short_id.
/// A node is reasonably likely to have already seen all tx data (tx broadcast
/// before block) and can go request missing tx data from peers if necessary to
/// hydrate a compact block into a full block.
#[derive(Debug, Clone)]
pub struct CompactBlock {
	/// The header with metadata and commitments to the rest of the data
	pub header: BlockHeader,
	/// Nonce for connection specific short_ids
	pub nonce: u64,
	/// List of full outputs - specifically the coinbase output(s)
	pub out_full: Vec<Output>,
	/// List of full kernels - specifically the coinbase kernel(s)
	pub kern_full: Vec<TxKernel>,
	/// List of transaction kernels, excluding those in the full list
	/// (short_ids)
	pub kern_ids: Vec<ShortId>,
}

/// Implementation of Writeable for a compact block, defines how to write the
/// block to a binary writer. Differentiates between writing the block for the
/// purpose of full serialization and the one of just extracting a hash.
impl Writeable for CompactBlock {
	fn write<W: Writer>(&self, writer: &mut W) -> Result<(), ser::Error> {
		self.header.write(writer)?;

		if writer.serialization_mode() != ser::SerializationMode::Hash {
			writer.write_u64(self.nonce)?;

			ser_multiwrite!(
				writer,
				[write_u64, self.out_full.len() as u64],
				[write_u64, self.kern_full.len() as u64],
				[write_u64, self.kern_ids.len() as u64]
			);

			let mut out_full = self.out_full.clone();
			let mut kern_full = self.kern_full.clone();
			let mut kern_ids = self.kern_ids.clone();

			// Consensus rule that everything is sorted in lexicographical order on the
			// wire.
			out_full.write_sorted(writer)?;
			kern_full.write_sorted(writer)?;
			kern_ids.write_sorted(writer)?;
		}
		Ok(())
	}
}

/// Implementation of Readable for a compact block, defines how to read a
/// compact block from a binary stream.
impl Readable for CompactBlock {
	fn read(reader: &mut Reader) -> Result<CompactBlock, ser::Error> {
		let header = BlockHeader::read(reader)?;

		let (nonce, out_full_len, kern_full_len, kern_id_len) =
			ser_multiread!(reader, read_u64, read_u64, read_u64, read_u64);

		let out_full = read_and_verify_sorted(reader, out_full_len as u64)?;
		let kern_full = read_and_verify_sorted(reader, kern_full_len as u64)?;
		let kern_ids = read_and_verify_sorted(reader, kern_id_len)?;

		Ok(CompactBlock {
			header,
			nonce,
			out_full,
			kern_full,
			kern_ids,
		})
	}
}

/// A block as expressed in the MimbleWimble protocol. The reward is
/// non-explicit, assumed to be deducible from block height (similar to
/// bitcoin's schedule) and expressed as a global transaction fee (added v.H),
/// additive to the total of fees ever collected.
#[derive(Debug, Clone)]
pub struct Block {
	/// The header with metadata and commitments to the rest of the data
	pub header: BlockHeader,
	/// List of transaction inputs
	pub inputs: Vec<Input>,
	/// List of transaction outputs
	pub outputs: Vec<Output>,
	/// List of kernels with associated proofs (note these are offset from
	/// tx_kernels)
	pub kernels: Vec<TxKernel>,
}

/// Implementation of Writeable for a block, defines how to write the block to a
/// binary writer. Differentiates between writing the block for the purpose of
/// full serialization and the one of just extracting a hash.
impl Writeable for Block {
	fn write<W: Writer>(&self, writer: &mut W) -> Result<(), ser::Error> {
		self.header.write(writer)?;

		if writer.serialization_mode() != ser::SerializationMode::Hash {
			ser_multiwrite!(
				writer,
				[write_u64, self.inputs.len() as u64],
				[write_u64, self.outputs.len() as u64],
				[write_u64, self.kernels.len() as u64]
			);

			let mut inputs = self.inputs.clone();
			let mut outputs = self.outputs.clone();
			let mut kernels = self.kernels.clone();

			// Consensus rule that everything is sorted in lexicographical order on the
			// wire.
			inputs.write_sorted(writer)?;
			outputs.write_sorted(writer)?;
			kernels.write_sorted(writer)?;
		}
		Ok(())
	}
}

/// Implementation of Readable for a block, defines how to read a full block
/// from a binary stream.
impl Readable for Block {
	fn read(reader: &mut Reader) -> Result<Block, ser::Error> {
		let header = BlockHeader::read(reader)?;

		let (input_len, output_len, kernel_len) =
			ser_multiread!(reader, read_u64, read_u64, read_u64);

		let inputs = read_and_verify_sorted(reader, input_len)?;
		let outputs = read_and_verify_sorted(reader, output_len)?;
		let kernels = read_and_verify_sorted(reader, kernel_len)?;

		Ok(Block {
			header: header,
			inputs: inputs,
			outputs: outputs,
			kernels: kernels,
		})
	}
}

/// Provides all information from a block that allows the calculation of total
/// Pedersen commitment.
impl Committed for Block {
	fn inputs_committed(&self) -> Vec<Commitment> {
		self.inputs.iter().map(|x| x.commitment()).collect()
	}

	fn outputs_committed(&self) -> Vec<Commitment> {
		self.outputs.iter().map(|x| x.commitment()).collect()
	}

	fn kernels_committed(&self) -> Vec<Commitment> {
		self.kernels.iter().map(|x| x.excess()).collect()
	}
}

/// Default properties for a block, everything zeroed out and empty vectors.
impl Default for Block {
	fn default() -> Block {
		Block {
			header: Default::default(),
			inputs: vec![],
			outputs: vec![],
			kernels: vec![],
		}
	}
}

impl Block {
	/// Builds a new block from the header of the previous block, a vector of
	/// transactions and the private key that will receive the reward. Checks
	/// that all transactions are valid and calculates the Merkle tree.
	///
	/// TODO - Move this somewhere where only tests will use it.
	/// *** Only used in tests. ***
	///
	pub fn new(
		prev: &BlockHeader,
		txs: Vec<Transaction>,
		difficulty: Difficulty,
		reward_output: (Output, TxKernel),
	) -> Result<Block, Error> {
		let mut block =
			Block::with_reward(prev, txs, reward_output.0, reward_output.1, difficulty)?;

		// Now set the pow on the header so block hashing works as expected.
		{
			let proof_size = global::proofsize();
			block.header.pow = Proof::random(proof_size);
		}

		Ok(block)
	}

	/// Hydrate a block from a compact block.
	/// Note: caller must validate the block themselves, we do not validate it
	/// here.
	pub fn hydrate_from(cb: CompactBlock, txs: Vec<Transaction>) -> Block {
		trace!(
			LOGGER,
			"block: hydrate_from: {}, {} txs",
			cb.hash(),
			txs.len(),
		);

		let mut all_inputs = HashSet::new();
		let mut all_outputs = HashSet::new();
		let mut all_kernels = HashSet::new();

		// collect all the inputs, outputs and kernels from the txs
		for tx in txs {
			all_inputs.extend(tx.inputs);
			all_outputs.extend(tx.outputs);
			all_kernels.extend(tx.kernels);
		}

		// include the coinbase output(s) and kernel(s) from the compact_block
		all_outputs.extend(cb.out_full);
		all_kernels.extend(cb.kern_full);

		// convert the sets to vecs
		let mut all_inputs = Vec::from_iter(all_inputs);
		let mut all_outputs = Vec::from_iter(all_outputs);
		let mut all_kernels = Vec::from_iter(all_kernels);

		// sort them all lexicographically
		all_inputs.sort();
		all_outputs.sort();
		all_kernels.sort();

		// finally return the full block
		// Note: we have not actually validated the block here
		// leave it to the caller to actually validate the block
		Block {
			header: cb.header,
			inputs: all_inputs,
			outputs: all_outputs,
			kernels: all_kernels,
		}.cut_through()
	}

	/// Generate the compact block representation.
	pub fn as_compact_block(&self) -> CompactBlock {
		let header = self.header.clone();
		let nonce = thread_rng().next_u64();

		let mut out_full = self.outputs
			.iter()
			.filter(|x| x.features.contains(OutputFeatures::COINBASE_OUTPUT))
			.cloned()
			.collect::<Vec<_>>();

		let mut kern_full = vec![];
		let mut kern_ids = vec![];

		for k in &self.kernels {
			if k.features.contains(KernelFeatures::COINBASE_KERNEL) {
				kern_full.push(k.clone());
			} else {
				kern_ids.push(k.short_id(&header.hash(), nonce));
			}
		}

		// sort all the lists
		out_full.sort();
		kern_full.sort();
		kern_ids.sort();

		CompactBlock {
			header,
			nonce,
			out_full,
			kern_full,
			kern_ids,
		}
	}

	/// Builds a new block ready to mine from the header of the previous block,
	/// a vector of transactions and the reward information. Checks
	/// that all transactions are valid and calculates the Merkle tree.
	pub fn with_reward(
		prev: &BlockHeader,
		txs: Vec<Transaction>,
		reward_out: Output,
		reward_kern: TxKernel,
		difficulty: Difficulty,
	) -> Result<Block, Error> {
		let mut kernels = vec![];
		let mut inputs = vec![];
		let mut outputs = vec![];

		// we will sum these together at the end
		// to give us the overall offset for the block
		let mut kernel_offsets = vec![];

		// iterate over the all the txs
		// build the kernel for each
		// and collect all the kernels, inputs and outputs
		// to build the block (which we can sort of think of as one big tx?)
		for tx in txs {
			// validate each transaction and gather their kernels
			// tx has an offset k2 where k = k1 + k2
			// and the tx is signed using k1
			// the kernel excess is k1G
			// we will sum all the offsets later and store the total offset
			// on the block_header
			tx.validate()?;

			// we will sum these later to give a single aggregate offset
			kernel_offsets.push(tx.offset);

			// add all tx inputs/outputs/kernels to the block
			kernels.extend(tx.kernels.into_iter());
			inputs.extend(tx.inputs.into_iter());
			outputs.extend(tx.outputs.into_iter());
		}

		// include the reward kernel and output
		kernels.push(reward_kern);
		outputs.push(reward_out);

		// now sort everything so the block is built deterministically
		inputs.sort();
		outputs.sort();
		kernels.sort();

		// now sum the kernel_offsets up to give us
		// an aggregate offset for the entire block
		let total_kernel_offset = {
			let secp = static_secp_instance();
			let secp = secp.lock().unwrap();
			let mut keys = kernel_offsets
				.into_iter()
				.filter(|x| *x != BlindingFactor::zero())
				.filter_map(|x| x.secret_key(&secp).ok())
				.collect::<Vec<_>>();
			if prev.total_kernel_offset != BlindingFactor::zero() {
				keys.push(prev.total_kernel_offset.secret_key(&secp)?);
			}

			if keys.is_empty() {
				BlindingFactor::zero()
			} else {
				let sum = secp.blind_sum(keys, vec![])?;
				BlindingFactor::from_secret_key(sum)
			}
		};

		Ok(Block {
			header: BlockHeader {
				height: prev.height + 1,
				timestamp: time::Tm {
					tm_nsec: 0,
					..time::now_utc()
				},
				previous: prev.hash(),
				total_difficulty: difficulty + prev.total_difficulty,
				total_kernel_offset: total_kernel_offset,
				..Default::default()
			},
			inputs: inputs,
			outputs: outputs,
			kernels: kernels,
		}.cut_through())
	}

	/// Blockhash, computed using only the POW
	pub fn hash(&self) -> Hash {
		self.header.hash()
	}

	/// Sum of all fees (inputs less outputs) in the block
	pub fn total_fees(&self) -> u64 {
		self.kernels.iter().map(|p| p.fee).sum()
	}

	/// Matches any output with a potential spending input, eliminating them
	/// from the block. Provides a simple way to cut-through the block. The
	/// elimination is stable with respect to the order of inputs and outputs.
	/// Method consumes the block.
	///
	/// NOTE: exclude coinbase from cut-through process
	/// if a block contains a new coinbase output and
	/// is a transaction spending a previous coinbase
	/// we do not want to cut-through (all coinbase must be preserved)
	///
	pub fn cut_through(self) -> Block {
		let in_set = self.inputs
			.iter()
			.map(|inp| inp.commitment())
			.collect::<HashSet<_>>();

		let out_set = self.outputs
			.iter()
			.filter(|out| !out.features.contains(OutputFeatures::COINBASE_OUTPUT))
			.map(|out| out.commitment())
			.collect::<HashSet<_>>();

		let to_cut_through = in_set.intersection(&out_set).collect::<HashSet<_>>();

		let new_inputs = self.inputs
			.into_iter()
			.filter(|inp| !to_cut_through.contains(&inp.commitment()))
			.collect::<Vec<_>>();

		let new_outputs = self.outputs
			.into_iter()
			.filter(|out| !to_cut_through.contains(&out.commitment()))
			.collect::<Vec<_>>();

		Block {
			header: BlockHeader {
				pow: self.header.pow,
				total_difficulty: self.header.total_difficulty,
				..self.header
			},
			inputs: new_inputs,
			outputs: new_outputs,
			kernels: self.kernels,
		}
	}

	/// Validates all the elements in a block that can be checked without
	/// additional data. Includes commitment sums and kernels, Merkle
	/// trees, reward, etc.
	pub fn validate(
		&self,
		prev_output_sum: &Commitment,
		prev_kernel_sum: &Commitment,
	) -> Result<((Commitment, Commitment)), Error> {
		self.verify_weight()?;
		self.verify_sorted()?;
		self.verify_cut_through()?;
		self.verify_coinbase()?;
		self.verify_kernel_lock_heights()?;

		let sums = self.verify_kernel_sums(
			self.header.overage(),
			self.header.total_kernel_offset(),
			Some(prev_output_sum),
			Some(prev_kernel_sum),
		)?;

		self.verify_rangeproofs()?;
		self.verify_kernel_signatures()?;
		Ok(sums)
	}

	fn verify_weight(&self) -> Result<(), Error> {
		if exceeds_weight(self.inputs.len(), self.outputs.len(), self.kernels.len()) {
			return Err(Error::WeightExceeded);
		}
		Ok(())
	}

	// Verify that inputs|outputs|kernels are all sorted in lexicographical order.
	fn verify_sorted(&self) -> Result<(), Error> {
		self.inputs.verify_sort_order()?;
		self.outputs.verify_sort_order()?;
		self.kernels.verify_sort_order()?;
		Ok(())
	}

<<<<<<< HEAD
=======
	// Verify that no input is spending an output from the same block.
	fn verify_cut_through(&self) -> Result<(), Error> {
		for inp in &self.inputs {
			if self.outputs
				.iter()
				.any(|out| out.commitment() == inp.commitment())
			{
				return Err(Error::CutThrough);
			}
		}
		Ok(())
	}

	/// We can verify the Merkle proof (for coinbase inputs) here in isolation.
	/// But we cannot check the following as we need data from the index and
	/// the PMMR. So we must be sure to check these at the appropriate point
	/// during block validation.   * node is in the correct pos in the PMMR
	/// * block is the correct one (based on output_root from block_header
	/// via the index)
	fn verify_inputs(&self) -> Result<(), Error> {
		let coinbase_inputs = self.inputs
			.iter()
			.filter(|x| x.features.contains(OutputFeatures::COINBASE_OUTPUT));

		for input in coinbase_inputs {
			let merkle_proof = input.merkle_proof();
			if !merkle_proof.verify() {
				return Err(Error::MerkleProof);
			}
		}

		Ok(())
	}

>>>>>>> 70ba1c83
	fn verify_kernel_lock_heights(&self) -> Result<(), Error> {
		for k in &self.kernels {
			// check we have no kernels with lock_heights greater than current height
			// no tx can be included in a block earlier than its lock_height
			if k.lock_height > self.header.height {
				return Err(Error::KernelLockHeight(k.lock_height));
			}
		}
		Ok(())
	}

	/// Verify the kernel signatures.
	/// Note: this is expensive.
	fn verify_kernel_signatures(&self) -> Result<(), Error> {
		for x in &self.kernels {
			x.verify()?;
		}
		Ok(())
	}

	/// Verify all the output rangeproofs.
	/// Note: this is expensive.
	fn verify_rangeproofs(&self) -> Result<(), Error> {
		for x in &self.outputs {
			x.verify_proof()?;
		}
		Ok(())
	}

	/// Validate the coinbase outputs generated by miners. Entails 2 main
	/// checks:
	///
	/// * That the sum of all coinbase-marked outputs equal the supply.
	/// * That the sum of blinding factors for all coinbase-marked outputs match
	///   the coinbase-marked kernels.
	pub fn verify_coinbase(&self) -> Result<(), Error> {
		let cb_outs = self.outputs
			.iter()
			.filter(|out| out.features.contains(OutputFeatures::COINBASE_OUTPUT))
			.collect::<Vec<&Output>>();

		let cb_kerns = self.kernels
			.iter()
			.filter(|kernel| kernel.features.contains(KernelFeatures::COINBASE_KERNEL))
			.collect::<Vec<&TxKernel>>();

		let over_commit;
		let out_adjust_sum;
		let kerns_sum;
		{
			let secp = static_secp_instance();
			let secp = secp.lock().unwrap();
			over_commit = secp.commit_value(reward(self.total_fees()))?;
			out_adjust_sum = secp.commit_sum(
				cb_outs.iter().map(|x| x.commitment()).collect(),
				vec![over_commit],
			)?;
			kerns_sum = secp.commit_sum(cb_kerns.iter().map(|x| x.excess).collect(), vec![])?;
		}

		if kerns_sum != out_adjust_sum {
			return Err(Error::CoinbaseSumMismatch);
		}
		Ok(())
	}
}<|MERGE_RESOLUTION|>--- conflicted
+++ resolved
@@ -702,8 +702,6 @@
 		Ok(())
 	}
 
-<<<<<<< HEAD
-=======
 	// Verify that no input is spending an output from the same block.
 	fn verify_cut_through(&self) -> Result<(), Error> {
 		for inp in &self.inputs {
@@ -717,28 +715,6 @@
 		Ok(())
 	}
 
-	/// We can verify the Merkle proof (for coinbase inputs) here in isolation.
-	/// But we cannot check the following as we need data from the index and
-	/// the PMMR. So we must be sure to check these at the appropriate point
-	/// during block validation.   * node is in the correct pos in the PMMR
-	/// * block is the correct one (based on output_root from block_header
-	/// via the index)
-	fn verify_inputs(&self) -> Result<(), Error> {
-		let coinbase_inputs = self.inputs
-			.iter()
-			.filter(|x| x.features.contains(OutputFeatures::COINBASE_OUTPUT));
-
-		for input in coinbase_inputs {
-			let merkle_proof = input.merkle_proof();
-			if !merkle_proof.verify() {
-				return Err(Error::MerkleProof);
-			}
-		}
-
-		Ok(())
-	}
-
->>>>>>> 70ba1c83
 	fn verify_kernel_lock_heights(&self) -> Result<(), Error> {
 		for k in &self.kernels {
 			// check we have no kernels with lock_heights greater than current height
