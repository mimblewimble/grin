--- conflicted
+++ resolved
@@ -777,433 +777,4 @@
 		}
 		Ok(())
 	}
-<<<<<<< HEAD
-=======
-
-	/// Builds the blinded output and related signature proof for the block
-	/// reward.
-	pub fn reward_output(
-		keychain: &keychain::Keychain,
-		key_id: &keychain::Identifier,
-		fees: u64,
-		height: u64,
-	) -> Result<(Output, TxKernel), keychain::Error> {
-		let value = reward(fees);
-		let commit = keychain.commit(value, key_id)?;
-		let msg = ProofMessageElements::new(value, key_id);
-
-		trace!(LOGGER, "Block reward - Pedersen Commit is: {:?}", commit,);
-
-		let rproof = keychain.range_proof(value, key_id, commit, None, msg.to_proof_message())?;
-
-		let output = Output {
-			features: OutputFeatures::COINBASE_OUTPUT,
-			commit: commit,
-			proof: rproof,
-		};
-
-		let secp = static_secp_instance();
-		let secp = secp.lock().unwrap();
-		let over_commit = secp.commit_value(reward(fees))?;
-		let out_commit = output.commitment();
-		let excess = secp.commit_sum(vec![out_commit], vec![over_commit])?;
-
-		// NOTE: Remember we sign the fee *and* the lock_height.
-		// For a coinbase output the fee is 0 and the lock_height is
-		// the lock_height of the coinbase output itself,
-		// not the lock_height of the tx (there is no tx for a coinbase output).
-		// This output will not be spendable earlier than lock_height (and we sign this
-		// here).
-		let msg = secp::Message::from_slice(&kernel_sig_msg(0, height))?;
-		let sig = keychain.aggsig_sign_from_key_id(&msg, &key_id)?;
-
-		let proof = TxKernel {
-			features: KernelFeatures::COINBASE_KERNEL,
-			excess: excess,
-			excess_sig: sig,
-			fee: 0,
-			// lock_height here is the height of the block (tx should be valid immediately)
-			// *not* the lock_height of the coinbase output (only spendable 1,000 blocks later)
-			lock_height: height,
-		};
-		Ok((output, proof))
-	}
-}
-
-#[cfg(test)]
-mod test {
-	use std::time::Instant;
-
-	use super::*;
-	use core::Transaction;
-	use core::build::{self, input, output, with_fee};
-	use core::test::{tx1i2o, tx2i1o};
-	use keychain::{Identifier, Keychain};
-	use consensus::{BLOCK_OUTPUT_WEIGHT, MAX_BLOCK_WEIGHT};
-	use util::{secp, secp_static};
-
-	// utility to create a block without worrying about the key or previous
-	// header
-	fn new_block(
-		txs: Vec<&Transaction>,
-		keychain: &Keychain,
-		previous_header: &BlockHeader,
-	) -> Block {
-		let key_id = keychain.derive_key_id(1).unwrap();
-		Block::new(&previous_header, txs, keychain, &key_id, Difficulty::one()).unwrap()
-	}
-
-	// utility producing a transaction that spends an output with the provided
-	// value and blinding key
-	fn txspend1i1o(
-		v: u64,
-		keychain: &Keychain,
-		key_id1: Identifier,
-		key_id2: Identifier,
-	) -> Transaction {
-		build::transaction(
-			vec![input(v, key_id1), output(3, key_id2), with_fee(2)],
-			&keychain,
-		).unwrap()
-	}
-
-	// Too slow for now #[test]
-	// TODO: make this fast enough or add similar but faster test?
-	#[allow(dead_code)]
-	fn too_large_block() {
-		let keychain = Keychain::from_random_seed().unwrap();
-		let max_out = MAX_BLOCK_WEIGHT / BLOCK_OUTPUT_WEIGHT;
-
-		let zero_commit = secp_static::commit_to_zero_value();
-
-		let mut pks = vec![];
-		for n in 0..(max_out + 1) {
-			pks.push(keychain.derive_key_id(n as u32).unwrap());
-		}
-
-		let mut parts = vec![];
-		for _ in 0..max_out {
-			parts.push(output(5, pks.pop().unwrap()));
-		}
-
-		let now = Instant::now();
-		parts.append(&mut vec![input(500000, pks.pop().unwrap()), with_fee(2)]);
-		let mut tx = build::transaction(parts, &keychain).unwrap();
-		println!("Build tx: {}", now.elapsed().as_secs());
-
-		let prev = BlockHeader::default();
-		let b = new_block(vec![&mut tx], &keychain, &prev);
-		assert!(b.validate(&zero_commit, &zero_commit).is_err());
-	}
-
-	#[test]
-	// block with no inputs/outputs/kernels
-	// no fees, no reward, no coinbase
-	fn very_empty_block() {
-		let b = Block {
-			header: BlockHeader::default(),
-			inputs: vec![],
-			outputs: vec![],
-			kernels: vec![],
-		};
-
-		assert_eq!(
-			b.verify_coinbase(),
-			Err(Error::Secp(secp::Error::IncorrectCommitSum))
-		);
-	}
-
-	#[test]
-	// builds a block with a tx spending another and check that cut_through occurred
-	fn block_with_cut_through() {
-		let keychain = Keychain::from_random_seed().unwrap();
-		let key_id1 = keychain.derive_key_id(1).unwrap();
-		let key_id2 = keychain.derive_key_id(2).unwrap();
-		let key_id3 = keychain.derive_key_id(3).unwrap();
-
-		let zero_commit = secp_static::commit_to_zero_value();
-
-		let mut btx1 = tx2i1o();
-		let mut btx2 = build::transaction(
-			vec![input(7, key_id1), output(5, key_id2.clone()), with_fee(2)],
-			&keychain,
-		).unwrap();
-
-		// spending tx2 - reuse key_id2
-
-		let mut btx3 = txspend1i1o(5, &keychain, key_id2.clone(), key_id3);
-		let prev = BlockHeader::default();
-		let b = new_block(vec![&mut btx1, &mut btx2, &mut btx3], &keychain, &prev);
-
-		// block should have been automatically compacted (including reward
-		// output) and should still be valid
-		b.validate(&zero_commit, &zero_commit).unwrap();
-		assert_eq!(b.inputs.len(), 3);
-		assert_eq!(b.outputs.len(), 3);
-	}
-
-	#[test]
-	fn empty_block_with_coinbase_is_valid() {
-		let keychain = Keychain::from_random_seed().unwrap();
-		let zero_commit = secp_static::commit_to_zero_value();
-		let prev = BlockHeader::default();
-		let b = new_block(vec![], &keychain, &prev);
-
-		assert_eq!(b.inputs.len(), 0);
-		assert_eq!(b.outputs.len(), 1);
-		assert_eq!(b.kernels.len(), 1);
-
-		let coinbase_outputs = b.outputs
-			.iter()
-			.filter(|out| out.features.contains(OutputFeatures::COINBASE_OUTPUT))
-			.map(|o| o.clone())
-			.collect::<Vec<_>>();
-		assert_eq!(coinbase_outputs.len(), 1);
-
-		let coinbase_kernels = b.kernels
-			.iter()
-			.filter(|out| out.features.contains(KernelFeatures::COINBASE_KERNEL))
-			.map(|o| o.clone())
-			.collect::<Vec<_>>();
-		assert_eq!(coinbase_kernels.len(), 1);
-
-		// the block should be valid here (single coinbase output with corresponding
-		// txn kernel)
-		assert!(b.validate(&zero_commit, &zero_commit).is_ok());
-	}
-
-	#[test]
-	// test that flipping the COINBASE_OUTPUT flag on the output features
-	// invalidates the block and specifically it causes verify_coinbase to fail
-	// additionally verifying the merkle_inputs_outputs also fails
-	fn remove_coinbase_output_flag() {
-		let keychain = Keychain::from_random_seed().unwrap();
-		let zero_commit = secp_static::commit_to_zero_value();
-		let prev = BlockHeader::default();
-		let mut b = new_block(vec![], &keychain, &prev);
-
-		assert!(
-			b.outputs[0]
-				.features
-				.contains(OutputFeatures::COINBASE_OUTPUT)
-		);
-		b.outputs[0]
-			.features
-			.remove(OutputFeatures::COINBASE_OUTPUT);
-
-		assert_eq!(b.verify_coinbase(), Err(Error::CoinbaseSumMismatch));
-		assert!(b.verify_sums(&zero_commit, &zero_commit).is_ok());
-		assert_eq!(
-			b.validate(&zero_commit, &zero_commit),
-			Err(Error::CoinbaseSumMismatch)
-		);
-	}
-
-	#[test]
-	// test that flipping the COINBASE_KERNEL flag on the kernel features
-	// invalidates the block and specifically it causes verify_coinbase to fail
-	fn remove_coinbase_kernel_flag() {
-		let keychain = Keychain::from_random_seed().unwrap();
-		let zero_commit = secp_static::commit_to_zero_value();
-		let prev = BlockHeader::default();
-		let mut b = new_block(vec![], &keychain, &prev);
-
-		assert!(
-			b.kernels[0]
-				.features
-				.contains(KernelFeatures::COINBASE_KERNEL)
-		);
-		b.kernels[0]
-			.features
-			.remove(KernelFeatures::COINBASE_KERNEL);
-
-		assert_eq!(
-			b.verify_coinbase(),
-			Err(Error::Secp(secp::Error::IncorrectCommitSum))
-		);
-
-		assert_eq!(
-			b.validate(&zero_commit, &zero_commit),
-			Err(Error::Secp(secp::Error::IncorrectCommitSum))
-		);
-	}
-
-	#[test]
-	fn serialize_deserialize_block() {
-		let keychain = Keychain::from_random_seed().unwrap();
-		let prev = BlockHeader::default();
-		let b = new_block(vec![], &keychain, &prev);
-
-		let mut vec = Vec::new();
-		ser::serialize(&mut vec, &b).expect("serialization failed");
-		let b2: Block = ser::deserialize(&mut &vec[..]).unwrap();
-
-		assert_eq!(b.header, b2.header);
-		assert_eq!(b.inputs, b2.inputs);
-		assert_eq!(b.outputs, b2.outputs);
-		assert_eq!(b.kernels, b2.kernels);
-	}
-
-	#[test]
-	fn empty_block_serialized_size() {
-		let keychain = Keychain::from_random_seed().unwrap();
-		let prev = BlockHeader::default();
-		let b = new_block(vec![], &keychain, &prev);
-		let mut vec = Vec::new();
-		ser::serialize(&mut vec, &b).expect("serialization failed");
-		let target_len = 1_216;
-		assert_eq!(vec.len(), target_len,);
-	}
-
-	#[test]
-	fn block_single_tx_serialized_size() {
-		let keychain = Keychain::from_random_seed().unwrap();
-		let tx1 = tx1i2o();
-		let prev = BlockHeader::default();
-		let b = new_block(vec![&tx1], &keychain, &prev);
-		let mut vec = Vec::new();
-		ser::serialize(&mut vec, &b).expect("serialization failed");
-		let target_len = 2_796;
-		assert_eq!(vec.len(), target_len);
-	}
-
-	#[test]
-	fn empty_compact_block_serialized_size() {
-		let keychain = Keychain::from_random_seed().unwrap();
-		let prev = BlockHeader::default();
-		let b = new_block(vec![], &keychain, &prev);
-		let mut vec = Vec::new();
-		ser::serialize(&mut vec, &b.as_compact_block()).expect("serialization failed");
-		let target_len = 1_224;
-		assert_eq!(vec.len(), target_len,);
-	}
-
-	#[test]
-	fn compact_block_single_tx_serialized_size() {
-		let keychain = Keychain::from_random_seed().unwrap();
-		let tx1 = tx1i2o();
-		let prev = BlockHeader::default();
-		let b = new_block(vec![&tx1], &keychain, &prev);
-		let mut vec = Vec::new();
-		ser::serialize(&mut vec, &b.as_compact_block()).expect("serialization failed");
-		let target_len = 1_230;
-		assert_eq!(vec.len(), target_len,);
-	}
-
-	#[test]
-	fn block_10_tx_serialized_size() {
-		let keychain = Keychain::from_random_seed().unwrap();
-		global::set_mining_mode(global::ChainTypes::Mainnet);
-
-		let mut txs = vec![];
-		for _ in 0..10 {
-			let tx = tx1i2o();
-			txs.push(tx);
-		}
-		let prev = BlockHeader::default();
-		let b = new_block(txs.iter().collect(), &keychain, &prev);
-		let mut vec = Vec::new();
-		ser::serialize(&mut vec, &b).expect("serialization failed");
-		let target_len = 17_016;
-		assert_eq!(vec.len(), target_len,);
-	}
-
-	#[test]
-	fn compact_block_10_tx_serialized_size() {
-		let keychain = Keychain::from_random_seed().unwrap();
-
-		let mut txs = vec![];
-		for _ in 0..10 {
-			let tx = tx1i2o();
-			txs.push(tx);
-		}
-		let prev = BlockHeader::default();
-		let b = new_block(txs.iter().collect(), &keychain, &prev);
-		let mut vec = Vec::new();
-		ser::serialize(&mut vec, &b.as_compact_block()).expect("serialization failed");
-		let target_len = 1_284;
-		assert_eq!(vec.len(), target_len,);
-	}
-
-	#[test]
-	fn compact_block_hash_with_nonce() {
-		let keychain = Keychain::from_random_seed().unwrap();
-		let tx = tx1i2o();
-		let prev = BlockHeader::default();
-		let b = new_block(vec![&tx], &keychain, &prev);
-		let cb1 = b.as_compact_block();
-		let cb2 = b.as_compact_block();
-
-		// random nonce will not affect the hash of the compact block itself
-		// hash is based on header POW only
-		assert!(cb1.nonce != cb2.nonce);
-		assert_eq!(b.hash(), cb1.hash());
-		assert_eq!(cb1.hash(), cb2.hash());
-
-		assert!(cb1.kern_ids[0] != cb2.kern_ids[0]);
-
-		// check we can identify the specified kernel from the short_id
-		// correctly in both of the compact_blocks
-		assert_eq!(
-			cb1.kern_ids[0],
-			tx.kernels[0].short_id(&cb1.hash(), cb1.nonce)
-		);
-		assert_eq!(
-			cb2.kern_ids[0],
-			tx.kernels[0].short_id(&cb2.hash(), cb2.nonce)
-		);
-	}
-
-	#[test]
-	fn convert_block_to_compact_block() {
-		let keychain = Keychain::from_random_seed().unwrap();
-		let tx1 = tx1i2o();
-		let prev = BlockHeader::default();
-		let b = new_block(vec![&tx1], &keychain, &prev);
-		let cb = b.as_compact_block();
-
-		assert_eq!(cb.out_full.len(), 1);
-		assert_eq!(cb.kern_full.len(), 1);
-		assert_eq!(cb.kern_ids.len(), 1);
-
-		assert_eq!(
-			cb.kern_ids[0],
-			b.kernels
-				.iter()
-				.find(|x| !x.features.contains(KernelFeatures::COINBASE_KERNEL))
-				.unwrap()
-				.short_id(&cb.hash(), cb.nonce)
-		);
-	}
-
-	#[test]
-	fn hydrate_empty_compact_block() {
-		let keychain = Keychain::from_random_seed().unwrap();
-		let prev = BlockHeader::default();
-		let b = new_block(vec![], &keychain, &prev);
-		let cb = b.as_compact_block();
-		let hb = Block::hydrate_from(cb, vec![]);
-		assert_eq!(hb.header, b.header);
-		assert_eq!(hb.outputs, b.outputs);
-		assert_eq!(hb.kernels, b.kernels);
-	}
-
-	#[test]
-	fn serialize_deserialize_compact_block() {
-		let b = CompactBlock {
-			header: BlockHeader::default(),
-			nonce: 0,
-			out_full: vec![],
-			kern_full: vec![],
-			kern_ids: vec![ShortId::zero()],
-		};
-
-		let mut vec = Vec::new();
-		ser::serialize(&mut vec, &b).expect("serialization failed");
-		let b2: CompactBlock = ser::deserialize(&mut &vec[..]).unwrap();
-
-		assert_eq!(b.header, b2.header);
-		assert_eq!(b.kern_ids, b2.kern_ids);
-	}
->>>>>>> 9a8a0479
 }