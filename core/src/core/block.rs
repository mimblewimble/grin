// Copyright 2018 The Grin Developers
//
// Licensed under the Apache License, Version 2.0 (the "License");
// you may not use this file except in compliance with the License.
// You may obtain a copy of the License at
//
//     http://www.apache.org/licenses/LICENSE-2.0
//
// Unless required by applicable law or agreed to in writing, software
// distributed under the License is distributed on an "AS IS" BASIS,
// WITHOUT WARRANTIES OR CONDITIONS OF ANY KIND, either express or implied.
// See the License for the specific language governing permissions and
// limitations under the License.

//! Blocks and blockheaders

use chrono::naive::{MAX_DATE, MIN_DATE};
use chrono::prelude::{DateTime, NaiveDateTime, Utc};
use std::collections::HashSet;
use std::fmt;
use std::iter::FromIterator;
use std::sync::{Arc, RwLock};

use consensus::{self, reward, REWARD};
use core::committed::{self, Committed};
use core::compact_block::{CompactBlock, CompactBlockBody};
use core::hash::{Hash, HashWriter, Hashed, ZERO_HASH};
use core::target::Difficulty;
use core::verifier_cache::{LruVerifierCache, VerifierCache};
use core::{
	transaction, Commitment, Input, KernelFeatures, Output, OutputFeatures, Proof, Transaction,
	TransactionBody, TxKernel,
};
use global;
use keychain::{self, BlindingFactor};
use ser::{self, Readable, Reader, Writeable, Writer};
use util::{secp, secp_static, static_secp_instance, LOGGER};

/// Errors thrown by Block validation
#[derive(Debug, Clone, Eq, PartialEq, Fail)]
pub enum Error {
	/// The sum of output minus input commitments does not
	/// match the sum of kernel commitments
	KernelSumMismatch,
	/// The total kernel sum on the block header is wrong
	InvalidTotalKernelSum,
	/// Same as above but for the coinbase part of a block, including reward
	CoinbaseSumMismatch,
	/// Restrict block total weight.
	TooHeavy,
	/// Block weight (based on inputs|outputs|kernels) exceeded.
	WeightExceeded,
	/// Kernel not valid due to lock_height exceeding block header height
	KernelLockHeight(u64),
	/// Underlying tx related error
	Transaction(transaction::Error),
	/// Underlying Secp256k1 error (signature validation or invalid public key
	/// typically)
	Secp(secp::Error),
	/// Underlying keychain related error
	Keychain(keychain::Error),
	/// Underlying consensus error (sort order currently)
	Consensus(consensus::Error),
	/// Underlying Merkle proof error
	MerkleProof,
	/// Error when verifying kernel sums via committed trait.
	Committed(committed::Error),
	/// Validation error relating to cut-through.
	/// Specifically the tx is spending its own output, which is not valid.
	CutThrough,
	/// Other unspecified error condition
	Other(String),
}

impl From<committed::Error> for Error {
	fn from(e: committed::Error) -> Error {
		Error::Committed(e)
	}
}

impl From<transaction::Error> for Error {
	fn from(e: transaction::Error) -> Error {
		Error::Transaction(e)
	}
}

impl From<secp::Error> for Error {
	fn from(e: secp::Error) -> Error {
		Error::Secp(e)
	}
}

impl From<keychain::Error> for Error {
	fn from(e: keychain::Error) -> Error {
		Error::Keychain(e)
	}
}

impl From<consensus::Error> for Error {
	fn from(e: consensus::Error) -> Error {
		Error::Consensus(e)
	}
}

impl fmt::Display for Error {
	fn fmt(&self, f: &mut fmt::Formatter) -> fmt::Result {
		write!(f, "Block Error (display needs implementation")
	}
}

/// Block header, fairly standard compared to other blockchains.
#[derive(Clone, Debug, PartialEq)]
pub struct BlockHeader {
	/// Version of the block
	pub version: u16,
	/// Height of this block since the genesis block (height 0)
	pub height: u64,
	/// Hash of the block previous to this in the chain.
	pub previous: Hash,
	/// Timestamp at which the block was built.
	pub timestamp: DateTime<Utc>,
	/// Total accumulated difficulty since genesis block
	pub total_difficulty: Difficulty,
	/// Merklish root of all the commitments in the TxHashSet
	pub output_root: Hash,
	/// Merklish root of all range proofs in the TxHashSet
	pub range_proof_root: Hash,
	/// Merklish root of all transaction kernels in the TxHashSet
	pub kernel_root: Hash,
	/// Total accumulated sum of kernel offsets since genesis block.
	/// We can derive the kernel offset sum for *this* block from
	/// the total kernel offset of the previous block header.
	pub total_kernel_offset: BlindingFactor,
	/// Total accumulated sum of kernel commitments since genesis block.
	/// Should always equal the UTXO commitment sum minus supply.
	pub total_kernel_sum: Commitment,
	/// Total size of the output MMR after applying this block
	pub output_mmr_size: u64,
	/// Total size of the kernel MMR after applying this block
	pub kernel_mmr_size: u64,
	/// Nonce increment used to mine this block.
	pub nonce: u64,
	/// Proof of work data.
	pub pow: Proof,
}

impl Default for BlockHeader {
	fn default() -> BlockHeader {
		let proof_size = global::proofsize();
		BlockHeader {
			version: 1,
			height: 0,
			previous: ZERO_HASH,
			timestamp: DateTime::<Utc>::from_utc(NaiveDateTime::from_timestamp(0, 0), Utc),
			total_difficulty: Difficulty::one(),
			output_root: ZERO_HASH,
			range_proof_root: ZERO_HASH,
			kernel_root: ZERO_HASH,
			total_kernel_offset: BlindingFactor::zero(),
			total_kernel_sum: Commitment::from_vec(vec![0; 33]),
			output_mmr_size: 0,
			kernel_mmr_size: 0,
			nonce: 0,
			pow: Proof::zero(proof_size),
		}
	}
}

/// Serialization of a block header
impl Writeable for BlockHeader {
	fn write<W: Writer>(&self, writer: &mut W) -> Result<(), ser::Error> {
		if writer.serialization_mode() != ser::SerializationMode::Hash {
			self.write_pre_pow(writer)?;
		}

		self.pow.write(writer)?;
		Ok(())
	}
}

/// Deserialization of a block header
impl Readable for BlockHeader {
	fn read(reader: &mut Reader) -> Result<BlockHeader, ser::Error> {
		let (version, height) = ser_multiread!(reader, read_u16, read_u64);
		let previous = Hash::read(reader)?;
		let timestamp = reader.read_i64()?;
		let total_difficulty = Difficulty::read(reader)?;
		let output_root = Hash::read(reader)?;
		let range_proof_root = Hash::read(reader)?;
		let kernel_root = Hash::read(reader)?;
		let total_kernel_offset = BlindingFactor::read(reader)?;
		let total_kernel_sum = Commitment::read(reader)?;
		let (output_mmr_size, kernel_mmr_size, nonce) =
			ser_multiread!(reader, read_u64, read_u64, read_u64);
		let pow = Proof::read(reader)?;

		if timestamp > MAX_DATE.and_hms(0, 0, 0).timestamp()
			|| timestamp < MIN_DATE.and_hms(0, 0, 0).timestamp()
		{
			return Err(ser::Error::CorruptedData);
		}

		Ok(BlockHeader {
			version,
			height,
			previous,
			timestamp: DateTime::<Utc>::from_utc(NaiveDateTime::from_timestamp(timestamp, 0), Utc),
			total_difficulty,
			output_root,
			range_proof_root,
			kernel_root,
			total_kernel_offset,
			total_kernel_sum,
			output_mmr_size,
			kernel_mmr_size,
			nonce,
			pow,
		})
	}
}

impl BlockHeader {
	/// Write the pre-hash portion of the header
	pub fn write_pre_pow<W: Writer>(&self, writer: &mut W) -> Result<(), ser::Error> {
		ser_multiwrite!(
			writer,
			[write_u16, self.version],
			[write_u64, self.height],
			[write_fixed_bytes, &self.previous],
			[write_i64, self.timestamp.timestamp()],
			[write_u64, self.total_difficulty.to_num()],
			[write_fixed_bytes, &self.output_root],
			[write_fixed_bytes, &self.range_proof_root],
			[write_fixed_bytes, &self.kernel_root],
			[write_fixed_bytes, &self.total_kernel_offset],
			[write_fixed_bytes, &self.total_kernel_sum],
			[write_u64, self.output_mmr_size],
			[write_u64, self.kernel_mmr_size],
			[write_u64, self.nonce]
		);
		Ok(())
	}
	///
	/// Returns the pre-pow hash, as the post-pow hash
	/// should just be the hash of the POW
	pub fn pre_pow_hash(&self) -> Hash {
		let mut hasher = HashWriter::default();
		self.write_pre_pow(&mut hasher).unwrap();
		let mut ret = [0; 32];
		hasher.finalize(&mut ret);
		Hash(ret)
	}

	/// The "overage" to use when verifying the kernel sums.
	/// For a block header the overage is 0 - reward.
	pub fn overage(&self) -> i64 {
		(REWARD as i64).checked_neg().unwrap_or(0)
	}

	/// The "total overage" to use when verifying the kernel sums for a full
	/// chain state. For a full chain state this is 0 - (height * reward).
	pub fn total_overage(&self) -> i64 {
		((self.height * REWARD) as i64).checked_neg().unwrap_or(0)
	}

	/// Total kernel offset for the chain state up to and including this block.
	pub fn total_kernel_offset(&self) -> BlindingFactor {
		self.total_kernel_offset
	}
}

/// A block as expressed in the MimbleWimble protocol. The reward is
/// non-explicit, assumed to be deducible from block height (similar to
/// bitcoin's schedule) and expressed as a global transaction fee (added v.H),
/// additive to the total of fees ever collected.
#[derive(Debug, Clone)]
pub struct Block {
	/// The header with metadata and commitments to the rest of the data
	pub header: BlockHeader,
	/// The body - inputs/outputs/kernels
	body: TransactionBody,
}

/// Implementation of Writeable for a block, defines how to write the block to a
/// binary writer. Differentiates between writing the block for the purpose of
/// full serialization and the one of just extracting a hash.
impl Writeable for Block {
	fn write<W: Writer>(&self, writer: &mut W) -> Result<(), ser::Error> {
		self.header.write(writer)?;

		if writer.serialization_mode() != ser::SerializationMode::Hash {
			self.body.write(writer)?;
		}
		Ok(())
	}
}

/// Implementation of Readable for a block, defines how to read a full block
/// from a binary stream.
impl Readable for Block {
	fn read(reader: &mut Reader) -> Result<Block, ser::Error> {
		let header = BlockHeader::read(reader)?;

		let body = TransactionBody::read(reader)?;

		// Now "lightweight" validation of the block.
		// Treat any validation issues as data corruption.
		// An example of this would be reading a block
		// that exceeded the allowed number of inputs.
		body.validate_read(true)
			.map_err(|_| ser::Error::CorruptedData)?;

		Ok(Block {
			header: header,
			body: body,
		})
	}
}

/// Provides all information from a block that allows the calculation of total
/// Pedersen commitment.
impl Committed for Block {
	fn inputs_committed(&self) -> Vec<Commitment> {
		self.body.inputs_committed()
	}

	fn outputs_committed(&self) -> Vec<Commitment> {
		self.body.outputs_committed()
	}

	fn kernels_committed(&self) -> Vec<Commitment> {
		self.body.kernels_committed()
	}
}

/// Default properties for a block, everything zeroed out and empty vectors.
impl Default for Block {
	fn default() -> Block {
		Block {
			header: Default::default(),
			body: Default::default(),
		}
	}
}

impl Block {
	/// Builds a new block from the header of the previous block, a vector of
	/// transactions and the private key that will receive the reward. Checks
	/// that all transactions are valid and calculates the Merkle tree.
	///
	/// TODO - Move this somewhere where only tests will use it.
	/// *** Only used in tests. ***
	///
	pub fn new(
		prev: &BlockHeader,
		txs: Vec<Transaction>,
		difficulty: Difficulty,
		reward_output: (Output, TxKernel),
	) -> Result<Block, Error> {
		let verifier_cache = Arc::new(RwLock::new(LruVerifierCache::new()));
		let mut block = Block::with_reward(
			prev,
			txs,
			reward_output.0,
			reward_output.1,
			difficulty,
			verifier_cache,
		)?;

		// Now set the pow on the header so block hashing works as expected.
		{
			let proof_size = global::proofsize();
			block.header.pow = Proof::random(proof_size);
		}

		Ok(block)
	}

	/// Hydrate a block from a compact block.
	/// Note: caller must validate the block themselves, we do not validate it
	/// here.
	pub fn hydrate_from(cb: CompactBlock, txs: Vec<Transaction>) -> Result<Block, Error> {
		trace!(
			LOGGER,
			"block: hydrate_from: {}, {} txs",
			cb.hash(),
			txs.len(),
		);

		let header = cb.header.clone();

		let mut all_inputs = HashSet::new();
		let mut all_outputs = HashSet::new();
		let mut all_kernels = HashSet::new();

		// collect all the inputs, outputs and kernels from the txs
		for tx in txs {
			let tb: TransactionBody = tx.into();
			all_inputs.extend(tb.inputs);
			all_outputs.extend(tb.outputs);
			all_kernels.extend(tb.kernels);
		}

		// include the coinbase output(s) and kernel(s) from the compact_block
		{
			let body: CompactBlockBody = cb.into();
			all_outputs.extend(body.out_full);
			all_kernels.extend(body.kern_full);
		}

		// convert the sets to vecs
		let all_inputs = Vec::from_iter(all_inputs);
		let all_outputs = Vec::from_iter(all_outputs);
		let all_kernels = Vec::from_iter(all_kernels);

		// Initialize a tx body and sort everything.
		let body = TransactionBody::init(all_inputs, all_outputs, all_kernels, false)?;

		// Finally return the full block.
		// Note: we have not actually validated the block here,
		// caller must validate the block.
		Block { header, body }.cut_through()
	}

	/// Build a new empty block from a specified header
	pub fn with_header(header: BlockHeader) -> Block {
		Block {
			header: header,
			..Default::default()
		}
	}

	/// Builds a new block ready to mine from the header of the previous block,
	/// a vector of transactions and the reward information. Checks
	/// that all transactions are valid and calculates the Merkle tree.
	pub fn with_reward(
		prev: &BlockHeader,
		txs: Vec<Transaction>,
		reward_out: Output,
		reward_kern: TxKernel,
		difficulty: Difficulty,
		verifier: Arc<RwLock<VerifierCache>>,
	) -> Result<Block, Error> {
<<<<<<< HEAD
		// A block is just a big transaction, aggregate as such. Note that
		// aggregate also runs validation and duplicate commitment checks.
		let agg_tx = transaction::aggregate(txs, Some((reward_out, reward_kern)), verifier)?;
=======
		// A block is just a big transaction, aggregate as such.
		// Note that aggregation also runs transaction validation
		// and duplicate commitment checks.
		let mut agg_tx = transaction::aggregate(txs)?;
		// Now add the reward output and reward kernel to the aggregate tx.
		// At this point the tx is technically invalid,
		// but the tx body is valid if we account for the reward (i.e. as a block).
		agg_tx = agg_tx.with_output(reward_out).with_kernel(reward_kern);
>>>>>>> c334c557

		// Now add the kernel offset of the previous block for a total
		let total_kernel_offset =
			committed::sum_kernel_offsets(vec![agg_tx.offset, prev.total_kernel_offset], vec![])?;

		let total_kernel_sum = {
			let zero_commit = secp_static::commit_to_zero_value();
			let secp = static_secp_instance();
			let secp = secp.lock().unwrap();
			let mut excesses = map_vec!(agg_tx.kernels(), |x| x.excess());
			excesses.push(prev.total_kernel_sum);
			excesses.retain(|x| *x != zero_commit);
			secp.commit_sum(excesses, vec![])?
		};

		let now = Utc::now().timestamp();
		let timestamp = DateTime::<Utc>::from_utc(NaiveDateTime::from_timestamp(now, 0), Utc);

		// Now build the block with all the above information.
		// Note: We have not validated the block here.
		// Caller must validate the block as necessary.
		Block {
			header: BlockHeader {
				height: prev.height + 1,
				timestamp,
				previous: prev.hash(),
				total_difficulty: difficulty + prev.total_difficulty,
				total_kernel_offset,
				total_kernel_sum,
				..Default::default()
			},
			body: agg_tx.into(),
		}.cut_through()
	}

	/// Get inputs
	pub fn inputs(&self) -> &Vec<Input> {
		&self.body.inputs
	}

	/// Get inputs mutable
	pub fn inputs_mut(&mut self) -> &mut Vec<Input> {
		&mut self.body.inputs
	}

	/// Get outputs
	pub fn outputs(&self) -> &Vec<Output> {
		&self.body.outputs
	}

	/// Get outputs mutable
	pub fn outputs_mut(&mut self) -> &mut Vec<Output> {
		&mut self.body.outputs
	}

	/// Get kernels
	pub fn kernels(&self) -> &Vec<TxKernel> {
		&self.body.kernels
	}

	/// Get kernels mut
	pub fn kernels_mut(&mut self) -> &mut Vec<TxKernel> {
		&mut self.body.kernels
	}

	/// Blockhash, computed using only the POW
	pub fn hash(&self) -> Hash {
		self.header.hash()
	}

	/// Sum of all fees (inputs less outputs) in the block
	pub fn total_fees(&self) -> u64 {
		self.body.kernels.iter().map(|p| p.fee).sum()
	}

	/// Matches any output with a potential spending input, eliminating them
	/// from the block. Provides a simple way to cut-through the block. The
	/// elimination is stable with respect to the order of inputs and outputs.
	/// Method consumes the block.
	///
	/// NOTE: exclude coinbase from cut-through process
	/// if a block contains a new coinbase output and
	/// is a transaction spending a previous coinbase
	/// we do not want to cut-through (all coinbase must be preserved)
	///
	pub fn cut_through(self) -> Result<Block, Error> {
		let mut inputs = self.inputs().clone();
		let mut outputs = self.outputs().clone();
		transaction::cut_through(&mut inputs, &mut outputs)?;

		let kernels = self.kernels().clone();

		// Initialize tx body and sort everything.
		let body = TransactionBody::init(inputs, outputs, kernels, false)?;

		Ok(Block {
			header: self.header,
			body,
		})
	}

	/// "Lightweight" validation that we can perform quickly during read/deserialization.
	/// Subset of full validation that skips expensive verification steps, specifically -
	/// * rangeproof verification (on the body)
	/// * kernel signature verification (on the body)
	/// * coinbase sum verification
	/// * kernel sum verification
	pub fn validate_read(&self) -> Result<(), Error> {
		self.body.validate_read(true)?;
		self.verify_kernel_lock_heights()?;
		Ok(())
	}

	/// Validates all the elements in a block that can be checked without
	/// additional data. Includes commitment sums and kernels, Merkle
	/// trees, reward, etc.
	pub fn validate(
		&self,
		prev_kernel_offset: &BlindingFactor,
		prev_kernel_sum: &Commitment,
		verifier: Arc<RwLock<VerifierCache>>,
	) -> Result<(Commitment), Error> {
		self.body.validate(true, verifier)?;

		self.verify_kernel_lock_heights()?;
		self.verify_coinbase()?;

		// take the kernel offset for this block (block offset minus previous) and
		// verify.body.outputs and kernel sums
		let block_kernel_offset = if self.header.total_kernel_offset() == prev_kernel_offset.clone()
		{
			// special case when the sum hasn't changed (typically an empty block),
			// zero isn't a valid private key but it's a valid blinding factor
			BlindingFactor::zero()
		} else {
			committed::sum_kernel_offsets(
				vec![self.header.total_kernel_offset()],
				vec![prev_kernel_offset.clone()],
			)?
		};
		let (_utxo_sum, kernel_sum) =
			self.verify_kernel_sums(self.header.overage(), block_kernel_offset)?;

		// check the block header's total kernel sum
		let total_sum = committed::sum_commits(vec![kernel_sum, prev_kernel_sum.clone()], vec![])?;
		if total_sum != self.header.total_kernel_sum {
			return Err(Error::InvalidTotalKernelSum);
		}

		Ok(kernel_sum)
	}

	/// Validate the coinbase.body.outputs generated by miners.
	/// Check the sum of coinbase-marked outputs match
	/// the sum of coinbase-marked kernels accounting for fees.
	pub fn verify_coinbase(&self) -> Result<(), Error> {
		let cb_outs = self
			.body
			.outputs
			.iter()
			.filter(|out| out.features.contains(OutputFeatures::COINBASE_OUTPUT))
			.collect::<Vec<&Output>>();

		let cb_kerns = self
			.body
			.kernels
			.iter()
			.filter(|kernel| kernel.features.contains(KernelFeatures::COINBASE_KERNEL))
			.collect::<Vec<&TxKernel>>();

		{
			let secp = static_secp_instance();
			let secp = secp.lock().unwrap();
			let over_commit = secp.commit_value(reward(self.total_fees()))?;

			let out_adjust_sum = secp.commit_sum(
				cb_outs.iter().map(|x| x.commitment()).collect(),
				vec![over_commit],
			)?;

			let kerns_sum = secp.commit_sum(cb_kerns.iter().map(|x| x.excess).collect(), vec![])?;

			// Verify the kernel sum equals the output sum accounting for block fees.
			if kerns_sum != out_adjust_sum {
				return Err(Error::CoinbaseSumMismatch);
			}
		}

		Ok(())
	}

	fn verify_kernel_lock_heights(&self) -> Result<(), Error> {
		for k in &self.body.kernels {
			// check we have no kernels with lock_heights greater than current height
			// no tx can be included in a block earlier than its lock_height
			if k.lock_height > self.header.height {
				return Err(Error::KernelLockHeight(k.lock_height));
			}
		}
		Ok(())
	}
}<|MERGE_RESOLUTION|>--- conflicted
+++ resolved
@@ -441,20 +441,14 @@
 		difficulty: Difficulty,
 		verifier: Arc<RwLock<VerifierCache>>,
 	) -> Result<Block, Error> {
-<<<<<<< HEAD
-		// A block is just a big transaction, aggregate as such. Note that
-		// aggregate also runs validation and duplicate commitment checks.
-		let agg_tx = transaction::aggregate(txs, Some((reward_out, reward_kern)), verifier)?;
-=======
 		// A block is just a big transaction, aggregate as such.
 		// Note that aggregation also runs transaction validation
 		// and duplicate commitment checks.
-		let mut agg_tx = transaction::aggregate(txs)?;
+		let mut agg_tx = transaction::aggregate(txs, verifier)?;
 		// Now add the reward output and reward kernel to the aggregate tx.
 		// At this point the tx is technically invalid,
 		// but the tx body is valid if we account for the reward (i.e. as a block).
 		agg_tx = agg_tx.with_output(reward_out).with_kernel(reward_kern);
->>>>>>> c334c557
 
 		// Now add the kernel offset of the previous block for a total
 		let total_kernel_offset =
