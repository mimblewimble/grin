// Copyright 2018 The Grin Developers
//
// Licensed under the Apache License, Version 2.0 (the "License");
// you may not use this file except in compliance with the License.
// You may obtain a copy of the License at
//
//     http://www.apache.org/licenses/LICENSE-2.0
//
// Unless required by applicable law or agreed to in writing, software
// distributed under the License is distributed on an "AS IS" BASIS,
// WITHOUT WARRANTIES OR CONDITIONS OF ANY KIND, either express or implied.
// See the License for the specific language governing permissions and
// limitations under the License.

//! Blocks and blockheaders

use rand::{thread_rng, Rng};
use std::collections::HashSet;
use std::iter::FromIterator;
use time;

use consensus::{self, exceeds_weight, reward, VerifySortOrder, REWARD};
use core::committed::{self, Committed};
use core::hash::{Hash, HashWriter, Hashed, ZERO_HASH};
use core::id::ShortIdentifiable;
use core::target::Difficulty;
use core::{transaction, Commitment, Input, KernelFeatures, Output, OutputFeatures, Proof, ShortId,
           Transaction, TxKernel};
use global;
use keychain::{self, BlindingFactor};
use ser::{self, read_and_verify_sorted, Readable, Reader, Writeable, WriteableSorted, Writer};
use util::{secp, static_secp_instance, LOGGER};

/// Errors thrown by Block validation
#[derive(Debug, Clone, PartialEq)]
pub enum Error {
	/// The sum of output minus input commitments does not
	/// match the sum of kernel commitments
	KernelSumMismatch,
	/// Same as above but for the coinbase part of a block, including reward
	CoinbaseSumMismatch,
	/// Too many inputs, outputs or kernels in the block
	WeightExceeded,
	/// Kernel not valid due to lock_height exceeding block header height
	KernelLockHeight(u64),
	/// Underlying tx related error
	Transaction(transaction::Error),
	/// Underlying Secp256k1 error (signature validation or invalid public key
	/// typically)
	Secp(secp::Error),
	/// Underlying keychain related error
	Keychain(keychain::Error),
	/// Underlying consensus error (sort order currently)
	Consensus(consensus::Error),
	/// Coinbase has not yet matured and cannot be spent (1,000 blocks)
	ImmatureCoinbase {
		/// The height of the block containing the input spending the coinbase
		/// output
		height: u64,
		/// The lock_height needed to be reached for the coinbase output to
		/// mature
		lock_height: u64,
	},
	/// Underlying Merkle proof error
	MerkleProof,
<<<<<<< HEAD
	/// Validation error relating to cut-through (tx is spending its own
	/// output).
=======
	/// Error when verifying kernel sums via committed trait.
	Committed(committed::Error),
	/// Validation error relating to cut-through.
	/// Specifically the tx is spending its own output, which is not valid.
>>>>>>> 70ba1c83
	CutThrough,
	/// Other unspecified error condition
	Other(String),
}

impl From<committed::Error> for Error {
	fn from(e: committed::Error) -> Error {
		Error::Committed(e)
	}
}

impl From<transaction::Error> for Error {
	fn from(e: transaction::Error) -> Error {
		Error::Transaction(e)
	}
}

impl From<secp::Error> for Error {
	fn from(e: secp::Error) -> Error {
		Error::Secp(e)
	}
}

impl From<keychain::Error> for Error {
	fn from(e: keychain::Error) -> Error {
		Error::Keychain(e)
	}
}

impl From<consensus::Error> for Error {
	fn from(e: consensus::Error) -> Error {
		Error::Consensus(e)
	}
}

/// Block header, fairly standard compared to other blockchains.
#[derive(Clone, Debug, PartialEq)]
pub struct BlockHeader {
	/// Version of the block
	pub version: u16,
	/// Height of this block since the genesis block (height 0)
	pub height: u64,
	/// Hash of the block previous to this in the chain.
	pub previous: Hash,
	/// Timestamp at which the block was built.
	pub timestamp: time::Tm,
	/// Total accumulated difficulty since genesis block
	pub total_difficulty: Difficulty,
	/// Merklish root of all the commitments in the TxHashSet
	pub output_root: Hash,
	/// Merklish root of all range proofs in the TxHashSet
	pub range_proof_root: Hash,
	/// Merklish root of all transaction kernels in the TxHashSet
	pub kernel_root: Hash,
	/// Total accumulated sum of kernel offsets since genesis block.
	/// We can derive the kernel offset sum for *this* block from
	/// the total kernel offset of the previous block header.
	pub total_kernel_offset: BlindingFactor,
	/// Nonce increment used to mine this block.
	pub nonce: u64,
	/// Proof of work data.
	pub pow: Proof,
}

impl Default for BlockHeader {
	fn default() -> BlockHeader {
		let proof_size = global::proofsize();
		BlockHeader {
			version: 1,
			height: 0,
			previous: ZERO_HASH,
			timestamp: time::at_utc(time::Timespec { sec: 0, nsec: 0 }),
			total_difficulty: Difficulty::one(),
			output_root: ZERO_HASH,
			range_proof_root: ZERO_HASH,
			kernel_root: ZERO_HASH,
			total_kernel_offset: BlindingFactor::zero(),
			nonce: 0,
			pow: Proof::zero(proof_size),
		}
	}
}

/// Serialization of a block header
impl Writeable for BlockHeader {
	fn write<W: Writer>(&self, writer: &mut W) -> Result<(), ser::Error> {
		if writer.serialization_mode() != ser::SerializationMode::Hash {
			self.write_pre_pow(writer)?;
		}

		self.pow.write(writer)?;
		Ok(())
	}
}

/// Deserialization of a block header
impl Readable for BlockHeader {
	fn read(reader: &mut Reader) -> Result<BlockHeader, ser::Error> {
		let (version, height) = ser_multiread!(reader, read_u16, read_u64);
		let previous = Hash::read(reader)?;
		let timestamp = reader.read_i64()?;
		let total_difficulty = Difficulty::read(reader)?;
		let output_root = Hash::read(reader)?;
		let rproof_root = Hash::read(reader)?;
		let kernel_root = Hash::read(reader)?;
		let total_kernel_offset = BlindingFactor::read(reader)?;
		let nonce = reader.read_u64()?;
		let pow = Proof::read(reader)?;

		if timestamp > (1 << 55) || timestamp < -(1 << 55) {
			return Err(ser::Error::CorruptedData);
		}

		Ok(BlockHeader {
			version: version,
			height: height,
			previous: previous,
			timestamp: time::at_utc(time::Timespec {
				sec: timestamp,
				nsec: 0,
			}),
			total_difficulty: total_difficulty,
			output_root: output_root,
			range_proof_root: rproof_root,
			kernel_root: kernel_root,
			total_kernel_offset: total_kernel_offset,
			nonce: nonce,
			pow: pow,
		})
	}
}

impl BlockHeader {
	/// Write the pre-hash portion of the header
	pub fn write_pre_pow<W: Writer>(&self, writer: &mut W) -> Result<(), ser::Error> {
		ser_multiwrite!(
			writer,
			[write_u16, self.version],
			[write_u64, self.height],
			[write_fixed_bytes, &self.previous],
			[write_i64, self.timestamp.to_timespec().sec],
			[write_u64, self.total_difficulty.to_num()],
			[write_fixed_bytes, &self.output_root],
			[write_fixed_bytes, &self.range_proof_root],
			[write_fixed_bytes, &self.kernel_root],
			[write_fixed_bytes, &self.total_kernel_offset],
			[write_u64, self.nonce]
		);
		Ok(())
	}
	///
	/// Returns the pre-pow hash, as the post-pow hash
	/// should just be the hash of the POW
	pub fn pre_pow_hash(&self) -> Hash {
		let mut hasher = HashWriter::default();
		self.write_pre_pow(&mut hasher).unwrap();
		let mut ret = [0; 32];
		hasher.finalize(&mut ret);
		Hash(ret)
	}

	/// The "overage" to use when verifying the kernel sums.
	/// For a block header the overage is 0 - reward.
	pub fn overage(&self) -> i64 {
		(REWARD as i64).checked_neg().unwrap_or(0)
	}

	/// The "total overage" to use when verifying the kernel sums for a full
	/// chain state. For a full chain state this is 0 - (height * reward).
	pub fn total_overage(&self) -> i64 {
		((self.height * REWARD) as i64).checked_neg().unwrap_or(0)
	}

	/// Total kernel offset for the chain state up to and including this block.
	pub fn total_kernel_offset(&self) -> BlindingFactor {
		self.total_kernel_offset
	}
}

/// Compact representation of a full block.
/// Each input/output/kernel is represented as a short_id.
/// A node is reasonably likely to have already seen all tx data (tx broadcast
/// before block) and can go request missing tx data from peers if necessary to
/// hydrate a compact block into a full block.
#[derive(Debug, Clone)]
pub struct CompactBlock {
	/// The header with metadata and commitments to the rest of the data
	pub header: BlockHeader,
	/// Nonce for connection specific short_ids
	pub nonce: u64,
	/// List of full outputs - specifically the coinbase output(s)
	pub out_full: Vec<Output>,
	/// List of full kernels - specifically the coinbase kernel(s)
	pub kern_full: Vec<TxKernel>,
	/// List of transaction kernels, excluding those in the full list
	/// (short_ids)
	pub kern_ids: Vec<ShortId>,
}

/// Implementation of Writeable for a compact block, defines how to write the
/// block to a binary writer. Differentiates between writing the block for the
/// purpose of full serialization and the one of just extracting a hash.
impl Writeable for CompactBlock {
	fn write<W: Writer>(&self, writer: &mut W) -> Result<(), ser::Error> {
		self.header.write(writer)?;

		if writer.serialization_mode() != ser::SerializationMode::Hash {
			writer.write_u64(self.nonce)?;

			ser_multiwrite!(
				writer,
				[write_u64, self.out_full.len() as u64],
				[write_u64, self.kern_full.len() as u64],
				[write_u64, self.kern_ids.len() as u64]
			);

			let mut out_full = self.out_full.clone();
			let mut kern_full = self.kern_full.clone();
			let mut kern_ids = self.kern_ids.clone();

			// Consensus rule that everything is sorted in lexicographical order on the
			// wire.
			out_full.write_sorted(writer)?;
			kern_full.write_sorted(writer)?;
			kern_ids.write_sorted(writer)?;
		}
		Ok(())
	}
}

/// Implementation of Readable for a compact block, defines how to read a
/// compact block from a binary stream.
impl Readable for CompactBlock {
	fn read(reader: &mut Reader) -> Result<CompactBlock, ser::Error> {
		let header = BlockHeader::read(reader)?;

		let (nonce, out_full_len, kern_full_len, kern_id_len) =
			ser_multiread!(reader, read_u64, read_u64, read_u64, read_u64);

		let out_full = read_and_verify_sorted(reader, out_full_len as u64)?;
		let kern_full = read_and_verify_sorted(reader, kern_full_len as u64)?;
		let kern_ids = read_and_verify_sorted(reader, kern_id_len)?;

		Ok(CompactBlock {
			header,
			nonce,
			out_full,
			kern_full,
			kern_ids,
		})
	}
}

/// A block as expressed in the MimbleWimble protocol. The reward is
/// non-explicit, assumed to be deducible from block height (similar to
/// bitcoin's schedule) and expressed as a global transaction fee (added v.H),
/// additive to the total of fees ever collected.
#[derive(Debug, Clone)]
pub struct Block {
	/// The header with metadata and commitments to the rest of the data
	pub header: BlockHeader,
	/// List of transaction inputs
	pub inputs: Vec<Input>,
	/// List of transaction outputs
	pub outputs: Vec<Output>,
	/// List of kernels with associated proofs (note these are offset from
	/// tx_kernels)
	pub kernels: Vec<TxKernel>,
}

/// Implementation of Writeable for a block, defines how to write the block to a
/// binary writer. Differentiates between writing the block for the purpose of
/// full serialization and the one of just extracting a hash.
impl Writeable for Block {
	fn write<W: Writer>(&self, writer: &mut W) -> Result<(), ser::Error> {
		self.header.write(writer)?;

		if writer.serialization_mode() != ser::SerializationMode::Hash {
			ser_multiwrite!(
				writer,
				[write_u64, self.inputs.len() as u64],
				[write_u64, self.outputs.len() as u64],
				[write_u64, self.kernels.len() as u64]
			);

			let mut inputs = self.inputs.clone();
			let mut outputs = self.outputs.clone();
			let mut kernels = self.kernels.clone();

			// Consensus rule that everything is sorted in lexicographical order on the
			// wire.
			inputs.write_sorted(writer)?;
			outputs.write_sorted(writer)?;
			kernels.write_sorted(writer)?;
		}
		Ok(())
	}
}

/// Implementation of Readable for a block, defines how to read a full block
/// from a binary stream.
impl Readable for Block {
	fn read(reader: &mut Reader) -> Result<Block, ser::Error> {
		let header = BlockHeader::read(reader)?;

		let (input_len, output_len, kernel_len) =
			ser_multiread!(reader, read_u64, read_u64, read_u64);

		let inputs = read_and_verify_sorted(reader, input_len)?;
		let outputs = read_and_verify_sorted(reader, output_len)?;
		let kernels = read_and_verify_sorted(reader, kernel_len)?;

		Ok(Block {
			header: header,
			inputs: inputs,
			outputs: outputs,
			kernels: kernels,
		})
	}
}

/// Provides all information from a block that allows the calculation of total
/// Pedersen commitment.
impl Committed for Block {
	fn inputs_committed(&self) -> Vec<Commitment> {
		self.inputs.iter().map(|x| x.commitment()).collect()
	}

	fn outputs_committed(&self) -> Vec<Commitment> {
		self.outputs.iter().map(|x| x.commitment()).collect()
	}

	fn kernels_committed(&self) -> Vec<Commitment> {
		self.kernels.iter().map(|x| x.excess()).collect()
	}
}

/// Default properties for a block, everything zeroed out and empty vectors.
impl Default for Block {
	fn default() -> Block {
		Block {
			header: Default::default(),
			inputs: vec![],
			outputs: vec![],
			kernels: vec![],
		}
	}
}

impl Block {
	/// Builds a new block from the header of the previous block, a vector of
	/// transactions and the private key that will receive the reward. Checks
	/// that all transactions are valid and calculates the Merkle tree.
	///
	/// TODO - Move this somewhere where only tests will use it.
	/// *** Only used in tests. ***
	///
	pub fn new(
		prev: &BlockHeader,
		txs: Vec<Transaction>,
		difficulty: Difficulty,
		reward_output: (Output, TxKernel),
	) -> Result<Block, Error> {
		let mut block =
			Block::with_reward(prev, txs, reward_output.0, reward_output.1, difficulty)?;

		// Now set the pow on the header so block hashing works as expected.
		{
			let proof_size = global::proofsize();
			block.header.pow = Proof::random(proof_size);
		}

		Ok(block)
	}

	/// Hydrate a block from a compact block.
	/// Note: caller must validate the block themselves, we do not validate it
	/// here.
	pub fn hydrate_from(cb: CompactBlock, txs: Vec<Transaction>) -> Block {
		trace!(
			LOGGER,
			"block: hydrate_from: {}, {} txs",
			cb.hash(),
			txs.len(),
		);

		let mut all_inputs = HashSet::new();
		let mut all_outputs = HashSet::new();
		let mut all_kernels = HashSet::new();

		// collect all the inputs, outputs and kernels from the txs
		for tx in txs {
			all_inputs.extend(tx.inputs);
			all_outputs.extend(tx.outputs);
			all_kernels.extend(tx.kernels);
		}

		// include the coinbase output(s) and kernel(s) from the compact_block
		all_outputs.extend(cb.out_full);
		all_kernels.extend(cb.kern_full);

		// convert the sets to vecs
		let mut all_inputs = Vec::from_iter(all_inputs);
		let mut all_outputs = Vec::from_iter(all_outputs);
		let mut all_kernels = Vec::from_iter(all_kernels);

		// sort them all lexicographically
		all_inputs.sort();
		all_outputs.sort();
		all_kernels.sort();

		// finally return the full block
		// Note: we have not actually validated the block here
		// leave it to the caller to actually validate the block
		Block {
			header: cb.header,
			inputs: all_inputs,
			outputs: all_outputs,
			kernels: all_kernels,
		}.cut_through()
	}

	/// Generate the compact block representation.
	pub fn as_compact_block(&self) -> CompactBlock {
		let header = self.header.clone();
		let nonce = thread_rng().next_u64();

		let mut out_full = self.outputs
			.iter()
			.filter(|x| x.features.contains(OutputFeatures::COINBASE_OUTPUT))
			.cloned()
			.collect::<Vec<_>>();

		let mut kern_full = vec![];
		let mut kern_ids = vec![];

		for k in &self.kernels {
			if k.features.contains(KernelFeatures::COINBASE_KERNEL) {
				kern_full.push(k.clone());
			} else {
				kern_ids.push(k.short_id(&header.hash(), nonce));
			}
		}

		// sort all the lists
		out_full.sort();
		kern_full.sort();
		kern_ids.sort();

		CompactBlock {
			header,
			nonce,
			out_full,
			kern_full,
			kern_ids,
		}
	}

	/// Builds a new block ready to mine from the header of the previous block,
	/// a vector of transactions and the reward information. Checks
	/// that all transactions are valid and calculates the Merkle tree.
	pub fn with_reward(
		prev: &BlockHeader,
		txs: Vec<Transaction>,
		reward_out: Output,
		reward_kern: TxKernel,
		difficulty: Difficulty,
	) -> Result<Block, Error> {
		let mut kernels = vec![];
		let mut inputs = vec![];
		let mut outputs = vec![];

		// we will sum these together at the end
		// to give us the overall offset for the block
		let mut kernel_offsets = vec![];

		// iterate over the all the txs
		// build the kernel for each
		// and collect all the kernels, inputs and outputs
		// to build the block (which we can sort of think of as one big tx?)
		for tx in txs {
			// validate each transaction and gather their kernels
			// tx has an offset k2 where k = k1 + k2
			// and the tx is signed using k1
			// the kernel excess is k1G
			// we will sum all the offsets later and store the total offset
			// on the block_header
			tx.validate()?;

			// we will sum these later to give a single aggregate offset
			kernel_offsets.push(tx.offset);

			// add all tx inputs/outputs/kernels to the block
			kernels.extend(tx.kernels.into_iter());
			inputs.extend(tx.inputs.into_iter());
			outputs.extend(tx.outputs.into_iter());
		}

		// include the reward kernel and output
		kernels.push(reward_kern);
		outputs.push(reward_out);

		// now sort everything so the block is built deterministically
		inputs.sort();
		outputs.sort();
		kernels.sort();

		// now sum the kernel_offsets up to give us
		// an aggregate offset for the entire block
		let total_kernel_offset = {
			let secp = static_secp_instance();
			let secp = secp.lock().unwrap();
			let mut keys = kernel_offsets
				.into_iter()
				.filter(|x| *x != BlindingFactor::zero())
				.filter_map(|x| x.secret_key(&secp).ok())
				.collect::<Vec<_>>();
			if prev.total_kernel_offset != BlindingFactor::zero() {
				keys.push(prev.total_kernel_offset.secret_key(&secp)?);
			}

			if keys.is_empty() {
				BlindingFactor::zero()
			} else {
				let sum = secp.blind_sum(keys, vec![])?;
				BlindingFactor::from_secret_key(sum)
			}
		};

		Ok(Block {
			header: BlockHeader {
				height: prev.height + 1,
				timestamp: time::Tm {
					tm_nsec: 0,
					..time::now_utc()
				},
				previous: prev.hash(),
				total_difficulty: difficulty + prev.total_difficulty,
				total_kernel_offset: total_kernel_offset,
				..Default::default()
			},
			inputs: inputs,
			outputs: outputs,
			kernels: kernels,
		}.cut_through())
	}

	/// Blockhash, computed using only the POW
	pub fn hash(&self) -> Hash {
		self.header.hash()
	}

	/// Sum of all fees (inputs less outputs) in the block
	pub fn total_fees(&self) -> u64 {
		self.kernels.iter().map(|p| p.fee).sum()
	}

	/// Matches any output with a potential spending input, eliminating them
	/// from the block. Provides a simple way to cut-through the block. The
	/// elimination is stable with respect to the order of inputs and outputs.
	/// Method consumes the block.
	///
	/// NOTE: exclude coinbase from cut-through process
	/// if a block contains a new coinbase output and
	/// is a transaction spending a previous coinbase
	/// we do not want to cut-through (all coinbase must be preserved)
	///
	pub fn cut_through(self) -> Block {
		let in_set = self.inputs
			.iter()
			.map(|inp| inp.commitment())
			.collect::<HashSet<_>>();

		let out_set = self.outputs
			.iter()
			.filter(|out| !out.features.contains(OutputFeatures::COINBASE_OUTPUT))
			.map(|out| out.commitment())
			.collect::<HashSet<_>>();

		let to_cut_through = in_set.intersection(&out_set).collect::<HashSet<_>>();

		let new_inputs = self.inputs
			.into_iter()
			.filter(|inp| !to_cut_through.contains(&inp.commitment()))
			.collect::<Vec<_>>();

		let new_outputs = self.outputs
			.into_iter()
			.filter(|out| !to_cut_through.contains(&out.commitment()))
			.collect::<Vec<_>>();

		Block {
			header: BlockHeader {
				pow: self.header.pow,
				total_difficulty: self.header.total_difficulty,
				..self.header
			},
			inputs: new_inputs,
			outputs: new_outputs,
			kernels: self.kernels,
		}
	}

	/// Validates all the elements in a block that can be checked without
	/// additional data. Includes commitment sums and kernels, Merkle
	/// trees, reward, etc.
	pub fn validate(
		&self,
		prev_output_sum: &Commitment,
		prev_kernel_sum: &Commitment,
	) -> Result<((Commitment, Commitment)), Error> {
		self.verify_weight()?;
		self.verify_sorted()?;
		self.verify_cut_through()?;
		self.verify_coinbase()?;
		self.verify_inputs()?;
		self.verify_kernel_lock_heights()?;

		let sums = self.verify_kernel_sums(
			self.header.overage(),
			self.header.total_kernel_offset(),
			Some(prev_output_sum),
			Some(prev_kernel_sum),
		)?;

		self.verify_rangeproofs()?;
		self.verify_kernel_signatures()?;
		Ok(sums)
	}

	fn verify_weight(&self) -> Result<(), Error> {
		if exceeds_weight(self.inputs.len(), self.outputs.len(), self.kernels.len()) {
			return Err(Error::WeightExceeded);
		}
		Ok(())
	}

	// Verify that inputs|outputs|kernels are all sorted in lexicographical order.
	fn verify_sorted(&self) -> Result<(), Error> {
		self.inputs.verify_sort_order()?;
		self.outputs.verify_sort_order()?;
		self.kernels.verify_sort_order()?;
		Ok(())
	}

<<<<<<< HEAD
	// Verify that no input is spending an ouput from the same block.
=======
	// Verify that no input is spending an output from the same block.
>>>>>>> 70ba1c83
	fn verify_cut_through(&self) -> Result<(), Error> {
		for inp in &self.inputs {
			if self.outputs
				.iter()
				.any(|out| out.commitment() == inp.commitment())
			{
				return Err(Error::CutThrough);
			}
		}
		Ok(())
	}

	/// We can verify the Merkle proof (for coinbase inputs) here in isolation.
	/// But we cannot check the following as we need data from the index and
	/// the PMMR. So we must be sure to check these at the appropriate point
	/// during block validation.   * node is in the correct pos in the PMMR
	/// * block is the correct one (based on output_root from block_header
	/// via the index)
	fn verify_inputs(&self) -> Result<(), Error> {
		let coinbase_inputs = self.inputs
			.iter()
			.filter(|x| x.features.contains(OutputFeatures::COINBASE_OUTPUT));

		for input in coinbase_inputs {
			let merkle_proof = input.merkle_proof();
			if !merkle_proof.verify() {
				return Err(Error::MerkleProof);
			}
		}

		Ok(())
	}

	fn verify_kernel_lock_heights(&self) -> Result<(), Error> {
		for k in &self.kernels {
			// check we have no kernels with lock_heights greater than current height
			// no tx can be included in a block earlier than its lock_height
			if k.lock_height > self.header.height {
				return Err(Error::KernelLockHeight(k.lock_height));
			}
		}
		Ok(())
	}

	/// Verify the kernel signatures.
	/// Note: this is expensive.
	fn verify_kernel_signatures(&self) -> Result<(), Error> {
		for x in &self.kernels {
			x.verify()?;
		}
		Ok(())
	}

	/// Verify all the output rangeproofs.
	/// Note: this is expensive.
	fn verify_rangeproofs(&self) -> Result<(), Error> {
		for x in &self.outputs {
			x.verify_proof()?;
		}
		Ok(())
	}

	/// Validate the coinbase outputs generated by miners. Entails 2 main
	/// checks:
	///
	/// * That the sum of all coinbase-marked outputs equal the supply.
	/// * That the sum of blinding factors for all coinbase-marked outputs match
	///   the coinbase-marked kernels.
	pub fn verify_coinbase(&self) -> Result<(), Error> {
		let cb_outs = self.outputs
			.iter()
			.filter(|out| out.features.contains(OutputFeatures::COINBASE_OUTPUT))
			.collect::<Vec<&Output>>();

		let cb_kerns = self.kernels
			.iter()
			.filter(|kernel| kernel.features.contains(KernelFeatures::COINBASE_KERNEL))
			.collect::<Vec<&TxKernel>>();

		let over_commit;
		let out_adjust_sum;
		let kerns_sum;
		{
			let secp = static_secp_instance();
			let secp = secp.lock().unwrap();
			over_commit = secp.commit_value(reward(self.total_fees()))?;
			out_adjust_sum = secp.commit_sum(
				cb_outs.iter().map(|x| x.commitment()).collect(),
				vec![over_commit],
			)?;
			kerns_sum = secp.commit_sum(cb_kerns.iter().map(|x| x.excess).collect(), vec![])?;
		}

		if kerns_sum != out_adjust_sum {
			return Err(Error::CoinbaseSumMismatch);
		}
		Ok(())
	}
}<|MERGE_RESOLUTION|>--- conflicted
+++ resolved
@@ -63,15 +63,10 @@
 	},
 	/// Underlying Merkle proof error
 	MerkleProof,
-<<<<<<< HEAD
-	/// Validation error relating to cut-through (tx is spending its own
-	/// output).
-=======
 	/// Error when verifying kernel sums via committed trait.
 	Committed(committed::Error),
 	/// Validation error relating to cut-through.
 	/// Specifically the tx is spending its own output, which is not valid.
->>>>>>> 70ba1c83
 	CutThrough,
 	/// Other unspecified error condition
 	Other(String),
@@ -717,11 +712,7 @@
 		Ok(())
 	}
 
-<<<<<<< HEAD
-	// Verify that no input is spending an ouput from the same block.
-=======
 	// Verify that no input is spending an output from the same block.
->>>>>>> 70ba1c83
 	fn verify_cut_through(&self) -> Result<(), Error> {
 		for inp in &self.inputs {
 			if self.outputs
