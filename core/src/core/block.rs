// Copyright 2016 The Grin Developers
//
// Licensed under the Apache License, Version 2.0 (the "License");
// you may not use this file except in compliance with the License.
// You may obtain a copy of the License at
//
//     http://www.apache.org/licenses/LICENSE-2.0
//
// Unless required by applicable law or agreed to in writing, software
// distributed under the License is distributed on an "AS IS" BASIS,
// WITHOUT WARRANTIES OR CONDITIONS OF ANY KIND, either express or implied.
// See the License for the specific language governing permissions and
// limitations under the License.

//! Blocks and blockheaders

use time;
use secp::{self, Secp256k1};
use secp::key::SecretKey;
use std::collections::HashSet;

use core::Committed;
use core::{Input, Output, Proof, TxKernel, Transaction, COINBASE_KERNEL, COINBASE_OUTPUT};
use consensus::REWARD;
use consensus::MINIMUM_DIFFICULTY;
use core::hash::{Hash, Hashed, ZERO_HASH};
use core::target::Difficulty;
use ser::{self, Readable, Reader, Writeable, Writer};
use global;

bitflags! {
    /// Options for block validation
    pub flags BlockFeatures: u8 {
        /// No flags
        const DEFAULT_BLOCK = 0b00000000,
    }
}

/// Block header, fairly standard compared to other blockchains.
<<<<<<< HEAD
#[derive(Debug, Clone, PartialEq)]
=======
#[derive(Clone, Debug, PartialEq)]
>>>>>>> a5b2c7d3
pub struct BlockHeader {
	/// Height of this block since the genesis block (height 0)
	pub height: u64,
	/// Hash of the block previous to this in the chain.
	pub previous: Hash,
	/// Timestamp at which the block was built.
	pub timestamp: time::Tm,
	/// Merklish root of all the commitments in the UTXO set
	pub utxo_root: Hash,
	/// Merklish root of all range proofs in the UTXO set
	pub range_proof_root: Hash,
	/// Merklish root of all transaction kernels in the UTXO set
	pub kernel_root: Hash,
	/// Features specific to this block, allowing possible future extensions
	pub features: BlockFeatures,
	/// Nonce increment used to mine this block.
	pub nonce: u64,
	/// Proof of work data.
	pub pow: Proof,
	/// Difficulty used to mine the block.
	pub difficulty: Difficulty,
	/// Total accumulated difficulty since genesis block
	pub total_difficulty: Difficulty,
}

impl Default for BlockHeader {
	fn default() -> BlockHeader {
		let proof_size = global::proofsize();
		BlockHeader {
			height: 0,
			previous: ZERO_HASH,
			timestamp: time::at_utc(time::Timespec { sec: 0, nsec: 0 }),
			difficulty: Difficulty::from_num(MINIMUM_DIFFICULTY),
			total_difficulty: Difficulty::from_num(MINIMUM_DIFFICULTY),
			utxo_root: ZERO_HASH,
			range_proof_root: ZERO_HASH,
			kernel_root: ZERO_HASH,
			features: DEFAULT_BLOCK,
			nonce: 0,
			pow: Proof::zero(proof_size),
		}
	}
}

/// Serialization of a block header
impl Writeable for BlockHeader {
	fn write<W: Writer>(&self, writer: &mut W) -> Result<(), ser::Error> {
		ser_multiwrite!(writer,
		                [write_u64, self.height],
		                [write_fixed_bytes, &self.previous],
		                [write_i64, self.timestamp.to_timespec().sec],
		                [write_fixed_bytes, &self.utxo_root],
		                [write_fixed_bytes, &self.range_proof_root],
		                [write_fixed_bytes, &self.kernel_root],
		                [write_u8, self.features.bits()]);

		try!(writer.write_u64(self.nonce));
		try!(self.difficulty.write(writer));
		try!(self.total_difficulty.write(writer));

		if writer.serialization_mode() != ser::SerializationMode::Hash {
			try!(self.pow.write(writer));
		}
		Ok(())
	}
}

/// Deserialization of a block header
impl Readable for BlockHeader {
	fn read(reader: &mut Reader) -> Result<BlockHeader, ser::Error> {
		let height = try!(reader.read_u64());
		let previous = try!(Hash::read(reader));
		let timestamp = reader.read_i64()?;
		let utxo_root = try!(Hash::read(reader));
		let rproof_root = try!(Hash::read(reader));
		let kernel_root = try!(Hash::read(reader));
		let (features, nonce) = ser_multiread!(reader, read_u8, read_u64);
		let difficulty = try!(Difficulty::read(reader));
		let total_difficulty = try!(Difficulty::read(reader));
		let pow = try!(Proof::read(reader));

		Ok(BlockHeader {
			height: height,
			previous: previous,
			timestamp: time::at_utc(time::Timespec {
				sec: timestamp,
				nsec: 0,
			}),
			utxo_root: utxo_root,
			range_proof_root: rproof_root,
			kernel_root: kernel_root,
			features: BlockFeatures::from_bits(features).ok_or(ser::Error::CorruptedData)?,
			pow: pow,
			nonce: nonce,
			difficulty: difficulty,
			total_difficulty: total_difficulty,
		})
	}
}

/// A block as expressed in the MimbleWimble protocol. The reward is
/// non-explicit, assumed to be deducible from block height (similar to
/// bitcoin's schedule) and expressed as a global transaction fee (added v.H),
/// additive to the total of fees ever collected.
#[derive(Debug, Clone)]
pub struct Block {
	/// The header with metadata and commitments to the rest of the data
	pub header: BlockHeader,
	/// List of transaction inputs
	pub inputs: Vec<Input>,
	/// List of transaction outputs
	pub outputs: Vec<Output>,
	/// List of transaction kernels and associated proofs
	pub kernels: Vec<TxKernel>,
}

/// Implementation of Writeable for a block, defines how to write the block to a
/// binary writer. Differentiates between writing the block for the purpose of
/// full serialization and the one of just extracting a hash.
impl Writeable for Block {
	fn write<W: Writer>(&self, writer: &mut W) -> Result<(), ser::Error> {
		try!(self.header.write(writer));

		if writer.serialization_mode() != ser::SerializationMode::Hash {
			ser_multiwrite!(writer,
			                [write_u64, self.inputs.len() as u64],
			                [write_u64, self.outputs.len() as u64],
			                [write_u64, self.kernels.len() as u64]);

			for inp in &self.inputs {
				try!(inp.write(writer));
			}
			for out in &self.outputs {
				try!(out.write(writer));
			}
			for proof in &self.kernels {
				try!(proof.write(writer));
			}
		}
		Ok(())
	}
}

/// Implementation of Readable for a block, defines how to read a full block
/// from a binary stream.
impl Readable for Block {
	fn read(reader: &mut Reader) -> Result<Block, ser::Error> {
		let header = try!(BlockHeader::read(reader));

		let (input_len, output_len, proof_len) =
			ser_multiread!(reader, read_u64, read_u64, read_u64);

		let inputs = try!((0..input_len).map(|_| Input::read(reader)).collect());
		let outputs = try!((0..output_len).map(|_| Output::read(reader)).collect());
		let kernels = try!((0..proof_len).map(|_| TxKernel::read(reader)).collect());

		Ok(Block {
			header: header,
			inputs: inputs,
			outputs: outputs,
			kernels: kernels,
			..Default::default()
		})
	}
}

/// Provides all information from a block that allows the calculation of total
/// Pedersen commitment.
impl Committed for Block {
	fn inputs_committed(&self) -> &Vec<Input> {
		&self.inputs
	}
	fn outputs_committed(&self) -> &Vec<Output> {
		&self.outputs
	}
	fn overage(&self) -> i64 {
		(self.total_fees() as i64) - (REWARD as i64)
	}
}

/// Default properties for a block, everything zeroed out and empty vectors.
impl Default for Block {
	fn default() -> Block {
		Block {
			header: Default::default(),
			inputs: vec![],
			outputs: vec![],
			kernels: vec![],
		}
	}
}

impl Block {
	/// Builds a new block from the header of the previous block, a vector of
	/// transactions and the private key that will receive the reward. Checks
	/// that all transactions are valid and calculates the Merkle tree.
	pub fn new(prev: &BlockHeader,
	           txs: Vec<&Transaction>,
	           reward_key: SecretKey)
	           -> Result<Block, secp::Error> {

		let secp = Secp256k1::with_caps(secp::ContextFlag::Commit);
		let (reward_out, reward_proof) = try!(Block::reward_output(reward_key, &secp));

		Block::with_reward(prev, txs, reward_out, reward_proof)
	}

	/// Builds a new block ready to mine from the header of the previous block,
	/// a vector of transactions and the reward information. Checks
	/// that all transactions are valid and calculates the Merkle tree.
	pub fn with_reward(prev: &BlockHeader,
	                   txs: Vec<&Transaction>,
	                   reward_out: Output,
	                   reward_kern: TxKernel)
	                   -> Result<Block, secp::Error> {
		// note: the following reads easily but may not be the most efficient due to
		// repeated iterations, revisit if a problem
		let secp = Secp256k1::with_caps(secp::ContextFlag::Commit);

		// validate each transaction and gather their kernels
		let mut kernels = try_map_vec!(txs, |tx| tx.verify_sig(&secp));
		kernels.push(reward_kern);

		// build vectors with all inputs and all outputs, ordering them by hash
		// needs to be a fold so we don't end up with a vector of vectors and we
		// want to fully own the refs (not just a pointer like flat_map).
		let mut inputs = txs.iter()
			.fold(vec![], |mut acc, ref tx| {
				let mut inputs = tx.inputs.clone();
				acc.append(&mut inputs);
				acc
			});
		let mut outputs = txs.iter()
			.fold(vec![], |mut acc, ref tx| {
				let mut outputs = tx.outputs.clone();
				acc.append(&mut outputs);
				acc
			});
		outputs.push(reward_out);

		inputs.sort_by_key(|inp| inp.hash());
		outputs.sort_by_key(|out| out.hash());

		// calculate the overall Merkle tree and fees

		Ok(Block {
				header: BlockHeader {
					height: prev.height + 1,
					timestamp: time::Tm { tm_nsec: 0, ..time::now_utc() },
					previous: prev.hash(),
					total_difficulty: prev.pow.clone().to_difficulty() + prev.total_difficulty.clone(),
					..Default::default()
				},
				inputs: inputs,
				outputs: outputs,
				kernels: kernels,
			}
			.compact())
	}


	/// Blockhash, computed using only the header
	pub fn hash(&self) -> Hash {
		self.header.hash()
	}

	/// Sum of all fees (inputs less outputs) in the block
	pub fn total_fees(&self) -> u64 {
		self.kernels.iter().map(|p| p.fee).sum()
	}

	/// Matches any output with a potential spending input, eliminating them
	/// from the block. Provides a simple way to compact the block. The
	/// elimination is stable with respect to inputs and outputs order.
    ///
    /// NOTE: exclude coinbase from compaction process
    /// if a block contains a new coinbase output and
    /// is a transaction spending a previous coinbase
    /// we do not want to compact these away
    ///
	pub fn compact(&self) -> Block {
        let in_set = self.inputs
            .iter()
            .map(|inp| inp.commitment())
            .collect::<HashSet<_>>();

        let out_set = self.outputs
            .iter()
            .filter(|out| !out.features.contains(COINBASE_OUTPUT))
            .map(|out| out.commitment())
            .collect::<HashSet<_>>();

        let commitments_to_compact = in_set.intersection(&out_set).collect::<HashSet<_>>();

        let new_inputs = self.inputs
            .iter()
            .filter(|inp| !commitments_to_compact.contains(&inp.commitment()))
            .map(|&inp| inp)
            .collect::<Vec<_>>();

        let new_outputs = self.outputs
            .iter()
            .filter(|out| !commitments_to_compact.contains(&out.commitment()))
            .map(|&out| out)
            .collect::<Vec<_>>();

		Block {
			header: BlockHeader {
				pow: self.header.pow.clone(),
				difficulty: self.header.difficulty.clone(),
				total_difficulty: self.header.total_difficulty.clone(),
				..self.header
			},
			inputs: new_inputs,
			outputs: new_outputs,
			kernels: self.kernels.clone(),
		}
	}

	/// Merges the 2 blocks, essentially appending the inputs, outputs and
	/// kernels.
	/// Also performs a compaction on the result.
	pub fn merge(&self, other: Block) -> Block {
		let mut all_inputs = self.inputs.clone();
		all_inputs.append(&mut other.inputs.clone());

		let mut all_outputs = self.outputs.clone();
		all_outputs.append(&mut other.outputs.clone());

		let mut all_kernels = self.kernels.clone();
		all_kernels.append(&mut other.kernels.clone());

		all_inputs.sort_by_key(|inp| inp.hash());
		all_outputs.sort_by_key(|out| out.hash());

		Block {
				// compact will fix the merkle tree
				header: BlockHeader {
					pow: self.header.pow.clone(),
					difficulty: self.header.difficulty.clone(),
					total_difficulty: self.header.total_difficulty.clone(),
					..self.header
				},
				inputs: all_inputs,
				outputs: all_outputs,
				kernels: all_kernels,
			}
			.compact()
	}

	/// Validates all the elements in a block that can be checked without
	/// additional
	/// data. Includes commitment sums and kernels, Merkle trees, reward, etc.
	pub fn validate(&self, secp: &Secp256k1) -> Result<(), secp::Error> {
		self.verify_coinbase(secp)?;
		self.verify_kernels(secp)?;
    Ok(())
	}

	/// Validate the sum of input/output commitments match the sum in kernels
	/// and
	/// that all kernel signatures are valid.
	pub fn verify_kernels(&self, secp: &Secp256k1) -> Result<(), secp::Error> {
		// sum all inputs and outs commitments
		let io_sum = self.sum_commitments(secp)?;

		// sum all kernels commitments
		let proof_commits = map_vec!(self.kernels, |proof| proof.excess);
		let proof_sum = secp.commit_sum(proof_commits, vec![])?;

		// both should be the same
		if proof_sum != io_sum {
			// TODO more specific error
			return Err(secp::Error::IncorrectCommitSum);
		}

		// verify all signatures with the commitment as pk
		for proof in &self.kernels {
			proof.verify(secp)?;
		}
		Ok(())
	}

	// Validate the coinbase outputs generated by miners. Entails 2 main checks:
	//
	// * That the sum of all coinbase-marked outputs equal the supply.
	// * That the sum of blinding factors for all coinbase-marked outputs match
	//   the coinbase-marked kernels.
	fn verify_coinbase(&self, secp: &Secp256k1) -> Result<(), secp::Error> {
		let cb_outs = self.outputs
			.iter()
			.filter(|out| out.features.contains(COINBASE_OUTPUT))
			.map(|o| o.clone())
			.collect::<Vec<_>>();
		let cb_kerns = self.kernels
			.iter()
			.filter(|k| k.features.contains(COINBASE_KERNEL))
			.map(|k| k.clone())
			.collect::<Vec<_>>();

		// verifying the kernels on a block composed of just the coinbase outputs
		// and kernels checks all we need
		Block {
				header: BlockHeader::default(),
				inputs: vec![],
				outputs: cb_outs,
				kernels: cb_kerns,
			}
			.verify_kernels(secp)
	}

	/// Builds the blinded output and related signature proof for the block
	/// reward.
	pub fn reward_output(skey: secp::key::SecretKey,
	                     secp: &Secp256k1)
	                     -> Result<(Output, TxKernel), secp::Error> {
		let msg = try!(secp::Message::from_slice(&[0; secp::constants::MESSAGE_SIZE]));
		let sig = try!(secp.sign(&msg, &skey));
		let commit = secp.commit(REWARD, skey).unwrap();
		//let switch_commit = secp.switch_commit(skey).unwrap();
		let nonce = secp.nonce();
		let rproof = secp.range_proof(0, REWARD, skey, commit, nonce);

		let output = Output {
			features: COINBASE_OUTPUT,
			commit: commit,
			proof: rproof,
		};

		let over_commit = try!(secp.commit_value(REWARD as u64));
		let out_commit = output.commitment();
		let excess = try!(secp.commit_sum(vec![out_commit], vec![over_commit]));

		let proof = TxKernel {
			features: COINBASE_KERNEL,
			excess: excess,
			excess_sig: sig.serialize_der(&secp),
			fee: 0,
		};
		Ok((output, proof))
	}
}

#[cfg(test)]
mod test {
	use super::*;
	use core::Transaction;
	use core::build::{self, input, output, input_rand, output_rand, with_fee};
	use core::test::tx2i1o;

	use secp::{self, Secp256k1};
	use secp::key::SecretKey;
	use rand::os::OsRng;

	fn new_secp() -> Secp256k1 {
		secp::Secp256k1::with_caps(secp::ContextFlag::Commit)
	}

	// utility to create a block without worrying about the key or previous
	// header
	fn new_block(txs: Vec<&Transaction>, secp: &Secp256k1) -> Block {
		let mut rng = OsRng::new().unwrap();
		let skey = SecretKey::new(secp, &mut rng);
		Block::new(&BlockHeader::default(), txs, skey).unwrap()
	}

	// utility producing a transaction that spends an output with the provided
	// value and blinding key
	fn txspend1i1o(v: u64, b: SecretKey) -> Transaction {
		build::transaction(vec![input(v, b), output_rand(3), with_fee(1)])
			.map(|(tx, _)| tx)
			.unwrap()
	}

	#[test]
	// builds a block with a tx spending another and check if merging occurred
	fn compactable_block() {
		let mut rng = OsRng::new().unwrap();
		let ref secp = new_secp();

		let mut btx1 = tx2i1o();
		let skey = SecretKey::new(secp, &mut rng);
		let (mut btx2, _) = build::transaction(vec![input_rand(5), output(4, skey), with_fee(1)])
			.unwrap();

		// spending tx2
		let mut btx3 = txspend1i1o(4, skey);
		let b = new_block(vec![&mut btx1, &mut btx2, &mut btx3], secp);

		// block should have been automatically compacted (including reward
		// output) and should still be valid
		b.validate(&secp).unwrap();
		assert_eq!(b.inputs.len(), 3);
		assert_eq!(b.outputs.len(), 3);
	}

	#[test]
	// builds 2 different blocks with a tx spending another and check if merging
	// occurs
	fn mergeable_blocks() {
		let mut rng = OsRng::new().unwrap();
		let ref secp = new_secp();

		let mut btx1 = tx2i1o();
		let skey = SecretKey::new(secp, &mut rng);
		let (mut btx2, _) = build::transaction(vec![input_rand(5), output(4, skey), with_fee(1)])
			.unwrap();

		// spending tx2
		let mut btx3 = txspend1i1o(4, skey);

		let b1 = new_block(vec![&mut btx1, &mut btx2], secp);
		b1.validate(&secp).unwrap();
		let b2 = new_block(vec![&mut btx3], secp);
		b2.validate(&secp).unwrap();

		// block should have been automatically compacted and should still be valid
		let b3 = b1.merge(b2);
		assert_eq!(b3.inputs.len(), 3);
		assert_eq!(b3.outputs.len(), 4);
	}

    #[test]
    fn empty_block_with_coinbase_is_valid() {
        let ref secp = new_secp();
        let b = new_block(vec![], secp);

        assert_eq!(b.inputs.len(), 0);
        assert_eq!(b.outputs.len(), 1);
        assert_eq!(b.kernels.len(), 1);

        let coinbase_outputs = b.outputs
			.iter()
			.filter(|out| out.features.contains(COINBASE_OUTPUT))
            .map(|o| o.clone())
			.collect::<Vec<_>>();
        assert_eq!(coinbase_outputs.len(), 1);

        let coinbase_kernels = b.kernels
			.iter()
			.filter(|out| out.features.contains(COINBASE_KERNEL))
            .map(|o| o.clone())
			.collect::<Vec<_>>();
        assert_eq!(coinbase_kernels.len(), 1);

        // the block should be valid here (single coinbase output with corresponding txn kernel)
        assert_eq!(b.validate(&secp), Ok(()));
    }

    #[test]
    // test that flipping the COINBASE_OUTPUT flag on the output features
    // invalidates the block and specifically it causes verify_coinbase to fail
    // additionally verifying the merkle_inputs_outputs also fails
    fn remove_coinbase_output_flag() {
        let ref secp = new_secp();
        let mut b = new_block(vec![], secp);

        assert!(b.outputs[0].features.contains(COINBASE_OUTPUT));
        b.outputs[0].features.remove(COINBASE_OUTPUT);

        assert_eq!(b.verify_coinbase(&secp), Err(secp::Error::IncorrectCommitSum));
        assert_eq!(b.verify_kernels(&secp), Ok(()));

        assert_eq!(b.validate(&secp), Err(secp::Error::IncorrectCommitSum));
    }

    #[test]
    // test that flipping the COINBASE_KERNEL flag on the kernel features
    // invalidates the block and specifically it causes verify_coinbase to fail
    fn remove_coinbase_kernel_flag() {
        let ref secp = new_secp();
        let mut b = new_block(vec![], secp);

        assert!(b.kernels[0].features.contains(COINBASE_KERNEL));
        b.kernels[0].features.remove(COINBASE_KERNEL);

        assert_eq!(b.verify_coinbase(&secp), Err(secp::Error::IncorrectCommitSum));
        assert_eq!(b.verify_kernels(&secp), Ok(()));

        assert_eq!(b.validate(&secp), Err(secp::Error::IncorrectCommitSum));
    }

    #[test]
    fn serialize_deserialize_block() {
        let ref secp = new_secp();
        let b = new_block(vec![], secp);

        let mut vec = Vec::new();
        ser::serialize(&mut vec, &b).expect("serialization failed");
        let b2: Block = ser::deserialize(&mut &vec[..]).unwrap();

        assert_eq!(b.inputs, b2.inputs);
        assert_eq!(b.outputs, b2.outputs);
        assert_eq!(b.kernels, b2.kernels);
        assert_eq!(b.header, b2.header);
    }
}<|MERGE_RESOLUTION|>--- conflicted
+++ resolved
@@ -37,11 +37,7 @@
 }
 
 /// Block header, fairly standard compared to other blockchains.
-<<<<<<< HEAD
-#[derive(Debug, Clone, PartialEq)]
-=======
 #[derive(Clone, Debug, PartialEq)]
->>>>>>> a5b2c7d3
 pub struct BlockHeader {
 	/// Height of this block since the genesis block (height 0)
 	pub height: u64,
