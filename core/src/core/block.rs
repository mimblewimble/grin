// Copyright 2018 The Grin Developers
//
// Licensed under the Apache License, Version 2.0 (the "License");
// you may not use this file except in compliance with the License.
// You may obtain a copy of the License at
//
//     http://www.apache.org/licenses/LICENSE-2.0
//
// Unless required by applicable law or agreed to in writing, software
// distributed under the License is distributed on an "AS IS" BASIS,
// WITHOUT WARRANTIES OR CONDITIONS OF ANY KIND, either express or implied.
// See the License for the specific language governing permissions and
// limitations under the License.

//! Blocks and blockheaders

use time;
use rand::{thread_rng, Rng};
use std::collections::HashSet;

<<<<<<< HEAD
use core::{Committed, Input, KernelFeatures, Output, OutputFeatures, Proof, ShortId, Transaction,
           TxKernel};
=======
use core::{Commitment, Committed, Input, KernelFeatures, Output, OutputFeatures, Proof,
           ProofMessageElements, ShortId, Transaction, TxKernel};
>>>>>>> 91d52605
use consensus;
use consensus::{exceeds_weight, reward, VerifySortOrder, REWARD};
use core::hash::{Hash, HashWriter, Hashed, ZERO_HASH};
use core::id::ShortIdentifiable;
use core::target::Difficulty;
use core::transaction;
use ser::{self, read_and_verify_sorted, Readable, Reader, Writeable, WriteableSorted, Writer};
use global;
use keychain;
use util::kernel_sig_msg;
use util::LOGGER;
use util::{secp, secp_static, static_secp_instance};

/// Errors thrown by Block validation
#[derive(Debug, Clone, PartialEq)]
pub enum Error {
	/// The sum of output minus input commitments does not
	/// match the sum of kernel commitments
	KernelSumMismatch,
	/// Same as above but for the coinbase part of a block, including reward
	CoinbaseSumMismatch,
	/// Too many inputs, outputs or kernels in the block
	WeightExceeded,
	/// Kernel not valid due to lock_height exceeding block header height
	KernelLockHeight(u64),
	/// Underlying tx related error
	Transaction(transaction::Error),
	/// Underlying Secp256k1 error (signature validation or invalid public key
	/// typically)
	Secp(secp::Error),
	/// Underlying keychain related error
	Keychain(keychain::Error),
	/// Underlying consensus error (sort order currently)
	Consensus(consensus::Error),
	/// Coinbase has not yet matured and cannot be spent (1,000 blocks)
	ImmatureCoinbase {
		/// The height of the block containing the input spending the coinbase
		/// output
		height: u64,
		/// The lock_height needed to be reached for the coinbase output to
		/// mature
		lock_height: u64,
	},
	/// Underlying Merkle proof error
	MerkleProof,
	/// Other unspecified error condition
	Other(String),
}

impl From<transaction::Error> for Error {
	fn from(e: transaction::Error) -> Error {
		Error::Transaction(e)
	}
}

impl From<secp::Error> for Error {
	fn from(e: secp::Error) -> Error {
		Error::Secp(e)
	}
}

impl From<keychain::Error> for Error {
	fn from(e: keychain::Error) -> Error {
		Error::Keychain(e)
	}
}

impl From<consensus::Error> for Error {
	fn from(e: consensus::Error) -> Error {
		Error::Consensus(e)
	}
}

/// Block header, fairly standard compared to other blockchains.
#[derive(Clone, Debug, PartialEq)]
pub struct BlockHeader {
	/// Version of the block
	pub version: u16,
	/// Height of this block since the genesis block (height 0)
	pub height: u64,
	/// Hash of the block previous to this in the chain.
	pub previous: Hash,
	/// Timestamp at which the block was built.
	pub timestamp: time::Tm,
	/// Total accumulated difficulty since genesis block
	pub total_difficulty: Difficulty,
	/// Merklish root of all the commitments in the TxHashSet
	pub output_root: Hash,
	/// Merklish root of all range proofs in the TxHashSet
	pub range_proof_root: Hash,
	/// Merklish root of all transaction kernels in the TxHashSet
	pub kernel_root: Hash,
	/// Total accumulated sum of kernel offsets since genesis block.
	/// We can derive the kernel offset sum for *this* block from
	/// the total kernel offset of the previous block header.
	pub total_kernel_offset: Commitment,
	/// Nonce increment used to mine this block.
	pub nonce: u64,
	/// Proof of work data.
	pub pow: Proof,
}

impl Default for BlockHeader {
	fn default() -> BlockHeader {
		let zero_commit = secp_static::commit_to_zero_value();
		let proof_size = global::proofsize();

		BlockHeader {
			version: 1,
			height: 0,
			previous: ZERO_HASH,
			timestamp: time::at_utc(time::Timespec { sec: 0, nsec: 0 }),
			total_difficulty: Difficulty::one(),
			output_root: ZERO_HASH,
			range_proof_root: ZERO_HASH,
			kernel_root: ZERO_HASH,
			total_kernel_offset: zero_commit,
			nonce: 0,
			pow: Proof::zero(proof_size),
		}
	}
}

/// Serialization of a block header
impl Writeable for BlockHeader {
	fn write<W: Writer>(&self, writer: &mut W) -> Result<(), ser::Error> {
		if writer.serialization_mode() != ser::SerializationMode::Hash {
			self.write_pre_pow(writer)?;
		}

		self.pow.write(writer)?;
		Ok(())
	}
}

/// Deserialization of a block header
impl Readable for BlockHeader {
	fn read(reader: &mut Reader) -> Result<BlockHeader, ser::Error> {
		let (version, height) = ser_multiread!(reader, read_u16, read_u64);
		let previous = Hash::read(reader)?;
		let timestamp = reader.read_i64()?;
		let total_difficulty = Difficulty::read(reader)?;
		let output_root = Hash::read(reader)?;
		let rproof_root = Hash::read(reader)?;
		let kernel_root = Hash::read(reader)?;
		let total_kernel_offset = Commitment::read(reader)?;
		let nonce = reader.read_u64()?;
		let pow = Proof::read(reader)?;

		if timestamp > (1 << 55) || timestamp < -(1 << 55) {
			return Err(ser::Error::CorruptedData);
		}

		Ok(BlockHeader {
			version: version,
			height: height,
			previous: previous,
			timestamp: time::at_utc(time::Timespec {
				sec: timestamp,
				nsec: 0,
			}),
			total_difficulty: total_difficulty,
			output_root: output_root,
			range_proof_root: rproof_root,
			kernel_root: kernel_root,
			total_kernel_offset: total_kernel_offset,
			nonce: nonce,
			pow: pow,
		})
	}
}

impl BlockHeader {
	/// Write the pre-hash portion of the header
	pub fn write_pre_pow<W: Writer>(&self, writer: &mut W) -> Result<(), ser::Error> {
		ser_multiwrite!(
			writer,
			[write_u16, self.version],
			[write_u64, self.height],
			[write_fixed_bytes, &self.previous],
			[write_i64, self.timestamp.to_timespec().sec],
			[write_u64, self.total_difficulty.into_num()],
			[write_fixed_bytes, &self.output_root],
			[write_fixed_bytes, &self.range_proof_root],
			[write_fixed_bytes, &self.kernel_root],
			[write_fixed_bytes, &self.total_kernel_offset],
			[write_u64, self.nonce]
		);
		Ok(())
	}
	///
	/// Returns the pre-pow hash, as the post-pow hash
	/// should just be the hash of the POW
	pub fn pre_pow_hash(&self) -> Hash {
		let mut hasher = HashWriter::default();
		self.write_pre_pow(&mut hasher).unwrap();
		let mut ret = [0; 32];
		hasher.finalize(&mut ret);
		Hash(ret)
	}
}

/// Compact representation of a full block.
/// Each input/output/kernel is represented as a short_id.
/// A node is reasonably likely to have already seen all tx data (tx broadcast before block)
/// and can go request missing tx data from peers if necessary to hydrate a compact block
/// into a full block.
#[derive(Debug, Clone)]
pub struct CompactBlock {
	/// The header with metadata and commitments to the rest of the data
	pub header: BlockHeader,
	/// Nonce for connection specific short_ids
	pub nonce: u64,
	/// List of full outputs - specifically the coinbase output(s)
	pub out_full: Vec<Output>,
	/// List of full kernels - specifically the coinbase kernel(s)
	pub kern_full: Vec<TxKernel>,
	/// List of transaction kernels, excluding those in the full list
	/// (short_ids)
	pub kern_ids: Vec<ShortId>,
}

/// Implementation of Writeable for a compact block, defines how to write the block to a
/// binary writer. Differentiates between writing the block for the purpose of
/// full serialization and the one of just extracting a hash.
impl Writeable for CompactBlock {
	fn write<W: Writer>(&self, writer: &mut W) -> Result<(), ser::Error> {
		try!(self.header.write(writer));

		if writer.serialization_mode() != ser::SerializationMode::Hash {
			try!(writer.write_u64(self.nonce));

			ser_multiwrite!(
				writer,
				[write_u64, self.out_full.len() as u64],
				[write_u64, self.kern_full.len() as u64],
				[write_u64, self.kern_ids.len() as u64]
			);

			let mut out_full = self.out_full.clone();
			let mut kern_full = self.kern_full.clone();
			let mut kern_ids = self.kern_ids.clone();

			// Consensus rule that everything is sorted in lexicographical order on the
			// wire.
			try!(out_full.write_sorted(writer));
			try!(kern_full.write_sorted(writer));
			try!(kern_ids.write_sorted(writer));
		}
		Ok(())
	}
}

/// Implementation of Readable for a compact block, defines how to read a compact block
/// from a binary stream.
impl Readable for CompactBlock {
	fn read(reader: &mut Reader) -> Result<CompactBlock, ser::Error> {
		let header = try!(BlockHeader::read(reader));

		let (nonce, out_full_len, kern_full_len, kern_id_len) =
			ser_multiread!(reader, read_u64, read_u64, read_u64, read_u64);

		let out_full = read_and_verify_sorted(reader, out_full_len as u64)?;
		let kern_full = read_and_verify_sorted(reader, kern_full_len as u64)?;
		let kern_ids = read_and_verify_sorted(reader, kern_id_len)?;

		Ok(CompactBlock {
			header,
			nonce,
			out_full,
			kern_full,
			kern_ids,
		})
	}
}

/// A block as expressed in the MimbleWimble protocol. The reward is
/// non-explicit, assumed to be deducible from block height (similar to
/// bitcoin's schedule) and expressed as a global transaction fee (added v.H),
/// additive to the total of fees ever collected.
#[derive(Debug, Clone)]
pub struct Block {
	/// The header with metadata and commitments to the rest of the data
	pub header: BlockHeader,
	/// List of transaction inputs
	pub inputs: Vec<Input>,
	/// List of transaction outputs
	pub outputs: Vec<Output>,
	/// List of kernels with associated proofs (note these are offset from
	/// tx_kernels)
	pub kernels: Vec<TxKernel>,
}

/// Implementation of Writeable for a block, defines how to write the block to a
/// binary writer. Differentiates between writing the block for the purpose of
/// full serialization and the one of just extracting a hash.
impl Writeable for Block {
	fn write<W: Writer>(&self, writer: &mut W) -> Result<(), ser::Error> {
		try!(self.header.write(writer));

		if writer.serialization_mode() != ser::SerializationMode::Hash {
			ser_multiwrite!(
				writer,
				[write_u64, self.inputs.len() as u64],
				[write_u64, self.outputs.len() as u64],
				[write_u64, self.kernels.len() as u64]
			);

			let mut inputs = self.inputs.clone();
			let mut outputs = self.outputs.clone();
			let mut kernels = self.kernels.clone();

			// Consensus rule that everything is sorted in lexicographical order on the
			// wire.
			try!(inputs.write_sorted(writer));
			try!(outputs.write_sorted(writer));
			try!(kernels.write_sorted(writer));
		}
		Ok(())
	}
}

/// Implementation of Readable for a block, defines how to read a full block
/// from a binary stream.
impl Readable for Block {
	fn read(reader: &mut Reader) -> Result<Block, ser::Error> {
		let header = try!(BlockHeader::read(reader));

		let (input_len, output_len, kernel_len) =
			ser_multiread!(reader, read_u64, read_u64, read_u64);

		let inputs = read_and_verify_sorted(reader, input_len)?;
		let outputs = read_and_verify_sorted(reader, output_len)?;
		let kernels = read_and_verify_sorted(reader, kernel_len)?;

		Ok(Block {
			header: header,
			inputs: inputs,
			outputs: outputs,
			kernels: kernels,
			..Default::default()
		})
	}
}

/// Provides all information from a block that allows the calculation of total
/// Pedersen commitment.
impl Committed for Block {
	fn inputs_committed(&self) -> &Vec<Input> {
		&self.inputs
	}
	fn outputs_committed(&self) -> &Vec<Output> {
		&self.outputs
	}
	fn overage(&self) -> i64 {
		-(REWARD as i64)
	}
}

/// Default properties for a block, everything zeroed out and empty vectors.
impl Default for Block {
	fn default() -> Block {
		Block {
			header: Default::default(),
			inputs: vec![],
			outputs: vec![],
			kernels: vec![],
		}
	}
}

impl Block {
	/// Builds a new block from the header of the previous block, a vector of
	/// transactions and the private key that will receive the reward. Checks
	/// that all transactions are valid and calculates the Merkle tree.
	///
	/// Only used in tests (to be confirmed, may be wrong here).
	///
	pub fn new(
		prev: &BlockHeader,
		txs: Vec<&Transaction>,
		keychain: &keychain::Keychain,
		key_id: &keychain::Identifier,
		difficulty: Difficulty,
	) -> Result<Block, Error> {
		let fees = txs.iter().map(|tx| tx.fee()).sum();
		let (reward_out, reward_proof) =
			Block::reward_output(keychain, key_id, fees, prev.height + 1)?;
		let block = Block::with_reward(prev, txs, reward_out, reward_proof, difficulty)?;
		Ok(block)
	}

	/// Hydrate a block from a compact block.
	/// Note: caller must validate the block themselves, we do not validate it here.
	pub fn hydrate_from(cb: CompactBlock, txs: Vec<Transaction>) -> Block {
		trace!(
			LOGGER,
			"block: hydrate_from: {}, {} txs",
			cb.hash(),
			txs.len(),
		);

		let mut all_inputs = HashSet::new();
		let mut all_outputs = HashSet::new();
		let mut all_kernels = HashSet::new();

		// collect all the inputs, outputs and kernels from the txs
		for tx in txs {
			all_inputs.extend(tx.inputs);
			all_outputs.extend(tx.outputs);
			all_kernels.extend(tx.kernels);
		}

		// include the coinbase output(s) and kernel(s) from the compact_block
		all_outputs.extend(cb.out_full);
		all_kernels.extend(cb.kern_full);

		// convert the sets to vecs
		let mut all_inputs = all_inputs.iter().cloned().collect::<Vec<_>>();
		let mut all_outputs = all_outputs.iter().cloned().collect::<Vec<_>>();
		let mut all_kernels = all_kernels.iter().cloned().collect::<Vec<_>>();

		// sort them all lexicographically
		all_inputs.sort();
		all_outputs.sort();
		all_kernels.sort();

		// finally return the full block
		// Note: we have not actually validated the block here
		// leave it to the caller to actually validate the block
		Block {
			header: cb.header,
			inputs: all_inputs,
			outputs: all_outputs,
			kernels: all_kernels,
		}.cut_through()
	}

	/// Generate the compact block representation.
	pub fn as_compact_block(&self) -> CompactBlock {
		let header = self.header.clone();
		let nonce = thread_rng().next_u64();

		let mut out_full = self.outputs
			.iter()
			.filter(|x| x.features.contains(OutputFeatures::COINBASE_OUTPUT))
			.cloned()
			.collect::<Vec<_>>();

		let mut kern_full = vec![];
		let mut kern_ids = vec![];

		for k in &self.kernels {
			if k.features.contains(KernelFeatures::COINBASE_KERNEL) {
				kern_full.push(k.clone());
			} else {
				kern_ids.push(k.short_id(&header.hash(), nonce));
			}
		}

		// sort all the lists
		out_full.sort();
		kern_full.sort();
		kern_ids.sort();

		CompactBlock {
			header,
			nonce,
			out_full,
			kern_full,
			kern_ids,
		}
	}

	/// Builds a new block ready to mine from the header of the previous block,
	/// a vector of transactions and the reward information. Checks
	/// that all transactions are valid and calculates the Merkle tree.
	pub fn with_reward(
		prev: &BlockHeader,
		txs: Vec<&Transaction>,
		reward_out: Output,
		reward_kern: TxKernel,
		difficulty: Difficulty,
	) -> Result<Block, Error> {
		let mut kernels = vec![];
		let mut inputs = vec![];
		let mut outputs = vec![];

		// we will sum these together at the end
		// to give us the overall offset for the block
		let mut kernel_offsets = vec![];

		// iterate over the all the txs
		// build the kernel for each
		// and collect all the kernels, inputs and outputs
		// to build the block (which we can sort of think of as one big tx?)
		for tx in txs {
			// validate each transaction and gather their kernels
			// tx has an offset k2 where k = k1 + k2
			// and the tx is signed using k1
			// the kernel excess is k1G
			// we will sum all the offsets later and store the total offset
			// on the block_header
			tx.validate()?;

			// we will summ these later to give a single aggregate offset
			kernel_offsets.push(tx.offset);

			// add all tx inputs/outputs/kernels to the block
			kernels.extend(tx.kernels.iter().cloned());
			inputs.extend(tx.inputs.iter().cloned());
			outputs.extend(tx.outputs.iter().cloned());
		}

		// include the reward kernel and output
		kernels.push(reward_kern);
		outputs.push(reward_out);

		// now sort everything so the block is built deterministically
		inputs.sort();
		outputs.sort();
		kernels.sort();

		// now sum the kernel_offsets up to give us
		// an aggregate offset for the entire block
		let total_kernel_offset = {
			kernel_offsets.push(prev.total_kernel_offset);
			let zero_commit = secp_static::commit_to_zero_value();

			kernel_offsets.retain(|x| *x != zero_commit);

			if kernel_offsets.is_empty() {
				zero_commit
			} else {
				let secp = static_secp_instance();
				let secp = secp.lock().unwrap();
				secp.commit_sum(kernel_offsets, vec![])?
			}
		};

		Ok(Block {
			header: BlockHeader {
				height: prev.height + 1,
				timestamp: time::Tm {
					tm_nsec: 0,
					..time::now_utc()
				},
				previous: prev.hash(),
				total_difficulty: difficulty + prev.total_difficulty.clone(),
				total_kernel_offset: total_kernel_offset,
				..Default::default()
			},
			inputs: inputs,
			outputs: outputs,
			kernels: kernels,
		}.cut_through())
	}

	/// Blockhash, computed using only the POW
	pub fn hash(&self) -> Hash {
		self.header.hash()
	}

	/// Sum of all fees (inputs less outputs) in the block
	pub fn total_fees(&self) -> u64 {
		self.kernels.iter().map(|p| p.fee).sum()
	}

	/// Matches any output with a potential spending input, eliminating them
	/// from the block. Provides a simple way to cut-through the block. The
	/// elimination is stable with respect to the order of inputs and outputs.
	///
	/// NOTE: exclude coinbase from cut-through process
	/// if a block contains a new coinbase output and
	/// is a transaction spending a previous coinbase
	/// we do not want to cut-through (all coinbase must be preserved)
	///
	pub fn cut_through(&self) -> Block {
		let in_set = self.inputs
			.iter()
			.map(|inp| inp.commitment())
			.collect::<HashSet<_>>();

		let out_set = self.outputs
			.iter()
			.filter(|out| !out.features.contains(OutputFeatures::COINBASE_OUTPUT))
			.map(|out| out.commitment())
			.collect::<HashSet<_>>();

		let to_cut_through = in_set.intersection(&out_set).collect::<HashSet<_>>();

		let new_inputs = self.inputs
			.iter()
			.filter(|inp| !to_cut_through.contains(&inp.commitment()))
			.cloned()
			.collect::<Vec<_>>();

		let new_outputs = self.outputs
			.iter()
			.filter(|out| !to_cut_through.contains(&out.commitment()))
			.cloned()
			.collect::<Vec<_>>();

		Block {
			header: BlockHeader {
				pow: self.header.pow.clone(),
				total_difficulty: self.header.total_difficulty.clone(),
				..self.header
			},
			inputs: new_inputs,
			outputs: new_outputs,
			kernels: self.kernels.clone(),
		}
	}

	/// Validates all the elements in a block that can be checked without
	/// additional data. Includes commitment sums and kernels, Merkle
	/// trees, reward, etc.
	pub fn validate(
		&self,
		prev_output_sum: &Commitment,
		prev_kernel_sum: &Commitment,
	) -> Result<((Commitment, Commitment)), Error> {
		self.verify_weight()?;
		self.verify_sorted()?;
		self.verify_coinbase()?;
		self.verify_inputs()?;
		self.verify_kernel_lock_heights()?;
		let (new_output_sum, new_kernel_sum) = self.verify_sums(prev_output_sum, prev_kernel_sum)?;

		Ok((new_output_sum, new_kernel_sum))
	}

	fn verify_weight(&self) -> Result<(), Error> {
		if exceeds_weight(self.inputs.len(), self.outputs.len(), self.kernels.len()) {
			return Err(Error::WeightExceeded);
		}
		Ok(())
	}

	fn verify_sorted(&self) -> Result<(), Error> {
		self.inputs.verify_sort_order()?;
		self.outputs.verify_sort_order()?;
		self.kernels.verify_sort_order()?;
		Ok(())
	}

	/// We can verify the Merkle proof (for coinbase inputs) here in isolation.
	/// But we cannot check the following as we need data from the index and the PMMR.
	/// So we must be sure to check these at the appropriate point during block validation.
	///   * node is in the correct pos in the PMMR
	///   * block is the correct one (based on output_root from block_header via the index)
	fn verify_inputs(&self) -> Result<(), Error> {
		let coinbase_inputs = self.inputs
			.iter()
			.filter(|x| x.features.contains(OutputFeatures::COINBASE_OUTPUT));

		for input in coinbase_inputs {
			let merkle_proof = input.merkle_proof();
			if !merkle_proof.verify() {
				return Err(Error::MerkleProof);
			}
		}

		Ok(())
	}

	fn verify_kernel_lock_heights(&self) -> Result<(), Error> {
		for k in &self.kernels {
			// check we have no kernels with lock_heights greater than current height
			// no tx can be included in a block earlier than its lock_height
			if k.lock_height > self.header.height {
				return Err(Error::KernelLockHeight(k.lock_height));
			}
		}
		Ok(())
	}

	fn verify_sums(
		&self,
		prev_output_sum: &Commitment,
		prev_kernel_sum: &Commitment,
	) -> Result<((Commitment, Commitment)), Error> {
		let zero_commit = secp_static::commit_to_zero_value();

		// Note: we check the rangeproofs in here (expensive)
		let io_sum = self.sum_commitments()?;

		// Note: we check the kernel signatures in here (expensive)
		let kernel_sum = self.sum_kernel_excesses(prev_kernel_sum)?;

		let mut output_commits = vec![io_sum, prev_output_sum.clone()];

		// We do not (yet) know how to sum a "zero commit" so remove them
		output_commits.retain(|x| *x != zero_commit);

		let output_sum = {
			let secp = static_secp_instance();
			let secp = secp.lock().unwrap();
			secp.commit_sum(output_commits, vec![])?
		};

		let mut excesses = vec![kernel_sum, self.header.total_kernel_offset];
		excesses.retain(|x| *x != zero_commit);

		let kernel_sum_plus_offset = {
			let secp = static_secp_instance();
			let secp = secp.lock().unwrap();
			secp.commit_sum(excesses, vec![])?
		};

		if output_sum != kernel_sum_plus_offset {
			return Err(Error::KernelSumMismatch);
		}

		Ok((output_sum, kernel_sum))
	}

	fn sum_kernel_excesses(&self, prev_excess: &Commitment) -> Result<Commitment, Error> {
		for kernel in &self.kernels {
			kernel.verify()?;
		}

		let mut excesses = self.kernels.iter().map(|x| x.excess).collect::<Vec<_>>();
		excesses.push(prev_excess.clone());

		// we do not (yet) know how to sum a "zero commit" so remove them
		let zero_commit = secp_static::commit_to_zero_value();
		excesses.retain(|x| *x != zero_commit);

		let sum = {
			let secp = static_secp_instance();
			let secp = secp.lock().unwrap();
			secp.commit_sum(excesses, vec![])?
		};

		Ok(sum)
	}

	// Validate the coinbase outputs generated by miners. Entails 2 main checks:
	//
	// * That the sum of all coinbase-marked outputs equal the supply.
	// * That the sum of blinding factors for all coinbase-marked outputs match
	//   the coinbase-marked kernels.
	fn verify_coinbase(&self) -> Result<(), Error> {
		let cb_outs = self.outputs
			.iter()
			.filter(|out| out.features.contains(OutputFeatures::COINBASE_OUTPUT))
			.cloned()
			.collect::<Vec<Output>>();

		let cb_kerns = self.kernels
			.iter()
			.filter(|kernel| kernel.features.contains(KernelFeatures::COINBASE_KERNEL))
			.cloned()
			.collect::<Vec<TxKernel>>();

		let over_commit;
		let out_adjust_sum;
		let kerns_sum;
		{
			let secp = static_secp_instance();
			let secp = secp.lock().unwrap();
			over_commit = secp.commit_value(reward(self.total_fees()))?;
			out_adjust_sum = secp.commit_sum(
				cb_outs.iter().map(|x| x.commitment()).collect(),
				vec![over_commit],
			)?;
			kerns_sum = secp.commit_sum(cb_kerns.iter().map(|x| x.excess).collect(), vec![])?;
		}

		if kerns_sum != out_adjust_sum {
			return Err(Error::CoinbaseSumMismatch);
		}
		Ok(())
	}

	/// Builds the blinded output and related signature proof for the block
	/// reward.
	pub fn reward_output(
		keychain: &keychain::Keychain,
		key_id: &keychain::Identifier,
		fees: u64,
		height: u64,
	) -> Result<(Output, TxKernel), keychain::Error> {
		let value = reward(fees);
		let commit = keychain.commit(value, key_id)?;

		trace!(LOGGER, "Block reward - Pedersen Commit is: {:?}", commit,);

		let rproof = keychain.range_proof(value, key_id, commit, None)?;

		let output = Output {
			features: OutputFeatures::COINBASE_OUTPUT,
			commit: commit,
			proof: rproof,
		};

		let secp = static_secp_instance();
		let secp = secp.lock().unwrap();
		let over_commit = secp.commit_value(reward(fees))?;
		let out_commit = output.commitment();
		let excess = secp.commit_sum(vec![out_commit], vec![over_commit])?;

		// NOTE: Remember we sign the fee *and* the lock_height.
		// For a coinbase output the fee is 0 and the lock_height is
		// the lock_height of the coinbase output itself,
		// not the lock_height of the tx (there is no tx for a coinbase output).
		// This output will not be spendable earlier than lock_height (and we sign this
		// here).
		let msg = secp::Message::from_slice(&kernel_sig_msg(0, height))?;
		let sig = keychain.aggsig_sign_from_key_id(&msg, &key_id)?;

		let proof = TxKernel {
			features: KernelFeatures::COINBASE_KERNEL,
			excess: excess,
			excess_sig: sig,
			fee: 0,
			// lock_height here is the height of the block (tx should be valid immediately)
			// *not* the lock_height of the coinbase output (only spendable 1,000 blocks later)
			lock_height: height,
		};
		Ok((output, proof))
	}
}

#[cfg(test)]
mod test {
	use super::*;
	use core::Transaction;
	use core::build::{self, input, output, with_fee};
	use core::test::{tx1i2o, tx2i1o};
	use keychain::{Identifier, Keychain};
	use consensus::{BLOCK_OUTPUT_WEIGHT, MAX_BLOCK_WEIGHT};
	use std::time::Instant;

	use util::secp;

	// utility to create a block without worrying about the key or previous
	// header
	fn new_block(
		txs: Vec<&Transaction>,
		keychain: &Keychain,
		previous_header: &BlockHeader,
	) -> Block {
		let key_id = keychain.derive_key_id(1).unwrap();
		Block::new(&previous_header, txs, keychain, &key_id, Difficulty::one()).unwrap()
	}

	// utility producing a transaction that spends an output with the provided
	// value and blinding key
	fn txspend1i1o(
		v: u64,
		keychain: &Keychain,
		key_id1: Identifier,
		key_id2: Identifier,
	) -> Transaction {
		build::transaction(
			vec![input(v, key_id1), output(3, key_id2), with_fee(2)],
			&keychain,
		).unwrap()
	}

	// Too slow for now #[test]
	// TODO: make this fast enough or add similar but faster test?
	#[allow(dead_code)]
	fn too_large_block() {
		let keychain = Keychain::from_random_seed().unwrap();
		let max_out = MAX_BLOCK_WEIGHT / BLOCK_OUTPUT_WEIGHT;

		let zero_commit = secp_static::commit_to_zero_value();

		let mut pks = vec![];
		for n in 0..(max_out + 1) {
			pks.push(keychain.derive_key_id(n as u32).unwrap());
		}

		let mut parts = vec![];
		for _ in 0..max_out {
			parts.push(output(5, pks.pop().unwrap()));
		}

		let now = Instant::now();
		parts.append(&mut vec![input(500000, pks.pop().unwrap()), with_fee(2)]);
		let mut tx = build::transaction(parts, &keychain).unwrap();
		println!("Build tx: {}", now.elapsed().as_secs());

		let prev = BlockHeader::default();
		let b = new_block(vec![&mut tx], &keychain, &prev);
		assert!(b.validate(&zero_commit, &zero_commit).is_err());
	}

	#[test]
	// block with no inputs/outputs/kernels
	// no fees, no reward, no coinbase
	fn very_empty_block() {
		let b = Block {
			header: BlockHeader::default(),
			inputs: vec![],
			outputs: vec![],
			kernels: vec![],
		};

		assert_eq!(
			b.verify_coinbase(),
			Err(Error::Secp(secp::Error::IncorrectCommitSum))
		);
	}

	#[test]
	// builds a block with a tx spending another and check that cut_through occurred
	fn block_with_cut_through() {
		let keychain = Keychain::from_random_seed().unwrap();
		let key_id1 = keychain.derive_key_id(1).unwrap();
		let key_id2 = keychain.derive_key_id(2).unwrap();
		let key_id3 = keychain.derive_key_id(3).unwrap();

		let zero_commit = secp_static::commit_to_zero_value();

		let mut btx1 = tx2i1o();
		let mut btx2 = build::transaction(
			vec![input(7, key_id1), output(5, key_id2.clone()), with_fee(2)],
			&keychain,
		).unwrap();

		// spending tx2 - reuse key_id2

		let mut btx3 = txspend1i1o(5, &keychain, key_id2.clone(), key_id3);
		let prev = BlockHeader::default();
		let b = new_block(vec![&mut btx1, &mut btx2, &mut btx3], &keychain, &prev);

		// block should have been automatically compacted (including reward
		// output) and should still be valid
		b.validate(&zero_commit, &zero_commit).unwrap();
		assert_eq!(b.inputs.len(), 3);
		assert_eq!(b.outputs.len(), 3);
	}

	#[test]
	fn empty_block_with_coinbase_is_valid() {
		let keychain = Keychain::from_random_seed().unwrap();
		let zero_commit = secp_static::commit_to_zero_value();
		let prev = BlockHeader::default();
		let b = new_block(vec![], &keychain, &prev);

		assert_eq!(b.inputs.len(), 0);
		assert_eq!(b.outputs.len(), 1);
		assert_eq!(b.kernels.len(), 1);

		let coinbase_outputs = b.outputs
			.iter()
			.filter(|out| out.features.contains(OutputFeatures::COINBASE_OUTPUT))
			.map(|o| o.clone())
			.collect::<Vec<_>>();
		assert_eq!(coinbase_outputs.len(), 1);

		let coinbase_kernels = b.kernels
			.iter()
			.filter(|out| out.features.contains(KernelFeatures::COINBASE_KERNEL))
			.map(|o| o.clone())
			.collect::<Vec<_>>();
		assert_eq!(coinbase_kernels.len(), 1);

		// the block should be valid here (single coinbase output with corresponding
		// txn kernel)
		assert!(b.validate(&zero_commit, &zero_commit).is_ok());
	}

	#[test]
	// test that flipping the COINBASE_OUTPUT flag on the output features
	// invalidates the block and specifically it causes verify_coinbase to fail
	// additionally verifying the merkle_inputs_outputs also fails
	fn remove_coinbase_output_flag() {
		let keychain = Keychain::from_random_seed().unwrap();
		let zero_commit = secp_static::commit_to_zero_value();
		let prev = BlockHeader::default();
		let mut b = new_block(vec![], &keychain, &prev);

		assert!(
			b.outputs[0]
				.features
				.contains(OutputFeatures::COINBASE_OUTPUT)
		);
		b.outputs[0]
			.features
			.remove(OutputFeatures::COINBASE_OUTPUT);

		assert_eq!(b.verify_coinbase(), Err(Error::CoinbaseSumMismatch));
		assert!(b.verify_sums(&zero_commit, &zero_commit).is_ok());
		assert_eq!(
			b.validate(&zero_commit, &zero_commit),
			Err(Error::CoinbaseSumMismatch)
		);
	}

	#[test]
	// test that flipping the COINBASE_KERNEL flag on the kernel features
	// invalidates the block and specifically it causes verify_coinbase to fail
	fn remove_coinbase_kernel_flag() {
		let keychain = Keychain::from_random_seed().unwrap();
		let zero_commit = secp_static::commit_to_zero_value();
		let prev = BlockHeader::default();
		let mut b = new_block(vec![], &keychain, &prev);

		assert!(
			b.kernels[0]
				.features
				.contains(KernelFeatures::COINBASE_KERNEL)
		);
		b.kernels[0]
			.features
			.remove(KernelFeatures::COINBASE_KERNEL);

		assert_eq!(
			b.verify_coinbase(),
			Err(Error::Secp(secp::Error::IncorrectCommitSum))
		);

		assert_eq!(
			b.validate(&zero_commit, &zero_commit),
			Err(Error::Secp(secp::Error::IncorrectCommitSum))
		);
	}

	#[test]
	fn serialize_deserialize_block() {
		let keychain = Keychain::from_random_seed().unwrap();
		let prev = BlockHeader::default();
		let b = new_block(vec![], &keychain, &prev);

		let mut vec = Vec::new();
		ser::serialize(&mut vec, &b).expect("serialization failed");
		let b2: Block = ser::deserialize(&mut &vec[..]).unwrap();

		assert_eq!(b.header, b2.header);
		assert_eq!(b.inputs, b2.inputs);
		assert_eq!(b.outputs, b2.outputs);
		assert_eq!(b.kernels, b2.kernels);
	}

	#[test]
	fn empty_block_serialized_size() {
		let keychain = Keychain::from_random_seed().unwrap();
		let prev = BlockHeader::default();
		let b = new_block(vec![], &keychain, &prev);
		let mut vec = Vec::new();
		ser::serialize(&mut vec, &b).expect("serialization failed");
		let target_len = 1_218;
		assert_eq!(vec.len(), target_len,);
	}

	#[test]
	fn block_single_tx_serialized_size() {
		let keychain = Keychain::from_random_seed().unwrap();
		let tx1 = tx1i2o();
		let prev = BlockHeader::default();
		let b = new_block(vec![&tx1], &keychain, &prev);
		let mut vec = Vec::new();
		ser::serialize(&mut vec, &b).expect("serialization failed");
		let target_len = 2_800;
		assert_eq!(vec.len(), target_len);
	}

	#[test]
	fn empty_compact_block_serialized_size() {
		let keychain = Keychain::from_random_seed().unwrap();
		let prev = BlockHeader::default();
		let b = new_block(vec![], &keychain, &prev);
		let mut vec = Vec::new();
		ser::serialize(&mut vec, &b.as_compact_block()).expect("serialization failed");
		let target_len = 1_226;
		assert_eq!(vec.len(), target_len,);
	}

	#[test]
	fn compact_block_single_tx_serialized_size() {
		let keychain = Keychain::from_random_seed().unwrap();
		let tx1 = tx1i2o();
		let prev = BlockHeader::default();
		let b = new_block(vec![&tx1], &keychain, &prev);
		let mut vec = Vec::new();
		ser::serialize(&mut vec, &b.as_compact_block()).expect("serialization failed");
		let target_len = 1_232;
		assert_eq!(vec.len(), target_len,);
	}

	#[test]
	fn block_10_tx_serialized_size() {
		let keychain = Keychain::from_random_seed().unwrap();
		global::set_mining_mode(global::ChainTypes::Mainnet);

		let mut txs = vec![];
		for _ in 0..10 {
			let tx = tx1i2o();
			txs.push(tx);
		}
		let prev = BlockHeader::default();
		let b = new_block(txs.iter().collect(), &keychain, &prev);
		let mut vec = Vec::new();
		ser::serialize(&mut vec, &b).expect("serialization failed");
		let target_len = 17_038;
		assert_eq!(vec.len(), target_len,);
	}

	#[test]
	fn compact_block_10_tx_serialized_size() {
		let keychain = Keychain::from_random_seed().unwrap();

		let mut txs = vec![];
		for _ in 0..10 {
			let tx = tx1i2o();
			txs.push(tx);
		}
		let prev = BlockHeader::default();
		let b = new_block(txs.iter().collect(), &keychain, &prev);
		let mut vec = Vec::new();
		ser::serialize(&mut vec, &b.as_compact_block()).expect("serialization failed");
		let target_len = 1_286;
		assert_eq!(vec.len(), target_len,);
	}

	#[test]
	fn compact_block_hash_with_nonce() {
		let keychain = Keychain::from_random_seed().unwrap();
		let tx = tx1i2o();
		let prev = BlockHeader::default();
		let b = new_block(vec![&tx], &keychain, &prev);
		let cb1 = b.as_compact_block();
		let cb2 = b.as_compact_block();

		// random nonce will not affect the hash of the compact block itself
		// hash is based on header POW only
		assert!(cb1.nonce != cb2.nonce);
		assert_eq!(b.hash(), cb1.hash());
		assert_eq!(cb1.hash(), cb2.hash());

		assert!(cb1.kern_ids[0] != cb2.kern_ids[0]);

		// check we can identify the specified kernel from the short_id
		// correctly in both of the compact_blocks
		assert_eq!(
			cb1.kern_ids[0],
			tx.kernels[0].short_id(&cb1.hash(), cb1.nonce)
		);
		assert_eq!(
			cb2.kern_ids[0],
			tx.kernels[0].short_id(&cb2.hash(), cb2.nonce)
		);
	}

	#[test]
	fn convert_block_to_compact_block() {
		let keychain = Keychain::from_random_seed().unwrap();
		let tx1 = tx1i2o();
		let prev = BlockHeader::default();
		let b = new_block(vec![&tx1], &keychain, &prev);
		let cb = b.as_compact_block();

		assert_eq!(cb.out_full.len(), 1);
		assert_eq!(cb.kern_full.len(), 1);
		assert_eq!(cb.kern_ids.len(), 1);

		assert_eq!(
			cb.kern_ids[0],
			b.kernels
				.iter()
				.find(|x| !x.features.contains(KernelFeatures::COINBASE_KERNEL))
				.unwrap()
				.short_id(&cb.hash(), cb.nonce)
		);
	}

	#[test]
	fn hydrate_empty_compact_block() {
		let keychain = Keychain::from_random_seed().unwrap();
		let prev = BlockHeader::default();
		let b = new_block(vec![], &keychain, &prev);
		let cb = b.as_compact_block();
		let hb = Block::hydrate_from(cb, vec![]);
		assert_eq!(hb.header, b.header);
		assert_eq!(hb.outputs, b.outputs);
		assert_eq!(hb.kernels, b.kernels);
	}

	#[test]
	fn serialize_deserialize_compact_block() {
		let b = CompactBlock {
			header: BlockHeader::default(),
			nonce: 0,
			out_full: vec![],
			kern_full: vec![],
			kern_ids: vec![ShortId::zero()],
		};

		let mut vec = Vec::new();
		ser::serialize(&mut vec, &b).expect("serialization failed");
		let b2: CompactBlock = ser::deserialize(&mut &vec[..]).unwrap();

		assert_eq!(b.header, b2.header);
		assert_eq!(b.kern_ids, b2.kern_ids);
	}
}<|MERGE_RESOLUTION|>--- conflicted
+++ resolved
@@ -18,13 +18,8 @@
 use rand::{thread_rng, Rng};
 use std::collections::HashSet;
 
-<<<<<<< HEAD
-use core::{Committed, Input, KernelFeatures, Output, OutputFeatures, Proof, ShortId, Transaction,
-           TxKernel};
-=======
-use core::{Commitment, Committed, Input, KernelFeatures, Output, OutputFeatures, Proof,
-           ProofMessageElements, ShortId, Transaction, TxKernel};
->>>>>>> 91d52605
+use core::{Commitment, Committed, Input, KernelFeatures, Output, OutputFeatures, Proof, ShortId,
+           Transaction, TxKernel};
 use consensus;
 use consensus::{exceeds_weight, reward, VerifySortOrder, REWARD};
 use core::hash::{Hash, HashWriter, Hashed, ZERO_HASH};
