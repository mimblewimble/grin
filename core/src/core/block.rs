--- conflicted
+++ resolved
@@ -664,13 +664,6 @@
 		let msg = secp::Message::from_slice(&kernel_sig_msg(0, height))?;
 		let sig = keychain.aggsig_sign_from_key_id(&msg, &key_id)?;
 
-<<<<<<< HEAD
-		let excess_sig = sig.serialize_der(&secp);
-
-		debug!(LOGGER, "block: reward_output: {:?}, {:?}, {}", excess, excess_sig, height);
-
-=======
->>>>>>> 7e7c8e15
 		let proof = TxKernel {
 			features: COINBASE_KERNEL,
 			excess: excess,
