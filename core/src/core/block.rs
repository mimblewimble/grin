// Copyright 2016 The Grin Developers
//
// Licensed under the Apache License, Version 2.0 (the "License");
// you may not use this file except in compliance with the License.
// You may obtain a copy of the License at
//
//     http://www.apache.org/licenses/LICENSE-2.0
//
// Unless required by applicable law or agreed to in writing, software
// distributed under the License is distributed on an "AS IS" BASIS,
// WITHOUT WARRANTIES OR CONDITIONS OF ANY KIND, either express or implied.
// See the License for the specific language governing permissions and
// limitations under the License.

//! Blocks and blockheaders

use time;
use util;
use util::{secp, static_secp_instance};
use std::collections::HashSet;

use core::{
	Committed,
	Input,
	Output,
	OutputIdentifier,
	SwitchCommitHash,
	Proof,
	TxKernel,
	Transaction,
	COINBASE_KERNEL,
	COINBASE_OUTPUT
};
use consensus;
use consensus::{exceeds_weight, reward, MINIMUM_DIFFICULTY, REWARD, VerifySortOrder};
use core::hash::{Hash, Hashed, ZERO_HASH};
use core::target::Difficulty;
use core::transaction::{self, kernel_sig_msg};
use ser::{self, Readable, Reader, Writeable, Writer, WriteableSorted, read_and_verify_sorted};
use util::LOGGER;
use global;
use keychain;

/// Errors thrown by Block validation
#[derive(Debug, Clone, PartialEq)]
pub enum Error {
	/// The sum of output minus input commitments does not match the sum of
	/// kernel commitments
	KernelSumMismatch,
	/// Same as above but for the coinbase part of a block, including reward
	CoinbaseSumMismatch,
	/// Kernel fee can't be odd, due to half fee burning
	OddKernelFee,
	/// Too many inputs, outputs or kernels in the block
	WeightExceeded,
	/// Kernel not valid due to lock_height exceeding block header height
	KernelLockHeight(u64),
	/// Underlying tx related error
	Transaction(transaction::Error),
	/// Underlying Secp256k1 error (signature validation or invalid public key typically)
	Secp(secp::Error),
	/// Underlying keychain related error
	Keychain(keychain::Error),
	/// Underlying consensus error (sort order currently)
	Consensus(consensus::Error),
	ImmatureCoinbase {
		height: u64,
		lock_height: u64,
	},
	Other(String)
}

impl From<transaction::Error> for Error {
	fn from(e: transaction::Error) -> Error {
		Error::Transaction(e)
	}
}

impl From<secp::Error> for Error {
	fn from(e: secp::Error) -> Error {
		Error::Secp(e)
	}
}

impl From<keychain::Error> for Error {
	fn from(e: keychain::Error) -> Error {
		Error::Keychain(e)
	}
}

impl From<consensus::Error> for Error {
	fn from(e: consensus::Error) -> Error {
		Error::Consensus(e)
	}
}

/// Block header, fairly standard compared to other blockchains.
#[derive(Clone, Debug, PartialEq)]
pub struct BlockHeader {
	/// Version of the block
	pub version: u16,
	/// Height of this block since the genesis block (height 0)
	pub height: u64,
	/// Hash of the block previous to this in the chain.
	pub previous: Hash,
	/// Timestamp at which the block was built.
	pub timestamp: time::Tm,
	/// Merklish root of all the commitments in the UTXO set
	pub utxo_root: Hash,
	/// Merklish root of all range proofs in the UTXO set
	pub range_proof_root: Hash,
	/// Merklish root of all transaction kernels in the UTXO set
	pub kernel_root: Hash,
	/// Nonce increment used to mine this block.
	pub nonce: u64,
	/// Proof of work data.
	pub pow: Proof,
	/// Difficulty used to mine the block.
	pub difficulty: Difficulty,
	/// Total accumulated difficulty since genesis block
	pub total_difficulty: Difficulty,
}

impl Default for BlockHeader {
	fn default() -> BlockHeader {
		let proof_size = global::proofsize();
		BlockHeader {
			version: 1,
			height: 0,
			previous: ZERO_HASH,
			timestamp: time::at_utc(time::Timespec { sec: 0, nsec: 0 }),
			difficulty: Difficulty::from_num(MINIMUM_DIFFICULTY),
			total_difficulty: Difficulty::from_num(MINIMUM_DIFFICULTY),
			utxo_root: ZERO_HASH,
			range_proof_root: ZERO_HASH,
			kernel_root: ZERO_HASH,
			nonce: 0,
			pow: Proof::zero(proof_size),
		}
	}
}

/// Serialization of a block header
impl Writeable for BlockHeader {
	fn write<W: Writer>(&self, writer: &mut W) -> Result<(), ser::Error> {
		ser_multiwrite!(
			writer,
			[write_u16, self.version],
			[write_u64, self.height],
			[write_fixed_bytes, &self.previous],
			[write_i64, self.timestamp.to_timespec().sec],
			[write_fixed_bytes, &self.utxo_root],
			[write_fixed_bytes, &self.range_proof_root],
			[write_fixed_bytes, &self.kernel_root]
		);

		try!(writer.write_u64(self.nonce));
		try!(self.difficulty.write(writer));
		try!(self.total_difficulty.write(writer));

		if writer.serialization_mode() != ser::SerializationMode::Hash {
			try!(self.pow.write(writer));
		}
		Ok(())
	}
}

/// Deserialization of a block header
impl Readable for BlockHeader {
	fn read(reader: &mut Reader) -> Result<BlockHeader, ser::Error> {
		let (version, height) = ser_multiread!(reader, read_u16, read_u64);
		let previous = Hash::read(reader)?;
		let timestamp = reader.read_i64()?;
		let utxo_root = Hash::read(reader)?;
		let rproof_root = Hash::read(reader)?;
		let kernel_root = Hash::read(reader)?;
		let nonce = reader.read_u64()?;
		let difficulty = Difficulty::read(reader)?;
		let total_difficulty = Difficulty::read(reader)?;
		let pow = Proof::read(reader)?;

		Ok(BlockHeader {
			version: version,
			height: height,
			previous: previous,
			timestamp: time::at_utc(time::Timespec {
				sec: timestamp,
				nsec: 0,
			}),
			utxo_root: utxo_root,
			range_proof_root: rproof_root,
			kernel_root: kernel_root,
			pow: pow,
			nonce: nonce,
			difficulty: difficulty,
			total_difficulty: total_difficulty,
		})
	}
}

/// A block as expressed in the MimbleWimble protocol. The reward is
/// non-explicit, assumed to be deducible from block height (similar to
/// bitcoin's schedule) and expressed as a global transaction fee (added v.H),
/// additive to the total of fees ever collected.
#[derive(Debug, Clone)]
pub struct Block {
	/// The header with metadata and commitments to the rest of the data
	pub header: BlockHeader,
	/// List of transaction inputs
	pub inputs: Vec<Input>,
	/// List of transaction outputs
	pub outputs: Vec<Output>,
	/// List of transaction kernels and associated proofs
	pub kernels: Vec<TxKernel>,
}

/// Implementation of Writeable for a block, defines how to write the block to a
/// binary writer. Differentiates between writing the block for the purpose of
/// full serialization and the one of just extracting a hash.
impl Writeable for Block {
	fn write<W: Writer>(&self, writer: &mut W) -> Result<(), ser::Error> {
		try!(self.header.write(writer));

		if writer.serialization_mode() != ser::SerializationMode::Hash {
			ser_multiwrite!(
				writer,
				[write_u64, self.inputs.len() as u64],
				[write_u64, self.outputs.len() as u64],
				[write_u64, self.kernels.len() as u64]
			);

			let mut inputs = self.inputs.clone();
			let mut outputs = self.outputs.clone();
			let mut kernels = self.kernels.clone();

			// Consensus rule that everything is sorted in lexicographical order on the wire.
			try!(inputs.write_sorted(writer));
			try!(outputs.write_sorted(writer));
			try!(kernels.write_sorted(writer));
		}
		Ok(())
	}
}

/// Implementation of Readable for a block, defines how to read a full block
/// from a binary stream.
impl Readable for Block {
	fn read(reader: &mut Reader) -> Result<Block, ser::Error> {
		let header = try!(BlockHeader::read(reader));

		let (input_len, output_len, kernel_len) =
			ser_multiread!(reader, read_u64, read_u64, read_u64);

		let inputs = read_and_verify_sorted(reader, input_len)?;
		let outputs = read_and_verify_sorted(reader, output_len)?;
		let kernels = read_and_verify_sorted(reader, kernel_len)?;

		Ok(Block {
			header: header,
			inputs: inputs,
			outputs: outputs,
			kernels: kernels,
			..Default::default()
		})
	}
}

/// Provides all information from a block that allows the calculation of total
/// Pedersen commitment.
impl Committed for Block {
	fn inputs_committed(&self) -> &Vec<Input> {
		&self.inputs
	}
	fn outputs_committed(&self) -> &Vec<Output> {
		&self.outputs
	}
	fn overage(&self) -> i64 {
		((self.total_fees() / 2) as i64) - (REWARD as i64)
	}
}

/// Default properties for a block, everything zeroed out and empty vectors.
impl Default for Block {
	fn default() -> Block {
		Block {
			header: Default::default(),
			inputs: vec![],
			outputs: vec![],
			kernels: vec![],
		}
	}
}

impl Block {
	/// Builds a new block from the header of the previous block, a vector of
	/// transactions and the private key that will receive the reward. Checks
	/// that all transactions are valid and calculates the Merkle tree.
	///
	/// Only used in tests (to be confirmed, may be wrong here).
	///
	pub fn new(
		prev: &BlockHeader,
		txs: Vec<&Transaction>,
		keychain: &keychain::Keychain,
		key_id: &keychain::Identifier,
		difficulty: Difficulty,
	) -> Result<Block, Error> {
		let fees = txs.iter().map(|tx| tx.fee).sum();
<<<<<<< HEAD
		let (reward_out, reward_proof) = Block::reward_output(
			keychain,
			key_id,
			fees,
			prev.height + 1,
		)?;
		let block = Block::with_reward(prev, txs, reward_out, reward_proof)?;
=======
		let (reward_out, reward_proof) = Block::reward_output(keychain, key_id, fees)?;
		let block = Block::with_reward(prev, txs, reward_out, reward_proof, difficulty)?;
>>>>>>> 40bc3386
		Ok(block)
	}

	/// Builds a new block ready to mine from the header of the previous block,
	/// a vector of transactions and the reward information. Checks
	/// that all transactions are valid and calculates the Merkle tree.
	pub fn with_reward(
		prev: &BlockHeader,
		txs: Vec<&Transaction>,
		reward_out: Output,
		reward_kern: TxKernel,
		difficulty: Difficulty,
	) -> Result<Block, Error> {
		let mut kernels = vec![];
		let mut inputs = vec![];
		let mut outputs = vec![];

		// iterate over the all the txs
		// build the kernel for each
		// and collect all the kernels, inputs and outputs
		// to build the block (which we can sort of think of as one big tx?)
		for tx in txs {
			// validate each transaction and gather their kernels
			let excess = tx.validate()?;
			let kernel = tx.build_kernel(excess);
			kernels.push(kernel);

			for input in tx.inputs.clone() {
				inputs.push(input);
			}

			for output in tx.outputs.clone() {
				outputs.push(output);
			}
		}

		// also include the reward kernel and output
		kernels.push(reward_kern);
		outputs.push(reward_out);

		// now sort everything so the block is built deterministically
		inputs.sort();
		outputs.sort();
		kernels.sort();

		// calculate the overall Merkle tree and fees (todo?)
		Ok(
			Block {
				header: BlockHeader {
					height: prev.height + 1,
					timestamp: time::Tm {
						tm_nsec: 0,
						..time::now_utc()
					},
					previous: prev.hash(),
					total_difficulty: difficulty +
						prev.total_difficulty.clone(),
					..Default::default()
				},
				inputs: inputs,
				outputs: outputs,
				kernels: kernels,
			}.compact(),
		)
	}


	/// Blockhash, computed using only the header
	pub fn hash(&self) -> Hash {
		self.header.hash()
	}

	/// Sum of all fees (inputs less outputs) in the block
	pub fn total_fees(&self) -> u64 {
		self.kernels.iter().map(|p| p.fee).sum()
	}

	/// Matches any output with a potential spending input, eliminating them
	/// from the block. Provides a simple way to compact the block. The
	/// elimination is stable with respect to inputs and outputs order.
	///
	/// NOTE: exclude coinbase from compaction process
	/// if a block contains a new coinbase output and
	/// is a transaction spending a previous coinbase
	/// we do not want to compact these away
	///
	pub fn compact(&self) -> Block {
		let in_set = self.inputs
			.iter()
			.map(|inp| inp.commitment())
			.collect::<HashSet<_>>();

		let out_set = self.outputs
			.iter()
			.filter(|out| !out.features.contains(COINBASE_OUTPUT))
			.map(|out| out.commitment())
			.collect::<HashSet<_>>();

		let commitments_to_compact = in_set.intersection(&out_set).collect::<HashSet<_>>();

		let new_inputs = self.inputs
			.iter()
			.filter(|inp| !commitments_to_compact.contains(&inp.commitment()))
			.map(|&inp| inp)
			.collect::<Vec<_>>();

		let new_outputs = self.outputs
			.iter()
			.filter(|out| !commitments_to_compact.contains(&out.commitment()))
			.map(|&out| out)
			.collect::<Vec<_>>();

		Block {
			header: BlockHeader {
				pow: self.header.pow.clone(),
				difficulty: self.header.difficulty.clone(),
				total_difficulty: self.header.total_difficulty.clone(),
				..self.header
			},
			inputs: new_inputs,
			outputs: new_outputs,
			kernels: self.kernels.clone(),
		}
	}

	/// Merges the 2 blocks, essentially appending the inputs, outputs and
	/// kernels.
	/// Also performs a compaction on the result.
	pub fn merge(&self, other: Block) -> Block {
		let mut all_inputs = self.inputs.clone();
		all_inputs.append(&mut other.inputs.clone());

		let mut all_outputs = self.outputs.clone();
		all_outputs.append(&mut other.outputs.clone());

		let mut all_kernels = self.kernels.clone();
		all_kernels.append(&mut other.kernels.clone());

		Block {
			// compact will fix the merkle tree
			header: BlockHeader {
				pow: self.header.pow.clone(),
				difficulty: self.header.difficulty.clone(),
				total_difficulty: self.header.total_difficulty.clone(),
				..self.header
			},
			inputs: all_inputs,
			outputs: all_outputs,
			kernels: all_kernels,
		}.compact()
	}

	/// Validates all the elements in a block that can be checked without
	/// additional data. Includes commitment sums and kernels, Merkle
	/// trees, reward, etc.
	///
	/// TODO - performs various verification steps - discuss renaming this to "verify"
	/// as all the steps within are verify steps.
	///
	pub fn validate(&self) -> Result<(), Error> {
		self.verify_weight()?;
		self.verify_sorted()?;
		self.verify_coinbase()?;
		self.verify_kernels()?;
		Ok(())
	}

	fn verify_weight(&self) -> Result<(), Error> {
		if exceeds_weight(self.inputs.len(), self.outputs.len(), self.kernels.len()) {
			return Err(Error::WeightExceeded);
		}
		Ok(())
	}

	fn verify_sorted(&self) -> Result<(), Error> {
		self.inputs.verify_sort_order()?;
		self.outputs.verify_sort_order()?;
		self.kernels.verify_sort_order()?;
		Ok(())
	}

	/// Verifies the sum of input/output commitments match the sum in kernels
	/// and that all kernel signatures are valid.
	fn verify_kernels(&self) -> Result<(), Error> {
		for k in &self.kernels {
			if k.fee & 1 != 0 {
				return Err(Error::OddKernelFee);
			}

			// check we have no kernels with lock_heights greater than current height
			// no tx can be included in a block earlier than its lock_height
			if k.lock_height > self.header.height {
				return Err(Error::KernelLockHeight(k.lock_height));
			}
		}

		// sum all inputs and outs commitments
		let io_sum = self.sum_commitments()?;

		// sum all kernels commitments
		let proof_commits = map_vec!(self.kernels, |proof| proof.excess);

		let proof_sum = {
			let secp = static_secp_instance();
			let secp = secp.lock().unwrap();
			secp.commit_sum(proof_commits, vec![])?
		};

		// both should be the same
		if proof_sum != io_sum {
			return Err(Error::KernelSumMismatch);
		}

		// verify all signatures with the commitment as pk
		for proof in &self.kernels {
			proof.verify()?;
		}

		Ok(())
	}

	// Validate the coinbase outputs generated by miners. Entails 2 main checks:
	//
	// * That the sum of all coinbase-marked outputs equal the supply.
	// * That the sum of blinding factors for all coinbase-marked outputs match
	//   the coinbase-marked kernels.
	fn verify_coinbase(&self) -> Result<(), Error> {
		let cb_outs = self.outputs
			.iter()
			.filter(|out| out.features.contains(COINBASE_OUTPUT))
			.cloned()
			.collect::<Vec<Output>>();

		let cb_kerns = self.kernels
			.iter()
			.filter(|kernel| kernel.features.contains(COINBASE_KERNEL))
			.cloned()
			.collect::<Vec<TxKernel>>();

		let over_commit;
		let out_adjust_sum;
		let kerns_sum;
		{
			let secp = static_secp_instance();
			let secp = secp.lock().unwrap();
			over_commit = secp.commit_value(reward(self.total_fees()))?;
			out_adjust_sum = secp.commit_sum(
				cb_outs.iter().map(|x| x.commitment()).collect(),
				vec![over_commit],
			)?;
			kerns_sum = secp.commit_sum(
				cb_kerns.iter().map(|x| x.excess).collect(),
				vec![],
			)?;
		}

		if kerns_sum != out_adjust_sum {
			return Err(Error::CoinbaseSumMismatch);
		}
		Ok(())
	}

	/// NOTE: this happens during apply_block
	/// and is run on the block containing the coinbase output.
	/// TODO - consider renaming this (not a regular block verification step)
	///
	/// TODO - move this to block_header
	///
	/// TODO - need to do this for non-coinbase? Have we already checked the output is what it says it it?
	///
	/// Confirm output is from the block we say it is
	/// Calculate lock_height as block_height + 1,000
	/// Confirm height <= lock_height
	pub fn verify_coinbase_maturity(
		&self,
		output: &OutputIdentifier,
		height: u64,
	) -> Result<(), Error> {
		debug!(LOGGER, "block: verify_coinbase_maturity: {:?}, {}, {}", output, height, self.header.height);

		if let Some(out) = self.outputs
			.iter()
			.find(|x| {
				// OutputIdentifier::from_output(&x).hash() == output.hash()
				OutputIdentifier::from_output(&x) == *output
			})
		{
			if !output.features.contains(COINBASE_OUTPUT) {
				return Ok(());
			}

			let lock_height = self.header.height + global::coinbase_maturity();
			if lock_height > height {
				Err(Error::ImmatureCoinbase{
					height: height,
					lock_height: lock_height,
				})
			} else {
				Ok(())
			}
		} else {
			Err(Error::Other(format!("output not found in block")))
		}
	}

	/// Builds the blinded output and related signature proof for the block reward.
	pub fn reward_output(
		keychain: &keychain::Keychain,
		key_id: &keychain::Identifier,
		fees: u64,
		height: u64,
	) -> Result<(Output, TxKernel), keychain::Error> {
		let commit = keychain.commit(reward(fees), key_id)?;
		let switch_commit = keychain.switch_commit(key_id)?;

		let lock_height = height + global::coinbase_maturity();

		let switch_commit_hash = SwitchCommitHash::from_switch_commit(switch_commit);

		trace!(
			LOGGER,
			"Block reward - Pedersen Commit is: {:?}, Switch Commit is: {:?}",
			commit,
			switch_commit
		);
		trace!(
			LOGGER,
			"Block reward - Switch Commit Hash is: {:?}",
			switch_commit_hash
		);
		let msg = util::secp::pedersen::ProofMessage::empty();
		let rproof = keychain.range_proof(reward(fees), key_id, commit, msg)?;

		let output = Output {
			features: COINBASE_OUTPUT,
			commit: commit,
			switch_commit_hash: switch_commit_hash,
			proof: rproof,
		};

		let secp = static_secp_instance();
		let secp = secp.lock().unwrap();
		let over_commit = secp.commit_value(reward(fees))?;
		let out_commit = output.commitment();
<<<<<<< HEAD
		let excess = keychain.secp().commit_sum(vec![out_commit], vec![over_commit])?;

		// NOTE: Remember we sign the fee *and* the lock_height.
		// For a coinbase output the fee is 0 and the lock_height is
		// the lock_height of the coinbase output itself,
		// not the lock_height of the tx (there is no tx for a coinbase output).
		// This output will not be spendable earlier than lock_height (and we sign this here).
		let msg = secp::Message::from_slice(&kernel_sig_msg(0, lock_height))?;
		let sig = keychain.sign(&msg, &key_id)?;
=======
		let excess = secp.commit_sum(vec![out_commit], vec![over_commit])?;

		let msg = util::secp::Message::from_slice(&[0; secp::constants::MESSAGE_SIZE])?;
		let sig = keychain.aggsig_sign_from_key_id(&msg, &key_id).unwrap();
>>>>>>> 40bc3386

		let excess_sig = sig.serialize_der(&secp);

		let proof = TxKernel {
			features: COINBASE_KERNEL,
			excess: excess,
			excess_sig: excess_sig,
			fee: 0,
			// lock_height here is the height of the block (tx should be valid immediately)
			// *not* the lock_height of the coinbase output (only spendable 1,000 blocks later)
			lock_height: height,
		};
		Ok((output, proof))
	}
}

#[cfg(test)]
mod test {
	use super::*;
	use core::Transaction;
	use core::build::{self, input, output, with_fee};
	use core::test::tx2i1o;
	use keychain::{Identifier, Keychain};
	use consensus::{MAX_BLOCK_WEIGHT, BLOCK_OUTPUT_WEIGHT};
	use std::time::Instant;

	use util::secp;

	// utility to create a block without worrying about the key or previous
	// header
	fn new_block(txs: Vec<&Transaction>, keychain: &Keychain) -> Block {
		let key_id = keychain.derive_key_id(1).unwrap();
		Block::new(
			&BlockHeader::default(),
			txs,
			keychain,
			&key_id,
			Difficulty::minimum()
		).unwrap()
	}

	// utility producing a transaction that spends an output with the provided
	// value and blinding key
	fn txspend1i1o(
		v: u64,
		keychain: &Keychain,
		key_id1: Identifier,
		key_id2: Identifier,
	) -> Transaction {
		build::transaction(
			vec![input(v, key_id1), output(3, key_id2), with_fee(2)],
			&keychain,
		).map(|(tx, _)| tx)
			.unwrap()
	}

	// Too slow for now #[test]
	// TODO: make this fast enough or add similar but faster test?
	#[allow(dead_code)]
	fn too_large_block() {
		let keychain = Keychain::from_random_seed().unwrap();
		let max_out = MAX_BLOCK_WEIGHT / BLOCK_OUTPUT_WEIGHT;

		let mut pks = vec![];
		for n in 0..(max_out + 1) {
			pks.push(keychain.derive_key_id(n as u32).unwrap());
		}

		let mut parts = vec![];
		for _ in 0..max_out {
			parts.push(output(5, pks.pop().unwrap()));
		}

		let now = Instant::now();
		parts.append(&mut vec![input(500000, pks.pop().unwrap()), with_fee(2)]);
		let mut tx = build::transaction(parts, &keychain)
			.map(|(tx, _)| tx)
			.unwrap();
		println!("Build tx: {}", now.elapsed().as_secs());

		let b = new_block(vec![&mut tx], &keychain);
		assert!(b.validate().is_err());
	}

	#[test]
	// builds a block with a tx spending another and check if merging occurred
	fn compactable_block() {
		let keychain = Keychain::from_random_seed().unwrap();
		let key_id1 = keychain.derive_key_id(1).unwrap();
		let key_id2 = keychain.derive_key_id(2).unwrap();
		let key_id3 = keychain.derive_key_id(3).unwrap();

		let mut btx1 = tx2i1o();
		let (mut btx2, _) = build::transaction(
			vec![input(7, key_id1), output(5, key_id2.clone()), with_fee(2)],
			&keychain,
		).unwrap();

		// spending tx2 - reuse key_id2

		let mut btx3 = txspend1i1o(5, &keychain, key_id2.clone(), key_id3);
		let b = new_block(vec![&mut btx1, &mut btx2, &mut btx3], &keychain);

		// block should have been automatically compacted (including reward
		// output) and should still be valid
		b.validate().unwrap();
		assert_eq!(b.inputs.len(), 3);
		assert_eq!(b.outputs.len(), 3);
	}

	#[test]
	// builds 2 different blocks with a tx spending another and check if merging
	// occurs
	fn mergeable_blocks() {
		let keychain = Keychain::from_random_seed().unwrap();
		let key_id1 = keychain.derive_key_id(1).unwrap();
		let key_id2 = keychain.derive_key_id(2).unwrap();
		let key_id3 = keychain.derive_key_id(3).unwrap();

		let mut btx1 = tx2i1o();

		let (mut btx2, _) = build::transaction(
			vec![input(7, key_id1), output(5, key_id2.clone()), with_fee(2)],
			&keychain,
		).unwrap();

		// spending tx2 - reuse key_id2
		let mut btx3 = txspend1i1o(5, &keychain, key_id2.clone(), key_id3);

		let b1 = new_block(vec![&mut btx1, &mut btx2], &keychain);
		b1.validate().unwrap();

		let b2 = new_block(vec![&mut btx3], &keychain);
		b2.validate().unwrap();

		// block should have been automatically compacted and should still be valid
		let b3 = b1.merge(b2);
		assert_eq!(b3.inputs.len(), 3);
		assert_eq!(b3.outputs.len(), 4);
	}

	#[test]
	fn empty_block_with_coinbase_is_valid() {
		let keychain = Keychain::from_random_seed().unwrap();
		let b = new_block(vec![], &keychain);

		assert_eq!(b.inputs.len(), 0);
		assert_eq!(b.outputs.len(), 1);
		assert_eq!(b.kernels.len(), 1);

		let coinbase_outputs = b.outputs
			.iter()
			.filter(|out| out.features.contains(COINBASE_OUTPUT))
			.map(|o| o.clone())
			.collect::<Vec<_>>();
		assert_eq!(coinbase_outputs.len(), 1);

		let coinbase_kernels = b.kernels
			.iter()
			.filter(|out| out.features.contains(COINBASE_KERNEL))
			.map(|o| o.clone())
			.collect::<Vec<_>>();
		assert_eq!(coinbase_kernels.len(), 1);

		// the block should be valid here (single coinbase output with corresponding
		// txn kernel)
		assert_eq!(b.validate(), Ok(()));
	}

	#[test]
	// test that flipping the COINBASE_OUTPUT flag on the output features
	// invalidates the block and specifically it causes verify_coinbase to fail
	// additionally verifying the merkle_inputs_outputs also fails
	fn remove_coinbase_output_flag() {
		let keychain = Keychain::from_random_seed().unwrap();
		let mut b = new_block(vec![], &keychain);

		assert!(b.outputs[0].features.contains(COINBASE_OUTPUT));
		b.outputs[0].features.remove(COINBASE_OUTPUT);

		assert_eq!(
			b.verify_coinbase(),
			Err(Error::CoinbaseSumMismatch)
		);
		assert_eq!(b.verify_kernels(), Ok(()));

		assert_eq!(
			b.validate(),
			Err(Error::CoinbaseSumMismatch)
		);
	}

	#[test]
	// test that flipping the COINBASE_KERNEL flag on the kernel features
	// invalidates the block and specifically it causes verify_coinbase to fail
	fn remove_coinbase_kernel_flag() {
		let keychain = Keychain::from_random_seed().unwrap();
		let mut b = new_block(vec![], &keychain);

		assert!(b.kernels[0].features.contains(COINBASE_KERNEL));
		b.kernels[0].features.remove(COINBASE_KERNEL);

		assert_eq!(
			b.verify_coinbase(),
			Err(Error::Secp(secp::Error::IncorrectCommitSum))
		);

		assert_eq!(
			b.validate(),
			Err(Error::Secp(secp::Error::IncorrectCommitSum))
		);
	}

	#[test]
	fn serialize_deserialize_block() {
		let keychain = Keychain::from_random_seed().unwrap();
		let b = new_block(vec![], &keychain);

		let mut vec = Vec::new();
		ser::serialize(&mut vec, &b).expect("serialization failed");
		let b2: Block = ser::deserialize(&mut &vec[..]).unwrap();

		assert_eq!(b.inputs, b2.inputs);
		assert_eq!(b.outputs, b2.outputs);
		assert_eq!(b.kernels, b2.kernels);
		assert_eq!(b.header, b2.header);
	}
}<|MERGE_RESOLUTION|>--- conflicted
+++ resolved
@@ -35,8 +35,9 @@
 use consensus::{exceeds_weight, reward, MINIMUM_DIFFICULTY, REWARD, VerifySortOrder};
 use core::hash::{Hash, Hashed, ZERO_HASH};
 use core::target::Difficulty;
-use core::transaction::{self, kernel_sig_msg};
+use core::transaction;
 use ser::{self, Readable, Reader, Writeable, Writer, WriteableSorted, read_and_verify_sorted};
+use util::kernel_sig_msg;
 use util::LOGGER;
 use global;
 use keychain;
@@ -306,18 +307,13 @@
 		difficulty: Difficulty,
 	) -> Result<Block, Error> {
 		let fees = txs.iter().map(|tx| tx.fee).sum();
-<<<<<<< HEAD
 		let (reward_out, reward_proof) = Block::reward_output(
 			keychain,
 			key_id,
 			fees,
 			prev.height + 1,
 		)?;
-		let block = Block::with_reward(prev, txs, reward_out, reward_proof)?;
-=======
-		let (reward_out, reward_proof) = Block::reward_output(keychain, key_id, fees)?;
 		let block = Block::with_reward(prev, txs, reward_out, reward_proof, difficulty)?;
->>>>>>> 40bc3386
 		Ok(block)
 	}
 
@@ -662,8 +658,7 @@
 		let secp = secp.lock().unwrap();
 		let over_commit = secp.commit_value(reward(fees))?;
 		let out_commit = output.commitment();
-<<<<<<< HEAD
-		let excess = keychain.secp().commit_sum(vec![out_commit], vec![over_commit])?;
+		let excess = secp.commit_sum(vec![out_commit], vec![over_commit])?;
 
 		// NOTE: Remember we sign the fee *and* the lock_height.
 		// For a coinbase output the fee is 0 and the lock_height is
@@ -672,12 +667,6 @@
 		// This output will not be spendable earlier than lock_height (and we sign this here).
 		let msg = secp::Message::from_slice(&kernel_sig_msg(0, lock_height))?;
 		let sig = keychain.sign(&msg, &key_id)?;
-=======
-		let excess = secp.commit_sum(vec![out_commit], vec![over_commit])?;
-
-		let msg = util::secp::Message::from_slice(&[0; secp::constants::MESSAGE_SIZE])?;
-		let sig = keychain.aggsig_sign_from_key_id(&msg, &key_id).unwrap();
->>>>>>> 40bc3386
 
 		let excess_sig = sig.serialize_der(&secp);
 
