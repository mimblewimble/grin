--- conflicted
+++ resolved
@@ -1081,11 +1081,7 @@
 		ser::serialize(&mut vec, &b.as_compact_block()).expect("serialization failed");
 		assert_eq!(
 			vec.len(),
-<<<<<<< HEAD
-			5_694,
-=======
-			5_676
->>>>>>> 623bdb69
+			5_708,
 		);
 	}
 
@@ -1098,11 +1094,7 @@
 		ser::serialize(&mut vec, &b.as_compact_block()).expect("serialization failed");
 		assert_eq!(
 			vec.len(),
-<<<<<<< HEAD
-			5_700,
-=======
-			5_682
->>>>>>> 623bdb69
+			5_714,
 		);
 	}
 
@@ -1146,11 +1138,7 @@
 		ser::serialize(&mut vec, &b.as_compact_block()).expect("serialization failed");
 		assert_eq!(
 			vec.len(),
-<<<<<<< HEAD
-			5_754,
-=======
-			5_736
->>>>>>> 623bdb69
+			5_768,
 		);
 	}
 
