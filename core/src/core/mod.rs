// Copyright 2018 The Grin Developers
//
// Licensed under the Apache License, Version 2.0 (the "License");
// you may not use this file except in compliance with the License.
// You may obtain a copy of the License at
//
//     http://www.apache.org/licenses/LICENSE-2.0
//
// Unless required by applicable law or agreed to in writing, software
// distributed under the License is distributed on an "AS IS" BASIS,
// WITHOUT WARRANTIES OR CONDITIONS OF ANY KIND, either express or implied.
// See the License for the specific language governing permissions and
// limitations under the License.

//! Core types

pub mod block;
pub mod hash;
pub mod id;
pub mod merkle_proof;
pub mod pmmr;
pub mod target;
pub mod transaction;
#[allow(dead_code)]

use rand::{thread_rng, Rng};
use std::{fmt, iter};
use std::cmp::Ordering;
use std::num::ParseFloatError;
use consensus::GRIN_BASE;

use util::{secp, secp_static, static_secp_instance};
use util::secp::pedersen::*;

pub use self::block::*;
pub use self::merkle_proof::*;
pub use self::transaction::*;
pub use self::id::ShortId;
use core::hash::Hashed;
use ser::{Error, Readable, Reader, Writeable, Writer};
use global;
use keychain;
use keychain::BlindingFactor;

/// Implemented by types that hold inputs and outputs (and kernels)
/// containing Pedersen commitments.
/// Handles the collection of the commitments as well as their
/// summing, taking potential explicit overages of fees into account.
pub trait Committed {
	/// Gather the kernel excesses and sum them.
	fn sum_kernel_excesses(
		&self,
<<<<<<< HEAD
		offset: &Commitment,
		extra_excess: Option<&Commitment>,
	) -> Result<(Commitment, Commitment), secp::Error> {
=======
		offset: &BlindingFactor,
		extra_excess: Option<&Commitment>,
	) -> Result<(Commitment, Commitment), keychain::Error> {
>>>>>>> d9306002
		let zero_commit = secp_static::commit_to_zero_value();

		// then gather the kernel excess commitments
		let mut kernel_commits = self.kernels_committed();

		if let Some(extra) = extra_excess {
			kernel_commits.push(*extra);
		}

		// handle "zero commit" values by filtering them out here
		kernel_commits.retain(|x| *x != zero_commit);

		// sum the commitments
		let kernel_sum = {
			let secp = static_secp_instance();
			let secp = secp.lock().unwrap();
			secp.commit_sum(kernel_commits, vec![])?
		};

<<<<<<< HEAD
		// sum the commitments along with the specified offset
=======
		// sum the commitments along with the
		// commit to zero built from the offset
>>>>>>> d9306002
		let kernel_sum_plus_offset = {
			let secp = static_secp_instance();
			let secp = secp.lock().unwrap();
			let mut commits = vec![kernel_sum];
<<<<<<< HEAD
			if *offset != zero_commit {
				commits.push(*offset);
=======
			if *offset != BlindingFactor::zero() {
				let key = offset.secret_key(&secp)?;
				let offset_commit = secp.commit(0, key)?;
				commits.push(offset_commit);
>>>>>>> d9306002
			}
			secp.commit_sum(commits, vec![])?
		};

		Ok((kernel_sum, kernel_sum_plus_offset))
	}

	/// Gathers commitments and sum them.
	fn sum_commitments(
		&self,
		overage: i64,
		extra_commit: Option<&Commitment>,
	) -> Result<Commitment, secp::Error> {
		let zero_commit = secp_static::commit_to_zero_value();

		// then gather the commitments
		let mut input_commits = self.inputs_committed();
		let mut output_commits = self.outputs_committed();

		// add the overage as output commitment if positive,
		// or as an input commitment if negative
		if overage != 0 {
			let over_commit = {
				let secp = static_secp_instance();
				let secp = secp.lock().unwrap();
				secp.commit_value(overage.abs() as u64).unwrap()
			};
			if overage < 0 {
				input_commits.push(over_commit);
			} else {
				output_commits.push(over_commit);
			}
		}

		if let Some(extra) = extra_commit {
			output_commits.push(*extra);
		}

		// handle "zero commit" values by filtering them out here
		output_commits.retain(|x| *x != zero_commit);
		input_commits.retain(|x| *x != zero_commit);

		// sum all that stuff
		{
			let secp = static_secp_instance();
			let secp = secp.lock().unwrap();
			secp.commit_sum(output_commits, input_commits)
		}
	}

	/// Vector of input commitments to verify.
	fn inputs_committed(&self) -> Vec<Commitment>;

	/// Vector of output commitments to verify.
	fn outputs_committed(&self) -> Vec<Commitment>;

	/// Vector of kernel excesses to verify.
	fn kernels_committed(&self) -> Vec<Commitment>;
}

/// Proof of work
pub struct Proof {
	/// The nonces
	pub nonces: Vec<u32>,

	/// The proof size
	pub proof_size: usize,
}

impl fmt::Debug for Proof {
	fn fmt(&self, f: &mut fmt::Formatter) -> fmt::Result {
		try!(write!(f, "Cuckoo("));
		for (i, val) in self.nonces[..].iter().enumerate() {
			try!(write!(f, "{:x}", val));
			if i < self.nonces.len() - 1 {
				try!(write!(f, " "));
			}
		}
		write!(f, ")")
	}
}
impl PartialOrd for Proof {
	fn partial_cmp(&self, other: &Proof) -> Option<Ordering> {
		self.nonces.partial_cmp(&other.nonces)
	}
}
impl PartialEq for Proof {
	fn eq(&self, other: &Proof) -> bool {
		self.nonces[..] == other.nonces[..]
	}
}
impl Eq for Proof {}
impl Clone for Proof {
	fn clone(&self) -> Proof {
		let mut out_nonces = Vec::new();
		for n in self.nonces.iter() {
			out_nonces.push(*n as u32);
		}
		Proof {
			proof_size: out_nonces.len(),
			nonces: out_nonces,
		}
	}
}

impl Proof {
	/// Builds a proof with all bytes zeroed out
	pub fn new(in_nonces: Vec<u32>) -> Proof {
		Proof {
			proof_size: in_nonces.len(),
			nonces: in_nonces,
		}
	}

	/// Builds a proof with all bytes zeroed out
	pub fn zero(proof_size: usize) -> Proof {
		Proof {
			proof_size: proof_size,
			nonces: vec![0; proof_size],
		}
	}

	/// Builds a proof with random POW data,
	/// needed so that tests that ignore POW
	/// don't fail due to duplicate hashes
	pub fn random(proof_size: usize) -> Proof {
		let mut rng = thread_rng();
		let v: Vec<u32> = iter::repeat(())
			.map(|()| rng.gen())
			.take(proof_size)
			.collect();
		Proof {
			proof_size: proof_size,
			nonces: v,
		}
	}

	/// Converts the proof to a vector of u64s
	pub fn to_u64s(&self) -> Vec<u64> {
		let mut out_nonces = Vec::with_capacity(self.proof_size);
		for n in self.nonces.iter() {
			out_nonces.push(*n as u64);
		}
		out_nonces
	}

	/// Converts the proof to a vector of u32s
	pub fn to_u32s(&self) -> Vec<u32> {
		self.clone().nonces
	}

	/// Converts the proof to a proof-of-work Target so they can be compared.
	/// Hashes the Cuckoo Proof data.
	pub fn to_difficulty(self) -> target::Difficulty {
		target::Difficulty::from_hash(&self.hash())
	}
}

impl Readable for Proof {
	fn read(reader: &mut Reader) -> Result<Proof, Error> {
		let proof_size = global::proofsize();
		let mut pow = vec![0u32; proof_size];
		for n in 0..proof_size {
			pow[n] = try!(reader.read_u32());
		}
		Ok(Proof::new(pow))
	}
}

impl Writeable for Proof {
	fn write<W: Writer>(&self, writer: &mut W) -> Result<(), Error> {
		for n in 0..self.proof_size {
			try!(writer.write_u32(self.nonces[n]));
		}
		Ok(())
	}
}

/// Common method for parsing an amount from human-readable, and converting
/// to internally-compatible u64

pub fn amount_from_hr_string(amount: &str) -> Result<u64, ParseFloatError> {
	let amount = amount.parse::<f64>()?;
	Ok((amount * GRIN_BASE as f64) as u64)
}

/// Common method for converting an amount to a human-readable string

pub fn amount_to_hr_string(amount: u64) -> String {
	let amount = (amount as f64 / GRIN_BASE as f64) as f64;
	let places = (GRIN_BASE as f64).log(10.0) as usize + 1;
	String::from(format!("{:.*}", places, amount))
}

#[cfg(test)]
mod test {
	use super::*;
<<<<<<< HEAD
	use core::target::Difficulty;
	use core::hash::ZERO_HASH;
	use core::build::{initial_tx, input, output, with_excess, with_fee, with_lock_height};
	use core::block::Error::KernelLockHeight;
	use ser;
	use keychain;
	use keychain::Keychain;
	use util::secp_static;
=======
>>>>>>> d9306002

	#[test]
	pub fn test_amount_to_hr() {
		assert!(50123456789 == amount_from_hr_string("50.123456789").unwrap());
		assert!(50 == amount_from_hr_string(".000000050").unwrap());
		assert!(1 == amount_from_hr_string(".000000001").unwrap());
		assert!(0 == amount_from_hr_string(".0000000009").unwrap());
		assert!(500_000_000_000 == amount_from_hr_string("500").unwrap());
		assert!(
			5_000_000_000_000_000_000 == amount_from_hr_string("5000000000.00000000000").unwrap()
		);
	}

	#[test]
	pub fn test_hr_to_amount() {
		assert!("50.123456789" == amount_to_hr_string(50123456789));
		assert!("0.000000050" == amount_to_hr_string(50));
		assert!("0.000000001" == amount_to_hr_string(1));
		assert!("500.000000000" == amount_to_hr_string(500_000_000_000));
		assert!("5000000000.000000000" == amount_to_hr_string(5_000_000_000_000_000_000));
	}
<<<<<<< HEAD

	#[test]
	#[should_panic(expected = "InvalidSecretKey")]
	fn test_zero_commit_fails() {
		let keychain = Keychain::from_random_seed().unwrap();
		let key_id1 = keychain.derive_key_id(1).unwrap();

		// blinding should fail as signing with a zero r*G shouldn't work
		build::transaction(
			vec![
				input(10, key_id1.clone()),
				output(9, key_id1.clone()),
				with_fee(1),
			],
			&keychain,
		).unwrap();
	}

	#[test]
	fn simple_tx_ser() {
		let tx = tx2i1o();
		let mut vec = Vec::new();
		ser::serialize(&mut vec, &tx).expect("serialization failed");
		let target_len = 954;
		assert_eq!(vec.len(), target_len,);
	}

	#[test]
	fn simple_tx_ser_deser() {
		let tx = tx2i1o();
		let mut vec = Vec::new();
		ser::serialize(&mut vec, &tx).expect("serialization failed");
		let dtx: Transaction = ser::deserialize(&mut &vec[..]).unwrap();
		assert_eq!(dtx.fee(), 2);
		assert_eq!(dtx.inputs.len(), 2);
		assert_eq!(dtx.outputs.len(), 1);
		assert_eq!(tx.hash(), dtx.hash());
	}

	#[test]
	fn tx_double_ser_deser() {
		// checks serializing doesn't mess up the tx and produces consistent results
		let btx = tx2i1o();

		let mut vec = Vec::new();
		assert!(ser::serialize(&mut vec, &btx).is_ok());
		let dtx: Transaction = ser::deserialize(&mut &vec[..]).unwrap();

		let mut vec2 = Vec::new();
		assert!(ser::serialize(&mut vec2, &btx).is_ok());
		let dtx2: Transaction = ser::deserialize(&mut &vec2[..]).unwrap();

		assert_eq!(btx.hash(), dtx.hash());
		assert_eq!(dtx.hash(), dtx2.hash());
	}

	#[test]
	fn build_tx_kernel() {
		let keychain = Keychain::from_random_seed().unwrap();
		let key_id1 = keychain.derive_key_id(1).unwrap();
		let key_id2 = keychain.derive_key_id(2).unwrap();
		let key_id3 = keychain.derive_key_id(3).unwrap();

		// first build a valid tx with corresponding blinding factor
		let tx = build::transaction(
			vec![
				input(10, key_id1),
				output(5, key_id2),
				output(3, key_id3),
				with_fee(2),
			],
			&keychain,
		).unwrap();

		// check the tx is valid
		tx.validate().unwrap();

		// check the kernel is also itself valid
		assert_eq!(tx.kernels.len(), 1);
		let kern = &tx.kernels[0];
		kern.verify().unwrap();

		assert_eq!(kern.features, KernelFeatures::DEFAULT_KERNEL);
		assert_eq!(kern.fee, tx.fee());
	}

	// Combine two transactions into one big transaction (with multiple kernels)
	// and check it still validates.
	#[test]
	fn transaction_cut_through() {
		let tx1 = tx1i2o();
		let tx2 = tx2i1o();

		assert!(tx1.validate().is_ok());
		assert!(tx2.validate().is_ok());

		// now build a "cut_through" tx from tx1 and tx2
		let tx3 = aggregate_with_cut_through(vec![tx1, tx2]).unwrap();

		assert!(tx3.validate().is_ok());
	}

	// Attempt to deaggregate a multi-kernel transaction in a different way
	#[test]
	fn multi_kernel_transaction_deaggregation() {
		let tx1 = tx1i1o();
		let tx2 = tx1i1o();
		let tx3 = tx1i1o();
		let tx4 = tx1i1o();

		assert!(tx1.validate().is_ok());
		assert!(tx2.validate().is_ok());
		assert!(tx3.validate().is_ok());
		assert!(tx4.validate().is_ok());

		let tx1234 = aggregate(vec![tx1.clone(), tx2.clone(), tx3.clone(), tx4.clone()]).unwrap();
		let tx12 = aggregate(vec![tx1.clone(), tx2.clone()]).unwrap();
		let tx34 = aggregate(vec![tx3.clone(), tx4.clone()]).unwrap();

		assert!(tx1234.validate().is_ok());
		assert!(tx12.validate().is_ok());
		assert!(tx34.validate().is_ok());

		let deaggregated_tx34 = deaggregate(tx1234.clone(), vec![tx12.clone()]).unwrap();
		assert!(deaggregated_tx34.validate().is_ok());
		assert_eq!(tx34, deaggregated_tx34);

		let deaggregated_tx12 = deaggregate(tx1234.clone(), vec![tx34.clone()]).unwrap();

		assert!(deaggregated_tx12.validate().is_ok());
		assert_eq!(tx12, deaggregated_tx12);
	}

	#[test]
	fn multi_kernel_transaction_deaggregation_2() {
		let tx1 = tx1i1o();
		let tx2 = tx1i1o();
		let tx3 = tx1i1o();

		assert!(tx1.validate().is_ok());
		assert!(tx2.validate().is_ok());
		assert!(tx3.validate().is_ok());

		let tx123 = aggregate(vec![tx1.clone(), tx2.clone(), tx3.clone()]).unwrap();
		let tx12 = aggregate(vec![tx1.clone(), tx2.clone()]).unwrap();

		assert!(tx123.validate().is_ok());
		assert!(tx12.validate().is_ok());

		let deaggregated_tx3 = deaggregate(tx123.clone(), vec![tx12.clone()]).unwrap();
		assert!(deaggregated_tx3.validate().is_ok());
		assert_eq!(tx3, deaggregated_tx3);
	}

	#[test]
	fn multi_kernel_transaction_deaggregation_3() {
		let tx1 = tx1i1o();
		let tx2 = tx1i1o();
		let tx3 = tx1i1o();

		assert!(tx1.validate().is_ok());
		assert!(tx2.validate().is_ok());
		assert!(tx3.validate().is_ok());

		let tx123 = aggregate(vec![tx1.clone(), tx2.clone(), tx3.clone()]).unwrap();
		let tx13 = aggregate(vec![tx1.clone(), tx3.clone()]).unwrap();
		let tx2 = aggregate(vec![tx2.clone()]).unwrap();

		assert!(tx123.validate().is_ok());
		assert!(tx2.validate().is_ok());

		let deaggregated_tx13 = deaggregate(tx123.clone(), vec![tx2.clone()]).unwrap();
		assert!(deaggregated_tx13.validate().is_ok());
		assert_eq!(tx13, deaggregated_tx13);
	}

	#[test]
	fn multi_kernel_transaction_deaggregation_4() {
		let tx1 = tx1i1o();
		let tx2 = tx1i1o();
		let tx3 = tx1i1o();
		let tx4 = tx1i1o();
		let tx5 = tx1i1o();

		assert!(tx1.validate().is_ok());
		assert!(tx2.validate().is_ok());
		assert!(tx3.validate().is_ok());
		assert!(tx4.validate().is_ok());
		assert!(tx5.validate().is_ok());

		let tx12345 = aggregate(vec![
			tx1.clone(),
			tx2.clone(),
			tx3.clone(),
			tx4.clone(),
			tx5.clone(),
		]).unwrap();
		assert!(tx12345.validate().is_ok());

		let deaggregated_tx5 = deaggregate(
			tx12345.clone(),
			vec![tx1.clone(), tx2.clone(), tx3.clone(), tx4.clone()],
		).unwrap();
		assert!(deaggregated_tx5.validate().is_ok());
		assert_eq!(tx5, deaggregated_tx5);
	}

	#[test]
	fn multi_kernel_transaction_deaggregation_5() {
		let tx1 = tx1i1o();
		let tx2 = tx1i1o();
		let tx3 = tx1i1o();
		let tx4 = tx1i1o();
		let tx5 = tx1i1o();

		assert!(tx1.validate().is_ok());
		assert!(tx2.validate().is_ok());
		assert!(tx3.validate().is_ok());
		assert!(tx4.validate().is_ok());
		assert!(tx5.validate().is_ok());

		let tx12345 = aggregate(vec![
			tx1.clone(),
			tx2.clone(),
			tx3.clone(),
			tx4.clone(),
			tx5.clone(),
		]).unwrap();
		let tx12 = aggregate(vec![tx1.clone(), tx2.clone()]).unwrap();
		let tx34 = aggregate(vec![tx3.clone(), tx4.clone()]).unwrap();

		assert!(tx12345.validate().is_ok());

		let deaggregated_tx5 =
			deaggregate(tx12345.clone(), vec![tx12.clone(), tx34.clone()]).unwrap();
		assert!(deaggregated_tx5.validate().is_ok());
		assert_eq!(tx5, deaggregated_tx5);
	}

	// Attempt to deaggregate a multi-kernel transaction
	#[test]
	fn basic_transaction_deaggregation() {
		let tx1 = tx1i2o();
		let tx2 = tx2i1o();

		assert!(tx1.validate().is_ok());
		assert!(tx2.validate().is_ok());

		// now build a "cut_through" tx from tx1 and tx2
		let tx3 = aggregate(vec![tx1.clone(), tx2.clone()]).unwrap();

		assert!(tx3.validate().is_ok());

		let deaggregated_tx1 = deaggregate(tx3.clone(), vec![tx2.clone()]).unwrap();

		assert!(deaggregated_tx1.validate().is_ok());
		assert_eq!(tx1, deaggregated_tx1);

		let deaggregated_tx2 = deaggregate(tx3.clone(), vec![tx1.clone()]).unwrap();

		assert!(deaggregated_tx2.validate().is_ok());
		assert_eq!(tx2, deaggregated_tx2);
	}

	#[test]
	fn hash_output() {
		let keychain = Keychain::from_random_seed().unwrap();
		let key_id1 = keychain.derive_key_id(1).unwrap();
		let key_id2 = keychain.derive_key_id(2).unwrap();
		let key_id3 = keychain.derive_key_id(3).unwrap();

		let tx = build::transaction(
			vec![
				input(75, key_id1),
				output(42, key_id2),
				output(32, key_id3),
				with_fee(1),
			],
			&keychain,
		).unwrap();
		let h = tx.outputs[0].hash();
		assert!(h != ZERO_HASH);
		let h2 = tx.outputs[1].hash();
		assert!(h != h2);
	}

	#[ignore]
	#[test]
	fn blind_tx() {
		let btx = tx2i1o();
		assert!(btx.validate().is_ok());

		// Ignored for bullet proofs, because calling range_proof_info
		// with a bullet proof causes painful errors

		// checks that the range proof on our blind output is sufficiently hiding
		let Output { proof, .. } = btx.outputs[0];

		let secp = static_secp_instance();
		let secp = secp.lock().unwrap();
		let info = secp.range_proof_info(proof);

		assert!(info.min == 0);
		assert!(info.max == u64::max_value());
	}

	#[test]
	fn tx_hash_diff() {
		let btx1 = tx2i1o();
		let btx2 = tx1i1o();

		if btx1.hash() == btx2.hash() {
			panic!("diff txs have same hash")
		}
	}

	/// Simulate the standard exchange between 2 parties when creating a basic
	/// 2 inputs, 2 outputs transaction.
	#[test]
	fn tx_build_exchange() {
		let keychain = Keychain::from_random_seed().unwrap();
		let key_id1 = keychain.derive_key_id(1).unwrap();
		let key_id2 = keychain.derive_key_id(2).unwrap();
		let key_id3 = keychain.derive_key_id(3).unwrap();
		let key_id4 = keychain.derive_key_id(4).unwrap();

		let (tx_alice, blind_sum) = {
			// Alice gets 2 of her pre-existing outputs to send 5 coins to Bob, they
			// become inputs in the new transaction
			let (in1, in2) = (input(4, key_id1), input(3, key_id2));

			// Alice builds her transaction, with change, which also produces the sum
			// of blinding factors before they're obscured.
			let (tx, sum) = build::partial_transaction(
				vec![in1, in2, output(1, key_id3), with_fee(2)],
				&keychain,
			).unwrap();

			(tx, sum)
		};

		// From now on, Bob only has the obscured transaction and the sum of
		// blinding factors. He adds his output, finalizes the transaction so it's
		// ready for broadcast.
		let tx_final = build::transaction(
			vec![
				initial_tx(tx_alice),
				with_excess(blind_sum),
				output(4, key_id4),
			],
			&keychain,
		).unwrap();

		tx_final.validate().unwrap();
	}

	#[test]
	fn reward_empty_block() {
		let keychain = keychain::Keychain::from_random_seed().unwrap();
		let key_id = keychain.derive_key_id(1).unwrap();

		let zero_commit = secp_static::commit_to_zero_value();

		let previous_header = BlockHeader::default();

		let b = Block::new(
			&previous_header,
			vec![],
			&keychain,
			&key_id,
			Difficulty::one(),
		).unwrap();
		b.cut_through()
			.validate(&zero_commit, &zero_commit)
			.unwrap();
	}

	#[test]
	fn reward_with_tx_block() {
		let keychain = keychain::Keychain::from_random_seed().unwrap();
		let key_id = keychain.derive_key_id(1).unwrap();

		let zero_commit = secp_static::commit_to_zero_value();

		let mut tx1 = tx2i1o();
		tx1.validate().unwrap();

		let previous_header = BlockHeader::default();

		let block = Block::new(
			&previous_header,
			vec![&mut tx1],
			&keychain,
			&key_id,
			Difficulty::one(),
		).unwrap();
		block
			.cut_through()
			.validate(&zero_commit, &zero_commit)
			.unwrap();
	}

	#[test]
	fn simple_block() {
		let keychain = keychain::Keychain::from_random_seed().unwrap();
		let key_id = keychain.derive_key_id(1).unwrap();

		let zero_commit = secp_static::commit_to_zero_value();

		let mut tx1 = tx2i1o();
		let mut tx2 = tx1i1o();

		let previous_header = BlockHeader::default();

		let b = Block::new(
			&previous_header,
			vec![&mut tx1, &mut tx2],
			&keychain,
			&key_id,
			Difficulty::one(),
		).unwrap();
		b.validate(&zero_commit, &zero_commit).unwrap();
	}

	#[test]
	fn test_block_with_timelocked_tx() {
		let keychain = keychain::Keychain::from_random_seed().unwrap();

		let key_id1 = keychain.derive_key_id(1).unwrap();
		let key_id2 = keychain.derive_key_id(2).unwrap();
		let key_id3 = keychain.derive_key_id(3).unwrap();

		let zero_commit = secp_static::commit_to_zero_value();

		// first check we can add a timelocked tx where lock height matches current
		// block height and that the resulting block is valid
		let tx1 = build::transaction(
			vec![
				input(5, key_id1.clone()),
				output(3, key_id2.clone()),
				with_fee(2),
				with_lock_height(1),
			],
			&keychain,
		).unwrap();

		let previous_header = BlockHeader::default();

		let b = Block::new(
			&previous_header,
			vec![&tx1],
			&keychain,
			&key_id3.clone(),
			Difficulty::one(),
		).unwrap();
		b.validate(&zero_commit, &zero_commit).unwrap();

		// now try adding a timelocked tx where lock height is greater than current
		// block height
		let tx1 = build::transaction(
			vec![
				input(5, key_id1.clone()),
				output(3, key_id2.clone()),
				with_fee(2),
				with_lock_height(2),
			],
			&keychain,
		).unwrap();

		let previous_header = BlockHeader::default();

		let b = Block::new(
			&previous_header,
			vec![&tx1],
			&keychain,
			&key_id3.clone(),
			Difficulty::one(),
		).unwrap();
		match b.validate(&zero_commit, &zero_commit) {
			Err(KernelLockHeight(height)) => {
				assert_eq!(height, 2);
			}
			_ => panic!("expecting KernelLockHeight error here"),
		}
	}

	#[test]
	pub fn test_verify_1i1o_sig() {
		let tx = tx1i1o();
		tx.validate().unwrap();
	}

	#[test]
	pub fn test_verify_2i1o_sig() {
		let tx = tx2i1o();
		tx.validate().unwrap();
	}

	// utility producing a transaction with 2 inputs and a single outputs
	pub fn tx2i1o() -> Transaction {
		let keychain = keychain::Keychain::from_random_seed().unwrap();
		let key_id1 = keychain.derive_key_id(1).unwrap();
		let key_id2 = keychain.derive_key_id(2).unwrap();
		let key_id3 = keychain.derive_key_id(3).unwrap();

		build::transaction_with_offset(
			vec![
				input(10, key_id1),
				input(11, key_id2),
				output(19, key_id3),
				with_fee(2),
			],
			&keychain,
		).unwrap()
	}

	// utility producing a transaction with a single input and output
	pub fn tx1i1o() -> Transaction {
		let keychain = keychain::Keychain::from_random_seed().unwrap();
		let key_id1 = keychain.derive_key_id(1).unwrap();
		let key_id2 = keychain.derive_key_id(2).unwrap();

		build::transaction_with_offset(
			vec![input(5, key_id1), output(3, key_id2), with_fee(2)],
			&keychain,
		).unwrap()
	}

	// utility producing a transaction with a single input
	// and two outputs (one change output)
	// Note: this tx has an "offset" kernel
	pub fn tx1i2o() -> Transaction {
		let keychain = keychain::Keychain::from_random_seed().unwrap();
		let key_id1 = keychain.derive_key_id(1).unwrap();
		let key_id2 = keychain.derive_key_id(2).unwrap();
		let key_id3 = keychain.derive_key_id(3).unwrap();

		build::transaction_with_offset(
			vec![
				input(6, key_id1),
				output(3, key_id2),
				output(1, key_id3),
				with_fee(2),
			],
			&keychain,
		).unwrap()
	}
=======
>>>>>>> d9306002
}<|MERGE_RESOLUTION|>--- conflicted
+++ resolved
@@ -50,15 +50,9 @@
 	/// Gather the kernel excesses and sum them.
 	fn sum_kernel_excesses(
 		&self,
-<<<<<<< HEAD
-		offset: &Commitment,
-		extra_excess: Option<&Commitment>,
-	) -> Result<(Commitment, Commitment), secp::Error> {
-=======
 		offset: &BlindingFactor,
 		extra_excess: Option<&Commitment>,
 	) -> Result<(Commitment, Commitment), keychain::Error> {
->>>>>>> d9306002
 		let zero_commit = secp_static::commit_to_zero_value();
 
 		// then gather the kernel excess commitments
@@ -78,25 +72,16 @@
 			secp.commit_sum(kernel_commits, vec![])?
 		};
 
-<<<<<<< HEAD
-		// sum the commitments along with the specified offset
-=======
 		// sum the commitments along with the
 		// commit to zero built from the offset
->>>>>>> d9306002
 		let kernel_sum_plus_offset = {
 			let secp = static_secp_instance();
 			let secp = secp.lock().unwrap();
 			let mut commits = vec![kernel_sum];
-<<<<<<< HEAD
-			if *offset != zero_commit {
-				commits.push(*offset);
-=======
 			if *offset != BlindingFactor::zero() {
 				let key = offset.secret_key(&secp)?;
 				let offset_commit = secp.commit(0, key)?;
 				commits.push(offset_commit);
->>>>>>> d9306002
 			}
 			secp.commit_sum(commits, vec![])?
 		};
@@ -294,17 +279,6 @@
 #[cfg(test)]
 mod test {
 	use super::*;
-<<<<<<< HEAD
-	use core::target::Difficulty;
-	use core::hash::ZERO_HASH;
-	use core::build::{initial_tx, input, output, with_excess, with_fee, with_lock_height};
-	use core::block::Error::KernelLockHeight;
-	use ser;
-	use keychain;
-	use keychain::Keychain;
-	use util::secp_static;
-=======
->>>>>>> d9306002
 
 	#[test]
 	pub fn test_amount_to_hr() {
@@ -326,554 +300,4 @@
 		assert!("500.000000000" == amount_to_hr_string(500_000_000_000));
 		assert!("5000000000.000000000" == amount_to_hr_string(5_000_000_000_000_000_000));
 	}
-<<<<<<< HEAD
-
-	#[test]
-	#[should_panic(expected = "InvalidSecretKey")]
-	fn test_zero_commit_fails() {
-		let keychain = Keychain::from_random_seed().unwrap();
-		let key_id1 = keychain.derive_key_id(1).unwrap();
-
-		// blinding should fail as signing with a zero r*G shouldn't work
-		build::transaction(
-			vec![
-				input(10, key_id1.clone()),
-				output(9, key_id1.clone()),
-				with_fee(1),
-			],
-			&keychain,
-		).unwrap();
-	}
-
-	#[test]
-	fn simple_tx_ser() {
-		let tx = tx2i1o();
-		let mut vec = Vec::new();
-		ser::serialize(&mut vec, &tx).expect("serialization failed");
-		let target_len = 954;
-		assert_eq!(vec.len(), target_len,);
-	}
-
-	#[test]
-	fn simple_tx_ser_deser() {
-		let tx = tx2i1o();
-		let mut vec = Vec::new();
-		ser::serialize(&mut vec, &tx).expect("serialization failed");
-		let dtx: Transaction = ser::deserialize(&mut &vec[..]).unwrap();
-		assert_eq!(dtx.fee(), 2);
-		assert_eq!(dtx.inputs.len(), 2);
-		assert_eq!(dtx.outputs.len(), 1);
-		assert_eq!(tx.hash(), dtx.hash());
-	}
-
-	#[test]
-	fn tx_double_ser_deser() {
-		// checks serializing doesn't mess up the tx and produces consistent results
-		let btx = tx2i1o();
-
-		let mut vec = Vec::new();
-		assert!(ser::serialize(&mut vec, &btx).is_ok());
-		let dtx: Transaction = ser::deserialize(&mut &vec[..]).unwrap();
-
-		let mut vec2 = Vec::new();
-		assert!(ser::serialize(&mut vec2, &btx).is_ok());
-		let dtx2: Transaction = ser::deserialize(&mut &vec2[..]).unwrap();
-
-		assert_eq!(btx.hash(), dtx.hash());
-		assert_eq!(dtx.hash(), dtx2.hash());
-	}
-
-	#[test]
-	fn build_tx_kernel() {
-		let keychain = Keychain::from_random_seed().unwrap();
-		let key_id1 = keychain.derive_key_id(1).unwrap();
-		let key_id2 = keychain.derive_key_id(2).unwrap();
-		let key_id3 = keychain.derive_key_id(3).unwrap();
-
-		// first build a valid tx with corresponding blinding factor
-		let tx = build::transaction(
-			vec![
-				input(10, key_id1),
-				output(5, key_id2),
-				output(3, key_id3),
-				with_fee(2),
-			],
-			&keychain,
-		).unwrap();
-
-		// check the tx is valid
-		tx.validate().unwrap();
-
-		// check the kernel is also itself valid
-		assert_eq!(tx.kernels.len(), 1);
-		let kern = &tx.kernels[0];
-		kern.verify().unwrap();
-
-		assert_eq!(kern.features, KernelFeatures::DEFAULT_KERNEL);
-		assert_eq!(kern.fee, tx.fee());
-	}
-
-	// Combine two transactions into one big transaction (with multiple kernels)
-	// and check it still validates.
-	#[test]
-	fn transaction_cut_through() {
-		let tx1 = tx1i2o();
-		let tx2 = tx2i1o();
-
-		assert!(tx1.validate().is_ok());
-		assert!(tx2.validate().is_ok());
-
-		// now build a "cut_through" tx from tx1 and tx2
-		let tx3 = aggregate_with_cut_through(vec![tx1, tx2]).unwrap();
-
-		assert!(tx3.validate().is_ok());
-	}
-
-	// Attempt to deaggregate a multi-kernel transaction in a different way
-	#[test]
-	fn multi_kernel_transaction_deaggregation() {
-		let tx1 = tx1i1o();
-		let tx2 = tx1i1o();
-		let tx3 = tx1i1o();
-		let tx4 = tx1i1o();
-
-		assert!(tx1.validate().is_ok());
-		assert!(tx2.validate().is_ok());
-		assert!(tx3.validate().is_ok());
-		assert!(tx4.validate().is_ok());
-
-		let tx1234 = aggregate(vec![tx1.clone(), tx2.clone(), tx3.clone(), tx4.clone()]).unwrap();
-		let tx12 = aggregate(vec![tx1.clone(), tx2.clone()]).unwrap();
-		let tx34 = aggregate(vec![tx3.clone(), tx4.clone()]).unwrap();
-
-		assert!(tx1234.validate().is_ok());
-		assert!(tx12.validate().is_ok());
-		assert!(tx34.validate().is_ok());
-
-		let deaggregated_tx34 = deaggregate(tx1234.clone(), vec![tx12.clone()]).unwrap();
-		assert!(deaggregated_tx34.validate().is_ok());
-		assert_eq!(tx34, deaggregated_tx34);
-
-		let deaggregated_tx12 = deaggregate(tx1234.clone(), vec![tx34.clone()]).unwrap();
-
-		assert!(deaggregated_tx12.validate().is_ok());
-		assert_eq!(tx12, deaggregated_tx12);
-	}
-
-	#[test]
-	fn multi_kernel_transaction_deaggregation_2() {
-		let tx1 = tx1i1o();
-		let tx2 = tx1i1o();
-		let tx3 = tx1i1o();
-
-		assert!(tx1.validate().is_ok());
-		assert!(tx2.validate().is_ok());
-		assert!(tx3.validate().is_ok());
-
-		let tx123 = aggregate(vec![tx1.clone(), tx2.clone(), tx3.clone()]).unwrap();
-		let tx12 = aggregate(vec![tx1.clone(), tx2.clone()]).unwrap();
-
-		assert!(tx123.validate().is_ok());
-		assert!(tx12.validate().is_ok());
-
-		let deaggregated_tx3 = deaggregate(tx123.clone(), vec![tx12.clone()]).unwrap();
-		assert!(deaggregated_tx3.validate().is_ok());
-		assert_eq!(tx3, deaggregated_tx3);
-	}
-
-	#[test]
-	fn multi_kernel_transaction_deaggregation_3() {
-		let tx1 = tx1i1o();
-		let tx2 = tx1i1o();
-		let tx3 = tx1i1o();
-
-		assert!(tx1.validate().is_ok());
-		assert!(tx2.validate().is_ok());
-		assert!(tx3.validate().is_ok());
-
-		let tx123 = aggregate(vec![tx1.clone(), tx2.clone(), tx3.clone()]).unwrap();
-		let tx13 = aggregate(vec![tx1.clone(), tx3.clone()]).unwrap();
-		let tx2 = aggregate(vec![tx2.clone()]).unwrap();
-
-		assert!(tx123.validate().is_ok());
-		assert!(tx2.validate().is_ok());
-
-		let deaggregated_tx13 = deaggregate(tx123.clone(), vec![tx2.clone()]).unwrap();
-		assert!(deaggregated_tx13.validate().is_ok());
-		assert_eq!(tx13, deaggregated_tx13);
-	}
-
-	#[test]
-	fn multi_kernel_transaction_deaggregation_4() {
-		let tx1 = tx1i1o();
-		let tx2 = tx1i1o();
-		let tx3 = tx1i1o();
-		let tx4 = tx1i1o();
-		let tx5 = tx1i1o();
-
-		assert!(tx1.validate().is_ok());
-		assert!(tx2.validate().is_ok());
-		assert!(tx3.validate().is_ok());
-		assert!(tx4.validate().is_ok());
-		assert!(tx5.validate().is_ok());
-
-		let tx12345 = aggregate(vec![
-			tx1.clone(),
-			tx2.clone(),
-			tx3.clone(),
-			tx4.clone(),
-			tx5.clone(),
-		]).unwrap();
-		assert!(tx12345.validate().is_ok());
-
-		let deaggregated_tx5 = deaggregate(
-			tx12345.clone(),
-			vec![tx1.clone(), tx2.clone(), tx3.clone(), tx4.clone()],
-		).unwrap();
-		assert!(deaggregated_tx5.validate().is_ok());
-		assert_eq!(tx5, deaggregated_tx5);
-	}
-
-	#[test]
-	fn multi_kernel_transaction_deaggregation_5() {
-		let tx1 = tx1i1o();
-		let tx2 = tx1i1o();
-		let tx3 = tx1i1o();
-		let tx4 = tx1i1o();
-		let tx5 = tx1i1o();
-
-		assert!(tx1.validate().is_ok());
-		assert!(tx2.validate().is_ok());
-		assert!(tx3.validate().is_ok());
-		assert!(tx4.validate().is_ok());
-		assert!(tx5.validate().is_ok());
-
-		let tx12345 = aggregate(vec![
-			tx1.clone(),
-			tx2.clone(),
-			tx3.clone(),
-			tx4.clone(),
-			tx5.clone(),
-		]).unwrap();
-		let tx12 = aggregate(vec![tx1.clone(), tx2.clone()]).unwrap();
-		let tx34 = aggregate(vec![tx3.clone(), tx4.clone()]).unwrap();
-
-		assert!(tx12345.validate().is_ok());
-
-		let deaggregated_tx5 =
-			deaggregate(tx12345.clone(), vec![tx12.clone(), tx34.clone()]).unwrap();
-		assert!(deaggregated_tx5.validate().is_ok());
-		assert_eq!(tx5, deaggregated_tx5);
-	}
-
-	// Attempt to deaggregate a multi-kernel transaction
-	#[test]
-	fn basic_transaction_deaggregation() {
-		let tx1 = tx1i2o();
-		let tx2 = tx2i1o();
-
-		assert!(tx1.validate().is_ok());
-		assert!(tx2.validate().is_ok());
-
-		// now build a "cut_through" tx from tx1 and tx2
-		let tx3 = aggregate(vec![tx1.clone(), tx2.clone()]).unwrap();
-
-		assert!(tx3.validate().is_ok());
-
-		let deaggregated_tx1 = deaggregate(tx3.clone(), vec![tx2.clone()]).unwrap();
-
-		assert!(deaggregated_tx1.validate().is_ok());
-		assert_eq!(tx1, deaggregated_tx1);
-
-		let deaggregated_tx2 = deaggregate(tx3.clone(), vec![tx1.clone()]).unwrap();
-
-		assert!(deaggregated_tx2.validate().is_ok());
-		assert_eq!(tx2, deaggregated_tx2);
-	}
-
-	#[test]
-	fn hash_output() {
-		let keychain = Keychain::from_random_seed().unwrap();
-		let key_id1 = keychain.derive_key_id(1).unwrap();
-		let key_id2 = keychain.derive_key_id(2).unwrap();
-		let key_id3 = keychain.derive_key_id(3).unwrap();
-
-		let tx = build::transaction(
-			vec![
-				input(75, key_id1),
-				output(42, key_id2),
-				output(32, key_id3),
-				with_fee(1),
-			],
-			&keychain,
-		).unwrap();
-		let h = tx.outputs[0].hash();
-		assert!(h != ZERO_HASH);
-		let h2 = tx.outputs[1].hash();
-		assert!(h != h2);
-	}
-
-	#[ignore]
-	#[test]
-	fn blind_tx() {
-		let btx = tx2i1o();
-		assert!(btx.validate().is_ok());
-
-		// Ignored for bullet proofs, because calling range_proof_info
-		// with a bullet proof causes painful errors
-
-		// checks that the range proof on our blind output is sufficiently hiding
-		let Output { proof, .. } = btx.outputs[0];
-
-		let secp = static_secp_instance();
-		let secp = secp.lock().unwrap();
-		let info = secp.range_proof_info(proof);
-
-		assert!(info.min == 0);
-		assert!(info.max == u64::max_value());
-	}
-
-	#[test]
-	fn tx_hash_diff() {
-		let btx1 = tx2i1o();
-		let btx2 = tx1i1o();
-
-		if btx1.hash() == btx2.hash() {
-			panic!("diff txs have same hash")
-		}
-	}
-
-	/// Simulate the standard exchange between 2 parties when creating a basic
-	/// 2 inputs, 2 outputs transaction.
-	#[test]
-	fn tx_build_exchange() {
-		let keychain = Keychain::from_random_seed().unwrap();
-		let key_id1 = keychain.derive_key_id(1).unwrap();
-		let key_id2 = keychain.derive_key_id(2).unwrap();
-		let key_id3 = keychain.derive_key_id(3).unwrap();
-		let key_id4 = keychain.derive_key_id(4).unwrap();
-
-		let (tx_alice, blind_sum) = {
-			// Alice gets 2 of her pre-existing outputs to send 5 coins to Bob, they
-			// become inputs in the new transaction
-			let (in1, in2) = (input(4, key_id1), input(3, key_id2));
-
-			// Alice builds her transaction, with change, which also produces the sum
-			// of blinding factors before they're obscured.
-			let (tx, sum) = build::partial_transaction(
-				vec![in1, in2, output(1, key_id3), with_fee(2)],
-				&keychain,
-			).unwrap();
-
-			(tx, sum)
-		};
-
-		// From now on, Bob only has the obscured transaction and the sum of
-		// blinding factors. He adds his output, finalizes the transaction so it's
-		// ready for broadcast.
-		let tx_final = build::transaction(
-			vec![
-				initial_tx(tx_alice),
-				with_excess(blind_sum),
-				output(4, key_id4),
-			],
-			&keychain,
-		).unwrap();
-
-		tx_final.validate().unwrap();
-	}
-
-	#[test]
-	fn reward_empty_block() {
-		let keychain = keychain::Keychain::from_random_seed().unwrap();
-		let key_id = keychain.derive_key_id(1).unwrap();
-
-		let zero_commit = secp_static::commit_to_zero_value();
-
-		let previous_header = BlockHeader::default();
-
-		let b = Block::new(
-			&previous_header,
-			vec![],
-			&keychain,
-			&key_id,
-			Difficulty::one(),
-		).unwrap();
-		b.cut_through()
-			.validate(&zero_commit, &zero_commit)
-			.unwrap();
-	}
-
-	#[test]
-	fn reward_with_tx_block() {
-		let keychain = keychain::Keychain::from_random_seed().unwrap();
-		let key_id = keychain.derive_key_id(1).unwrap();
-
-		let zero_commit = secp_static::commit_to_zero_value();
-
-		let mut tx1 = tx2i1o();
-		tx1.validate().unwrap();
-
-		let previous_header = BlockHeader::default();
-
-		let block = Block::new(
-			&previous_header,
-			vec![&mut tx1],
-			&keychain,
-			&key_id,
-			Difficulty::one(),
-		).unwrap();
-		block
-			.cut_through()
-			.validate(&zero_commit, &zero_commit)
-			.unwrap();
-	}
-
-	#[test]
-	fn simple_block() {
-		let keychain = keychain::Keychain::from_random_seed().unwrap();
-		let key_id = keychain.derive_key_id(1).unwrap();
-
-		let zero_commit = secp_static::commit_to_zero_value();
-
-		let mut tx1 = tx2i1o();
-		let mut tx2 = tx1i1o();
-
-		let previous_header = BlockHeader::default();
-
-		let b = Block::new(
-			&previous_header,
-			vec![&mut tx1, &mut tx2],
-			&keychain,
-			&key_id,
-			Difficulty::one(),
-		).unwrap();
-		b.validate(&zero_commit, &zero_commit).unwrap();
-	}
-
-	#[test]
-	fn test_block_with_timelocked_tx() {
-		let keychain = keychain::Keychain::from_random_seed().unwrap();
-
-		let key_id1 = keychain.derive_key_id(1).unwrap();
-		let key_id2 = keychain.derive_key_id(2).unwrap();
-		let key_id3 = keychain.derive_key_id(3).unwrap();
-
-		let zero_commit = secp_static::commit_to_zero_value();
-
-		// first check we can add a timelocked tx where lock height matches current
-		// block height and that the resulting block is valid
-		let tx1 = build::transaction(
-			vec![
-				input(5, key_id1.clone()),
-				output(3, key_id2.clone()),
-				with_fee(2),
-				with_lock_height(1),
-			],
-			&keychain,
-		).unwrap();
-
-		let previous_header = BlockHeader::default();
-
-		let b = Block::new(
-			&previous_header,
-			vec![&tx1],
-			&keychain,
-			&key_id3.clone(),
-			Difficulty::one(),
-		).unwrap();
-		b.validate(&zero_commit, &zero_commit).unwrap();
-
-		// now try adding a timelocked tx where lock height is greater than current
-		// block height
-		let tx1 = build::transaction(
-			vec![
-				input(5, key_id1.clone()),
-				output(3, key_id2.clone()),
-				with_fee(2),
-				with_lock_height(2),
-			],
-			&keychain,
-		).unwrap();
-
-		let previous_header = BlockHeader::default();
-
-		let b = Block::new(
-			&previous_header,
-			vec![&tx1],
-			&keychain,
-			&key_id3.clone(),
-			Difficulty::one(),
-		).unwrap();
-		match b.validate(&zero_commit, &zero_commit) {
-			Err(KernelLockHeight(height)) => {
-				assert_eq!(height, 2);
-			}
-			_ => panic!("expecting KernelLockHeight error here"),
-		}
-	}
-
-	#[test]
-	pub fn test_verify_1i1o_sig() {
-		let tx = tx1i1o();
-		tx.validate().unwrap();
-	}
-
-	#[test]
-	pub fn test_verify_2i1o_sig() {
-		let tx = tx2i1o();
-		tx.validate().unwrap();
-	}
-
-	// utility producing a transaction with 2 inputs and a single outputs
-	pub fn tx2i1o() -> Transaction {
-		let keychain = keychain::Keychain::from_random_seed().unwrap();
-		let key_id1 = keychain.derive_key_id(1).unwrap();
-		let key_id2 = keychain.derive_key_id(2).unwrap();
-		let key_id3 = keychain.derive_key_id(3).unwrap();
-
-		build::transaction_with_offset(
-			vec![
-				input(10, key_id1),
-				input(11, key_id2),
-				output(19, key_id3),
-				with_fee(2),
-			],
-			&keychain,
-		).unwrap()
-	}
-
-	// utility producing a transaction with a single input and output
-	pub fn tx1i1o() -> Transaction {
-		let keychain = keychain::Keychain::from_random_seed().unwrap();
-		let key_id1 = keychain.derive_key_id(1).unwrap();
-		let key_id2 = keychain.derive_key_id(2).unwrap();
-
-		build::transaction_with_offset(
-			vec![input(5, key_id1), output(3, key_id2), with_fee(2)],
-			&keychain,
-		).unwrap()
-	}
-
-	// utility producing a transaction with a single input
-	// and two outputs (one change output)
-	// Note: this tx has an "offset" kernel
-	pub fn tx1i2o() -> Transaction {
-		let keychain = keychain::Keychain::from_random_seed().unwrap();
-		let key_id1 = keychain.derive_key_id(1).unwrap();
-		let key_id2 = keychain.derive_key_id(2).unwrap();
-		let key_id3 = keychain.derive_key_id(3).unwrap();
-
-		build::transaction_with_offset(
-			vec![
-				input(6, key_id1),
-				output(3, key_id2),
-				output(1, key_id3),
-				with_fee(2),
-			],
-			&keychain,
-		).unwrap()
-	}
-=======
->>>>>>> d9306002
 }