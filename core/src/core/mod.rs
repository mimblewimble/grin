// Copyright 2016 The Grin Developers
//
// Licensed under the Apache License, Version 2.0 (the "License");
// you may not use this file except in compliance with the License.
// You may obtain a copy of the License at
//
//     http://www.apache.org/licenses/LICENSE-2.0
//
// Unless required by applicable law or agreed to in writing, software
// distributed under the License is distributed on an "AS IS" BASIS,
// WITHOUT WARRANTIES OR CONDITIONS OF ANY KIND, either express or implied.
// See the License for the specific language governing permissions and
// limitations under the License.

//! Core types

pub mod block;
pub mod build;
pub mod hash;
pub mod pmmr;
pub mod target;
pub mod transaction;
//pub mod txoset;
#[allow(dead_code)]

use std::fmt;
use std::cmp::Ordering;

use secp::{self, Secp256k1};
use secp::pedersen::*;

<<<<<<< HEAD
pub use self::block::{Block, BlockHeader, DEFAULT_BLOCK};
pub use self::transaction::{Transaction, Input, Output, TxKernel, SumCommit,
														COINBASE_KERNEL, COINBASE_OUTPUT, DEFAULT_OUTPUT};
use self::hash::Hashed;
=======
pub use self::block::*;
pub use self::transaction::*;
use self::hash::{Hash, Hashed, ZERO_HASH};
>>>>>>> a5b2c7d3
use ser::{Writeable, Writer, Reader, Readable, Error};

use global;

/// Implemented by types that hold inputs and outputs including Pedersen
/// commitments. Handles the collection of the commitments as well as their
/// summing, taking potential explicit overages of fees into account.
pub trait Committed {
	/// Gathers commitments and sum them.
	fn sum_commitments(&self, secp: &Secp256k1) -> Result<Commitment, secp::Error> {
		// first, verify each range proof
		let ref outputs = self.outputs_committed();
		for output in *outputs {
			try!(output.verify_proof(secp))
		}

		// then gather the commitments
		let mut input_commits = map_vec!(self.inputs_committed(), |inp| inp.commitment());
		let mut output_commits = map_vec!(self.outputs_committed(), |out| out.commitment());

		// add the overage as output commitment if positive, as an input commitment if
		// negative
		let overage = self.overage();
		if overage != 0 {
			let over_commit = secp.commit_value(overage.abs() as u64).unwrap();
			if overage < 0 {
				input_commits.push(over_commit);
			} else {
				output_commits.push(over_commit);
			}
		}

		// sum all that stuff
		secp.commit_sum(output_commits, input_commits)
	}

	/// Vector of committed inputs to verify
	fn inputs_committed(&self) -> &Vec<Input>;

	/// Vector of committed inputs to verify
	fn outputs_committed(&self) -> &Vec<Output>;

	/// The overage amount expected over the commitments. Can be negative (a
	/// fee) or positive (a reward).
	fn overage(&self) -> i64;
}

/// Proof of work
pub struct Proof {
	/// The nonces
	pub nonces:Vec<u32>,

	/// The proof size
	pub proof_size: usize,
}

impl fmt::Debug for Proof {
	fn fmt(&self, f: &mut fmt::Formatter) -> fmt::Result {
		try!(write!(f, "Cuckoo("));
		for (i, val) in self.nonces[..].iter().enumerate() {
			try!(write!(f, "{:x}", val));
			if i < self.nonces.len() - 1 {
				try!(write!(f, " "));
			}
		}
		write!(f, ")")
	}
}
impl PartialOrd for Proof {
	fn partial_cmp(&self, other: &Proof) -> Option<Ordering> {
		self.nonces.partial_cmp(&other.nonces)
	}
}
impl PartialEq for Proof {
	fn eq(&self, other: &Proof) -> bool {
		self.nonces[..] == other.nonces[..]
	}
}
impl Eq for Proof {}
impl Clone for Proof {
	fn clone(&self) -> Proof {
		let mut out_nonces = Vec::new();
		for n in self.nonces.iter() {
			out_nonces.push(*n as u32);
		}
		Proof {
			proof_size: out_nonces.len(),
			nonces: out_nonces,
		}
	}
}

impl Proof {

	/// Builds a proof with all bytes zeroed out
	pub fn new(in_nonces:Vec<u32>) -> Proof {
		Proof {
			proof_size: in_nonces.len(),
			nonces: in_nonces,
		}
	}

	/// Builds a proof with all bytes zeroed out
	pub fn zero(proof_size:usize) -> Proof {
		Proof {
			proof_size: proof_size,
			nonces: vec![0;proof_size],
		}
	}

	/// Converts the proof to a vector of u64s
	pub fn to_u64s(&self) -> Vec<u64> {
		let mut out_nonces = Vec::with_capacity(self.proof_size);
		for n in self.nonces.iter() {
			out_nonces.push(*n as u64);
		}
		out_nonces
	}

	/// Converts the proof to a vector of u32s
	pub fn to_u32s(&self) -> Vec<u32> {
		self.clone().nonces
	}

	/// Converts the proof to a proof-of-work Target so they can be compared.
	/// Hashes the Cuckoo Proof data.
	pub fn to_difficulty(self) -> target::Difficulty {
		target::Difficulty::from_hash(&self.hash())
	}
}

impl Readable for Proof {
	fn read(reader: &mut Reader) -> Result<Proof, Error> {
		let proof_size = global::proofsize();
		let mut pow = vec![0u32; proof_size];
		for n in 0..proof_size {
			pow[n] = try!(reader.read_u32());
		}
		Ok(Proof::new(pow))
	}
}

impl Writeable for Proof {
	fn write<W: Writer>(&self, writer: &mut W) -> Result<(), Error> {
		for n in 0..self.proof_size {
			try!(writer.write_u32(self.nonces[n]));
		}
		Ok(())
	}
}

#[cfg(test)]
mod test {
	use super::*;
	use core::hash::ZERO_HASH;
	use secp;
	use secp::Secp256k1;
	use secp::key::SecretKey;
	use ser;
	use rand::os::OsRng;
	use core::build::{self, input, output, input_rand, output_rand, with_fee, initial_tx,
	                  with_excess};

	fn new_secp() -> Secp256k1 {
		secp::Secp256k1::with_caps(secp::ContextFlag::Commit)
	}

	#[test]
	#[should_panic(expected = "InvalidSecretKey")]
	fn zero_commit() {
		// a transaction whose commitment sums to zero shouldn't validate
		let ref secp = new_secp();
		let mut rng = OsRng::new().unwrap();

		// blinding should fail as signing with a zero r*G shouldn't work
		let skey = SecretKey::new(secp, &mut rng);
		build::transaction(vec![input(10, skey), output(1, skey), with_fee(9)]).unwrap();
	}

	#[test]
	fn simple_tx_ser() {
		let tx = tx2i1o();
		let mut vec = Vec::new();
		ser::serialize(&mut vec, &tx).expect("serialized failed");
		assert!(vec.len() > 5320);
		assert!(vec.len() < 5340);
	}

	#[test]
	fn simple_tx_ser_deser() {
		let tx = tx2i1o();
		let mut vec = Vec::new();
		ser::serialize(&mut vec, &tx).expect("serialization failed");
		let dtx: Transaction = ser::deserialize(&mut &vec[..]).unwrap();
		assert_eq!(dtx.fee, 1);
		assert_eq!(dtx.inputs.len(), 2);
		assert_eq!(dtx.outputs.len(), 1);
		assert_eq!(tx.hash(), dtx.hash());
	}

	#[test]
	fn tx_double_ser_deser() {
		// checks serializing doesn't mess up the tx and produces consistent results
		let btx = tx2i1o();

		let mut vec = Vec::new();
		assert!(ser::serialize(&mut vec, &btx).is_ok());
		let dtx: Transaction = ser::deserialize(&mut &vec[..]).unwrap();

		let mut vec2 = Vec::new();
		assert!(ser::serialize(&mut vec2, &btx).is_ok());
		let dtx2: Transaction = ser::deserialize(&mut &vec2[..]).unwrap();

		assert_eq!(btx.hash(), dtx.hash());
		assert_eq!(dtx.hash(), dtx2.hash());
	}

	#[test]
	fn hash_output() {
		let (tx, _) =
			build::transaction(vec![input_rand(75), output_rand(42), output_rand(32), with_fee(1)])
				.unwrap();
		let h = tx.outputs[0].hash();
		assert!(h != ZERO_HASH);
		let h2 = tx.outputs[1].hash();
		assert!(h != h2);
	}

	#[test]
	fn blind_tx() {
		let ref secp = new_secp();

		let btx = tx2i1o();
		btx.verify_sig(&secp).unwrap(); // unwrap will panic if invalid

		// checks that the range proof on our blind output is sufficiently hiding
		let Output { proof, .. } = btx.outputs[0];
		let info = secp.range_proof_info(proof);
		assert!(info.min == 0);
		assert!(info.max == u64::max_value());
	}

	#[test]
	fn tx_hash_diff() {
		let btx1 = tx2i1o();
		let btx2 = tx1i1o();

		if btx1.hash() == btx2.hash() {
			panic!("diff txs have same hash")
		}
	}

	/// Simulate the standard exchange between 2 parties when creating a basic
	/// 2 inputs, 2 outputs transaction.
	#[test]
	fn tx_build_exchange() {
		let ref secp = new_secp();

		let tx_alice: Transaction;
		let blind_sum: SecretKey;

		{
			// Alice gets 2 of her pre-existing outputs to send 5 coins to Bob, they
			// become inputs in the new transaction
			let (in1, in2) = (input_rand(4), input_rand(3));

			// Alice builds her transaction, with change, which also produces the sum
			// of blinding factors before they're obscured.
			let (tx, sum) = build::transaction(vec![in1, in2, output_rand(1), with_fee(1)])
				.unwrap();
			tx_alice = tx;
			blind_sum = sum;
		}

		// From now on, Bob only has the obscured transaction and the sum of
		// blinding factors. He adds his output, finalizes the transaction so it's
		// ready for broadcast.
		let (tx_final, _) =
			build::transaction(vec![initial_tx(tx_alice), with_excess(blind_sum), output_rand(5)])
				.unwrap();

		tx_final.validate(&secp).unwrap();
	}

	#[test]
	fn reward_empty_block() {
		let mut rng = OsRng::new().unwrap();
		let ref secp = new_secp();
		let skey = SecretKey::new(secp, &mut rng);

		let b = Block::new(&BlockHeader::default(), vec![], skey).unwrap();
		b.compact().validate(&secp).unwrap();
	}

	#[test]
	fn reward_with_tx_block() {
		let mut rng = OsRng::new().unwrap();
		let ref secp = new_secp();
		let skey = SecretKey::new(secp, &mut rng);

		let mut tx1 = tx2i1o();
		tx1.verify_sig(&secp).unwrap();

		let b = Block::new(&BlockHeader::default(), vec![&mut tx1], skey).unwrap();
		b.compact().validate(&secp).unwrap();
	}

	#[test]
	fn simple_block() {
		let mut rng = OsRng::new().unwrap();
		let ref secp = new_secp();
		let skey = SecretKey::new(secp, &mut rng);

		let mut tx1 = tx2i1o();
		tx1.verify_sig(&secp).unwrap();

		let mut tx2 = tx1i1o();
		tx2.verify_sig(&secp).unwrap();

		let b = Block::new(&BlockHeader::default(), vec![&mut tx1, &mut tx2], skey).unwrap();
		b.validate(&secp).unwrap();
	}

	// utility producing a transaction with 2 inputs and a single outputs
	pub fn tx2i1o() -> Transaction {
		build::transaction(vec![input_rand(10), input_rand(11), output_rand(20), with_fee(1)])
			.map(|(tx, _)| tx)
			.unwrap()
	}

	// utility producing a transaction with a single input and output
	pub fn tx1i1o() -> Transaction {
		build::transaction(vec![input_rand(5), output_rand(4), with_fee(1)])
			.map(|(tx, _)| tx)
			.unwrap()
	}
}<|MERGE_RESOLUTION|>--- conflicted
+++ resolved
@@ -29,16 +29,9 @@
 use secp::{self, Secp256k1};
 use secp::pedersen::*;
 
-<<<<<<< HEAD
-pub use self::block::{Block, BlockHeader, DEFAULT_BLOCK};
-pub use self::transaction::{Transaction, Input, Output, TxKernel, SumCommit,
-														COINBASE_KERNEL, COINBASE_OUTPUT, DEFAULT_OUTPUT};
-use self::hash::Hashed;
-=======
 pub use self::block::*;
 pub use self::transaction::*;
 use self::hash::{Hash, Hashed, ZERO_HASH};
->>>>>>> a5b2c7d3
 use ser::{Writeable, Writer, Reader, Readable, Error};
 
 use global;
