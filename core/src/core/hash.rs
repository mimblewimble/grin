--- conflicted
+++ resolved
@@ -25,14 +25,8 @@
 
 use crate::blake2::blake2b::Blake2b;
 
-<<<<<<< HEAD
-use crate::consensus;
 use crate::ser::{self, AsFixedBytes, Error, FixedLength, Readable, Reader, Writeable, Writer};
 use crate::util;
-=======
-use ser::{self, AsFixedBytes, Error, FixedLength, Readable, Reader, Writeable, Writer};
-use util;
->>>>>>> 7ff323c8
 
 /// A hash consisting of all zeroes, used as a sentinel. No known preimage.
 pub const ZERO_HASH: Hash = Hash([0; 32]);
