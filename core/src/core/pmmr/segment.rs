// Copyright 2021 The Grin Developers
//
// Licensed under the Apache License, Version 2.0 (the "License");
// you may not use this file except in compliance with the License.
// You may obtain a copy of the License at
//
//     http://www.apache.org/licenses/LICENSE-2.0
//
// Unless required by applicable law or agreed to in writing, software
// distributed under the License is distributed on an "AS IS" BASIS,
// WITHOUT WARRANTIES OR CONDITIONS OF ANY KIND, either express or implied.
// See the License for the specific language governing permissions and
// limitations under the License.

//! Segment of a PMMR.

use crate::core::hash::Hash;
use crate::core::pmmr::{self, Backend, ReadablePMMR, ReadonlyPMMR};
use crate::ser::{Error, PMMRIndexHashable, PMMRable, Readable, Reader, Writeable, Writer};
use croaring::Bitmap;
use std::cmp::min;
use std::fmt::{self, Debug};

#[derive(Clone, Debug, PartialEq, Eq)]
/// Error related to segment creation or validation
pub enum SegmentError {
	/// An expected leaf was missing
	MissingLeaf(u64),
	/// An expected hash was missing
	MissingHash(u64),
	/// The segment does not exist
	NonExistent,
	/// Mismatch between expected and actual root hash
	Mismatch,
}

impl fmt::Display for SegmentError {
	fn fmt(&self, f: &mut fmt::Formatter<'_>) -> fmt::Result {
		match self {
			SegmentError::MissingLeaf(idx) => write!(f, "Missing leaf at pos {}", idx),
			SegmentError::MissingHash(idx) => write!(f, "Missing hash at pos {}", idx),
			SegmentError::NonExistent => write!(f, "Segment does not exist"),
			SegmentError::Mismatch => write!(f, "Root hash mismatch"),
		}
	}
}

/// Tuple that defines a segment of a given PMMR
#[derive(Copy, Clone, Debug, Eq, PartialEq)]
pub struct SegmentIdentifier {
	/// Height of a segment
	pub height: u8,
	/// Zero-based index of the segment
	pub idx: u64,
}

impl Readable for SegmentIdentifier {
	fn read<R: Reader>(reader: &mut R) -> Result<Self, Error> {
		let height = reader.read_u8()?;
		let idx = reader.read_u64()?;
		Ok(Self { height, idx })
	}
}

impl Writeable for SegmentIdentifier {
	fn write<W: Writer>(&self, writer: &mut W) -> Result<(), Error> {
		writer.write_u8(self.height)?;
		writer.write_u64(self.idx)
	}
}

impl SegmentIdentifier {
	/// Test helper to get an iterator of SegmentIdentifiers required to read a
	/// pmmr of size `target_mmr_size` in segments of height `segment_height`
	pub fn traversal_iter(
		target_mmr_size: u64,
		segment_height: u8,
	) -> impl Iterator<Item = SegmentIdentifier> {
		(0..SegmentIdentifier::count_segments_required(target_mmr_size, segment_height)).map(
			move |idx| SegmentIdentifier {
				height: segment_height,
				idx: idx as u64,
			},
		)
	}

	/// Returns number of segments required that would needed in order to read a
	/// pmmr of size `target_mmr_size` in segments of height `segment_height`
	pub fn count_segments_required(target_mmr_size: u64, segment_height: u8) -> usize {
<<<<<<< HEAD
		pmmr::n_leaves(target_mmr_size) as usize / (1 << segment_height as usize) + 1
=======
		pmmr::n_leaves(target_mmr_size) as usize / (1 << segment_height as usize)
>>>>>>> c8275f7e
	}
}

/// Segment of a PMMR: unpruned leaves and the necessary data to verify
/// segment membership in the original MMR.
#[derive(Clone, Debug, Eq, PartialEq)]
pub struct Segment<T> {
	identifier: SegmentIdentifier,
	hash_pos: Vec<u64>,
	hashes: Vec<Hash>,
	leaf_pos: Vec<u64>,
	leaf_data: Vec<T>,
	proof: SegmentProof,
}

impl<T> Segment<T> {
	/// Creates an empty segment
	fn empty(identifier: SegmentIdentifier) -> Self {
		Segment {
			identifier,
			hash_pos: Vec::new(),
			hashes: Vec::new(),
			leaf_pos: Vec::new(),
			leaf_data: Vec::new(),
			proof: SegmentProof::empty(),
		}
	}

	/// Maximum number of leaves in a segment, given by `2**height`
	fn segment_capacity(&self) -> u64 {
		1 << self.identifier.height
	}

	/// Offset (in leaf idx) of first leaf in the segment
	fn leaf_offset(&self) -> u64 {
		self.identifier.idx * self.segment_capacity()
	}

	/// Number of leaves in this segment. Equal to capacity except for the final segment, which can be smaller
	fn segment_unpruned_size(&self, last_pos: u64) -> u64 {
		min(
			self.segment_capacity(),
			pmmr::n_leaves(last_pos).saturating_sub(self.leaf_offset()),
		)
	}

	/// Whether the segment is full (size == capacity)
	fn full_segment(&self, last_pos: u64) -> bool {
		self.segment_unpruned_size(last_pos) == self.segment_capacity()
	}

	/// Inclusive range of MMR positions for this segment
	pub fn segment_pos_range(&self, last_pos: u64) -> (u64, u64) {
		let segment_size = self.segment_unpruned_size(last_pos);
		let leaf_offset = self.leaf_offset();
		let first = pmmr::insertion_to_pmmr_index(leaf_offset + 1);
		let last = if self.full_segment(last_pos) {
			pmmr::insertion_to_pmmr_index(leaf_offset + segment_size)
				+ (self.identifier.height as u64)
		} else {
			last_pos
		};

		(first, last)
	}

	/// TODO - binary_search_by_key() here (can we assume these are sorted by pos?)
	fn get_hash(&self, pos: u64) -> Result<Hash, SegmentError> {
		self.hash_pos
			.iter()
			.zip(&self.hashes)
			.find(|&(&p, _)| p == pos)
			.map(|(_, &h)| h)
			.ok_or_else(|| SegmentError::MissingHash(pos))
	}

	/// Get the identifier associated with this segment
	pub fn identifier(&self) -> SegmentIdentifier {
		self.identifier
	}

	/// Consume the segment and return its parts
	pub fn parts(
		self,
	) -> (
		SegmentIdentifier,
		Vec<u64>,
		Vec<Hash>,
		Vec<u64>,
		Vec<T>,
		SegmentProof,
	) {
		(
			self.identifier,
			self.hash_pos,
			self.hashes,
			self.leaf_pos,
			self.leaf_data,
			self.proof,
		)
	}

	/// Construct a segment from its parts
	pub fn from_parts(
		identifier: SegmentIdentifier,
		hash_pos: Vec<u64>,
		hashes: Vec<Hash>,
		leaf_pos: Vec<u64>,
		leaf_data: Vec<T>,
		proof: SegmentProof,
	) -> Self {
		assert_eq!(hash_pos.len(), hashes.len());
		let mut last_pos = 0;
		for &pos in &hash_pos {
			assert!(pos > last_pos);
			last_pos = pos;
		}
		assert_eq!(leaf_pos.len(), leaf_data.len());
		last_pos = 0;
		for &pos in &leaf_pos {
			assert!(pos > last_pos);
			last_pos = pos;
		}

		Self {
			identifier,
			hash_pos,
			hashes,
			leaf_pos,
			leaf_data,
			proof,
		}
	}

	/// Iterator of all the leaves in the segment
	pub fn leaf_iter(&self) -> impl Iterator<Item = (u64, &T)> + '_ {
		self.leaf_pos.iter().map(|&p| p).zip(&self.leaf_data)
	}

	/// Iterator of all the hashes in the segment
	pub fn hash_iter(&self) -> impl Iterator<Item = (u64, Hash)> + '_ {
		self.hash_pos
			.iter()
			.zip(&self.hashes)
			.map(|(&p, &h)| (p, h))
	}

	/// Segment proof
	pub fn proof(&self) -> &SegmentProof {
		&self.proof
	}

	/// Segment identifier
	pub fn id(&self) -> SegmentIdentifier {
		self.identifier
	}
}

impl<T> Segment<T>
where
	T: Readable + Writeable + Debug,
{
	/// Generate a segment from a PMMR
	pub fn from_pmmr<U, B>(
		segment_id: SegmentIdentifier,
		pmmr: &ReadonlyPMMR<'_, U, B>,
		prunable: bool,
	) -> Result<Self, SegmentError>
	where
		U: PMMRable<E = T>,
		B: Backend<U>,
	{
		let mut segment = Segment::empty(segment_id);

		let last_pos = pmmr.unpruned_size();
		if segment.segment_unpruned_size(last_pos) == 0 {
			return Err(SegmentError::NonExistent);
		}

		// Fill leaf data and hashes
		let (segment_first_pos, segment_last_pos) = segment.segment_pos_range(last_pos);
		for pos in segment_first_pos..=segment_last_pos {
			if pmmr::is_leaf(pos) {
				if let Some(data) = pmmr.get_data_from_file(pos) {
					segment.leaf_data.push(data);
					segment.leaf_pos.push(pos);
					continue;
				} else if !prunable {
					return Err(SegmentError::MissingLeaf(pos));
				}
			}
			// TODO: optimize, no need to send every intermediary hash
			if prunable {
				if let Some(hash) = pmmr.get_from_file(pos) {
					segment.hashes.push(hash);
					segment.hash_pos.push(pos);
				}
			}
		}

		let mut start_pos = None;
		// Fully pruned segment: only include a single hash, the first unpruned parent
		if segment.leaf_data.is_empty() && segment.hashes.is_empty() {
			let family_branch = pmmr::family_branch(segment_last_pos, last_pos);
			for (pos, _) in family_branch {
				if let Some(hash) = pmmr.get_from_file(pos) {
					segment.hashes.push(hash);
					segment.hash_pos.push(pos);
					start_pos = Some(pos);
					break;
				}
			}
		}

		// Segment merkle proof
		segment.proof = SegmentProof::generate(
			pmmr,
			last_pos,
			segment_first_pos,
			segment_last_pos,
			start_pos,
		)?;

		Ok(segment)
	}
}

impl<T> Segment<T>
where
	T: PMMRIndexHashable,
{
	/// Calculate root hash of this segment
	/// Returns `None` iff the segment is full and completely pruned
	pub fn root(
		&self,
		last_pos: u64,
		bitmap: Option<&Bitmap>,
	) -> Result<Option<Hash>, SegmentError> {
		let (segment_first_pos, segment_last_pos) = self.segment_pos_range(last_pos);
		let mut hashes = Vec::<Option<Hash>>::with_capacity(2 * (self.identifier.height as usize));
		let mut leaves = self.leaf_pos.iter().zip(&self.leaf_data);
		for pos in segment_first_pos..=segment_last_pos {
			let height = pmmr::bintree_postorder_height(pos);
			let hash = if height == 0 {
				// Leaf
				if bitmap
					.map(|b| {
						let idx_1 = pmmr::n_leaves(pos) - 1;
						let idx_2 = if pmmr::is_left_sibling(pos) {
							idx_1 + 1
						} else {
							idx_1 - 1
						};
						b.contains(idx_1 as u32) || b.contains(idx_2 as u32) || pos == last_pos
					})
					.unwrap_or(true)
				{
					// We require the data of this leaf if either the mmr is not prunable or if
					//  the bitmap indicates it (or its sibling) should be here.
					// Edge case: if the final segment has an uneven number of leaves, we
					//  require the last leaf to be present regardless of the status in the bitmap.
					// TODO: possibly remove requirement on the sibling when we no longer support
					//  syncing through the txhashset.zip method.
					let data = leaves
						.find(|&(&p, _)| p == pos)
						.map(|(_, l)| l)
						.ok_or_else(|| SegmentError::MissingLeaf(pos))?;
					Some(data.hash_with_index(pos - 1))
				} else {
					None
				}
			} else {
				let left_child_pos = pos - (1 << height);
				let right_child_pos = pos - 1;

				let right_child = hashes.pop().unwrap();
				let left_child = hashes.pop().unwrap();

				if bitmap.is_some() {
					// Prunable MMR
					match (left_child, right_child) {
						(None, None) => None,
						(Some(l), Some(r)) => Some((l, r).hash_with_index(pos - 1)),
						(None, Some(r)) => {
							let l = self.get_hash(left_child_pos)?;
							Some((l, r).hash_with_index(pos - 1))
						}
						(Some(l), None) => {
							let r = self.get_hash(right_child_pos)?;
							Some((l, r).hash_with_index(pos - 1))
						}
					}
				} else {
					// Non-prunable MMR: require both children
					Some(
						(
							left_child.ok_or_else(|| SegmentError::MissingHash(left_child_pos))?,
							right_child
								.ok_or_else(|| SegmentError::MissingHash(right_child_pos))?,
						)
							.hash_with_index(pos - 1),
					)
				}
			};
			hashes.push(hash);
		}

		if self.full_segment(last_pos) {
			// Full segment: last position of segment is subtree root
			Ok(hashes.pop().unwrap())
		} else {
			// Not full (only final segment): peaks in segment, bag them together
			let peaks = pmmr::peaks(last_pos)
				.into_iter()
				.filter(|&pos| pos >= segment_first_pos && pos <= segment_last_pos)
				.rev();
			let mut hash = None;
			for pos in peaks {
				let mut lhash = hashes.pop().ok_or_else(|| SegmentError::MissingHash(pos))?;
				if lhash.is_none() && bitmap.is_some() {
					// If this entire peak is pruned, load it from the segment hashes
					lhash = Some(self.get_hash(pos)?);
				}
				let lhash = lhash.ok_or_else(|| SegmentError::MissingHash(pos))?;

				hash = match hash {
					None => Some(lhash),
					Some(rhash) => Some((lhash, rhash).hash_with_index(last_pos)),
				};
			}
			Ok(Some(hash.unwrap()))
		}
	}

	/// Get the first unpruned parent hash of this segment
	pub fn first_unpruned_parent(
		&self,
		last_pos: u64,
		bitmap: Option<&Bitmap>,
	) -> Result<(Hash, u64), SegmentError> {
		let root = self.root(last_pos, bitmap)?;
		let (_, last) = self.segment_pos_range(last_pos);
		if let Some(root) = root {
			return Ok((root, last));
		}
		let bitmap = bitmap.unwrap();
		let n_leaves = pmmr::n_leaves(last_pos);

		let mut cardinality = 0;
		let mut pos = last;
		let mut hash = Err(SegmentError::MissingHash(last));
		let mut family_branch = pmmr::family_branch(last, last_pos).into_iter();
		while cardinality == 0 {
			hash = self.get_hash(pos).map(|h| (h, pos));
			if hash.is_ok() {
				// Return early in case a lower level hash is already present
				// This can occur if both child trees are pruned but compaction hasn't run yet
				return hash;
			}

			if let Some((p, _)) = family_branch.next() {
				pos = p;
				let range = (pmmr::n_leaves(pmmr::bintree_leftmost(p)) - 1)
					..min(pmmr::n_leaves(pmmr::bintree_rightmost(p)), n_leaves);
				cardinality = bitmap.range_cardinality(range);
			} else {
				break;
			}
		}
		hash
	}

	/// Check validity of the segment by calculating its root and validating the merkle proof
	pub fn validate(
		&self,
		last_pos: u64,
		bitmap: Option<&Bitmap>,
		mmr_root: Hash,
	) -> Result<(), SegmentError> {
		let (first, last) = self.segment_pos_range(last_pos);
		let (segment_root, segment_unpruned_pos) = self.first_unpruned_parent(last_pos, bitmap)?;
		self.proof.validate(
			last_pos,
			mmr_root,
			first,
			last,
			segment_root,
			segment_unpruned_pos,
		)
	}

	/// Check validity of the segment by calculating its root and validating the merkle proof
	/// This function assumes a final hashing step together with `other_root`
	pub fn validate_with(
		&self,
		last_pos: u64,
		bitmap: Option<&Bitmap>,
		mmr_root: Hash,
		hash_last_pos: u64,
		other_root: Hash,
		other_is_left: bool,
	) -> Result<(), SegmentError> {
		let (first, last) = self.segment_pos_range(last_pos);
		let (segment_root, segment_unpruned_pos) = self.first_unpruned_parent(last_pos, bitmap)?;
		self.proof.validate_with(
			last_pos,
			mmr_root,
			first,
			last,
			segment_root,
			segment_unpruned_pos,
			hash_last_pos,
			other_root,
			other_is_left,
		)
	}
}

impl<T: Readable> Readable for Segment<T> {
	fn read<R: Reader>(reader: &mut R) -> Result<Self, Error> {
		let identifier = Readable::read(reader)?;

		let mut last_pos = 0;
		let n_hashes = reader.read_u64()? as usize;
		let mut hash_pos = Vec::with_capacity(n_hashes);
		for _ in 0..n_hashes {
			let pos = reader.read_u64()?;
			if pos <= last_pos {
				return Err(Error::SortError);
			}
			last_pos = pos;
			hash_pos.push(pos);
		}

		let mut hashes = Vec::<Hash>::with_capacity(n_hashes);
		for _ in 0..n_hashes {
			hashes.push(Readable::read(reader)?);
		}

		let n_leaves = reader.read_u64()? as usize;
		let mut leaf_pos = Vec::with_capacity(n_leaves);
		last_pos = 0;
		for _ in 0..n_leaves {
			let pos = reader.read_u64()?;
			if pos <= last_pos {
				return Err(Error::SortError);
			}
			last_pos = pos;
			leaf_pos.push(pos);
		}

		let mut leaf_data = Vec::<T>::with_capacity(n_leaves);
		for _ in 0..n_leaves {
			leaf_data.push(Readable::read(reader)?);
		}

		let proof = Readable::read(reader)?;

		Ok(Self {
			identifier,
			hash_pos,
			hashes,
			leaf_pos,
			leaf_data,
			proof,
		})
	}
}

impl<T: Writeable> Writeable for Segment<T> {
	fn write<W: Writer>(&self, writer: &mut W) -> Result<(), Error> {
		Writeable::write(&self.identifier, writer)?;
		writer.write_u64(self.hashes.len() as u64)?;
		for &pos in &self.hash_pos {
			writer.write_u64(pos)?;
		}
		for hash in &self.hashes {
			Writeable::write(hash, writer)?;
		}
		writer.write_u64(self.leaf_data.len() as u64)?;
		for &pos in &self.leaf_pos {
			writer.write_u64(pos)?;
		}
		for data in &self.leaf_data {
			Writeable::write(data, writer)?;
		}
		Writeable::write(&self.proof, writer)?;
		Ok(())
	}
}

/// Merkle proof of a segment
#[derive(Clone, Debug, Eq, PartialEq)]
pub struct SegmentProof {
	hashes: Vec<Hash>,
}

impl SegmentProof {
	fn empty() -> Self {
		Self { hashes: Vec::new() }
	}

	fn generate<U, B>(
		pmmr: &ReadonlyPMMR<'_, U, B>,
		last_pos: u64,
		segment_first_pos: u64,
		segment_last_pos: u64,
		start_pos: Option<u64>,
	) -> Result<Self, SegmentError>
	where
		U: PMMRable,
		B: Backend<U>,
	{
		let family_branch = pmmr::family_branch(segment_last_pos, last_pos);

		// 1. siblings along the path from the subtree root to the peak
		let hashes: Result<Vec<_>, _> = family_branch
			.iter()
			.filter(|&&(p, _)| start_pos.map(|s| p > s).unwrap_or(true))
			.map(|&(_, s)| pmmr.get_hash(s).ok_or_else(|| SegmentError::MissingHash(s)))
			.collect();
		let mut proof = Self { hashes: hashes? };

		// 2. bagged peaks to the right
		let peak_pos = family_branch
			.last()
			.map(|&(p, _)| p)
			.unwrap_or(segment_last_pos);
		if let Some(h) = pmmr.bag_the_rhs(peak_pos) {
			proof.hashes.push(h);
		}

		// 3. peaks to the left
		let peaks: Result<Vec<_>, _> = pmmr::peaks(last_pos)
			.into_iter()
			.filter(|&x| x < segment_first_pos)
			.rev()
			.map(|p| pmmr.get_hash(p).ok_or_else(|| SegmentError::MissingHash(p)))
			.collect();
		proof.hashes.extend(peaks?);

		Ok(proof)
	}

	/// Size of the proof in hashes.
	pub fn size(&self) -> usize {
		self.hashes.len()
	}

	/// Reconstruct PMMR root using this proof
	pub fn reconstruct_root(
		&self,
		last_pos: u64,
		segment_first_pos: u64,
		segment_last_pos: u64,
		segment_root: Hash,
		segment_unpruned_pos: u64,
	) -> Result<Hash, SegmentError> {
		let mut iter = self.hashes.iter();
		let family_branch = pmmr::family_branch(segment_last_pos, last_pos);

		// 1. siblings along the path from the subtree root to the peak
		let mut root = segment_root;
		for &(p, s) in family_branch
			.iter()
			.filter(|&&(p, _)| p > segment_unpruned_pos)
		{
			let sibling_hash = iter.next().ok_or_else(|| SegmentError::MissingHash(s))?;
			root = if pmmr::is_left_sibling(s) {
				(sibling_hash, root).hash_with_index(p - 1)
			} else {
				(root, sibling_hash).hash_with_index(p - 1)
			};
		}

		// 2. bagged peaks to the right
		let peak_pos = family_branch
			.last()
			.map(|&(p, _)| p)
			.unwrap_or(segment_last_pos);

		let rhs = pmmr::peaks(last_pos)
			.into_iter()
			.filter(|&x| x > peak_pos)
			.next();

		if let Some(pos) = rhs {
			root = (
				root,
				iter.next().ok_or_else(|| SegmentError::MissingHash(pos))?,
			)
				.hash_with_index(last_pos)
		}

		// 3. peaks to the left
		let peaks = pmmr::peaks(last_pos)
			.into_iter()
			.filter(|&x| x < segment_first_pos)
			.rev();
		for pos in peaks {
			root = (
				iter.next().ok_or_else(|| SegmentError::MissingHash(pos))?,
				root,
			)
				.hash_with_index(last_pos);
		}

		Ok(root)
	}

	/// Check validity of the proof by equating the reconstructed root with the actual root
	pub fn validate(
		&self,
		last_pos: u64,
		mmr_root: Hash,
		segment_first_pos: u64,
		segment_last_pos: u64,
		segment_root: Hash,
		segment_unpruned_pos: u64,
	) -> Result<(), SegmentError> {
		let root = self.reconstruct_root(
			last_pos,
			segment_first_pos,
			segment_last_pos,
			segment_root,
			segment_unpruned_pos,
		)?;
		if root == mmr_root {
			Ok(())
		} else {
			Err(SegmentError::Mismatch)
		}
	}

	/// Check validity of the proof by equating the reconstructed root with the actual root
	/// This function assumes a final hashing step together with `other_root`
	pub fn validate_with(
		&self,
		last_pos: u64,
		mmr_root: Hash,
		segment_first_pos: u64,
		segment_last_pos: u64,
		segment_root: Hash,
		segment_unpruned_pos: u64,
		hash_last_pos: u64,
		other_root: Hash,
		other_is_left: bool,
	) -> Result<(), SegmentError> {
		let root = self.reconstruct_root(
			last_pos,
			segment_first_pos,
			segment_last_pos,
			segment_root,
			segment_unpruned_pos,
		)?;
		let root = if other_is_left {
			(other_root, root).hash_with_index(hash_last_pos)
		} else {
			(root, other_root).hash_with_index(hash_last_pos)
		};
		if root == mmr_root {
			Ok(())
		} else {
			Err(SegmentError::Mismatch)
		}
	}
}

impl Readable for SegmentProof {
	fn read<R: Reader>(reader: &mut R) -> Result<Self, Error> {
		let n_hashes = reader.read_u64()? as usize;
		let mut hashes = Vec::with_capacity(n_hashes);
		for _ in 0..n_hashes {
			let hash: Hash = Readable::read(reader)?;
			hashes.push(hash);
		}
		Ok(Self { hashes })
	}
}

impl Writeable for SegmentProof {
	fn write<W: Writer>(&self, writer: &mut W) -> Result<(), Error> {
		writer.write_u64(self.hashes.len() as u64)?;
		for hash in &self.hashes {
			Writeable::write(hash, writer)?;
		}
		Ok(())
	}
}<|MERGE_RESOLUTION|>--- conflicted
+++ resolved
@@ -87,11 +87,7 @@
 	/// Returns number of segments required that would needed in order to read a
 	/// pmmr of size `target_mmr_size` in segments of height `segment_height`
 	pub fn count_segments_required(target_mmr_size: u64, segment_height: u8) -> usize {
-<<<<<<< HEAD
-		pmmr::n_leaves(target_mmr_size) as usize / (1 << segment_height as usize) + 1
-=======
 		pmmr::n_leaves(target_mmr_size) as usize / (1 << segment_height as usize)
->>>>>>> c8275f7e
 	}
 }
 
