--- conflicted
+++ resolved
@@ -12,11 +12,7 @@
 // See the License for the specific language governing permissions and
 // limitations under the License.
 
-<<<<<<< HEAD
-use std::{marker, ops::Range, u64};
-=======
-use std::{cmp::max, marker};
->>>>>>> 764f3ea5
+use std::{cmp::max, marker, ops::Range, u64};
 
 use croaring::Bitmap;
 
@@ -677,10 +673,22 @@
 }
 
 /// Gets the position of the rightmost node (i.e. leaf) beneath the provided subtree root.
-<<<<<<< HEAD
-pub fn bintree_leftmost(num: u64) -> u64 {
-	let height = bintree_postorder_height(num);
-	num + 2 - (2 << height)
+pub fn bintree_leftmost(pos: u64) -> u64 {
+	let height = bintree_postorder_height(pos);
+	pos + 2 - (2 << height)
+}
+
+/// Iterator over all leaf pos beneath the provided subtree root (including the root itself).
+pub fn bintree_leaf_pos_iter(pos: u64) -> impl Iterator<Item = u64> {
+	let leaf_start = max(1, bintree_leftmost(pos as u64));
+	let leaf_end = bintree_rightmost(pos as u64);
+	(leaf_start..=leaf_end).filter(|x| is_leaf(*x))
+}
+
+/// Iterator over all pos beneath the provided subtree root (including the root itself).
+pub fn bintree_pos_iter(pos: u64) -> impl Iterator<Item = u64> {
+	let leaf_start = max(1, bintree_leftmost(pos as u64));
+	(leaf_start..=pos).into_iter()
 }
 
 /// All pos in the subtree beneath the provided root, including root itself.
@@ -688,22 +696,4 @@
 	let height = bintree_postorder_height(num);
 	let leftmost = num + 2 - (2 << height);
 	leftmost..(num + 1)
-=======
-pub fn bintree_leftmost(pos: u64) -> u64 {
-	let height = bintree_postorder_height(pos);
-	pos + 2 - (2 << height)
-}
-
-/// Iterator over all leaf pos beneath the provided subtree root (including the root itself).
-pub fn bintree_leaf_pos_iter(pos: u64) -> impl Iterator<Item = u64> {
-	let leaf_start = max(1, bintree_leftmost(pos as u64));
-	let leaf_end = bintree_rightmost(pos as u64);
-	(leaf_start..=leaf_end).filter(|x| is_leaf(*x))
-}
-
-/// Iterator over all pos beneath the provided subtree root (including the root itself).
-pub fn bintree_pos_iter(pos: u64) -> impl Iterator<Item = u64> {
-	let leaf_start = max(1, bintree_leftmost(pos as u64));
-	(leaf_start..=pos).into_iter()
->>>>>>> 764f3ea5
 }