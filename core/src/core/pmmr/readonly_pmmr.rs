// Copyright 2018 The Grin Developers
//
// Licensed under the Apache License, Version 2.0 (the "License");
// you may not use this file except in compliance with the License.
// You may obtain a copy of the License at
//
//     http://www.apache.org/licenses/LICENSE-2.0
//
// Unless required by applicable law or agreed to in writing, software
// distributed under the License is distributed on an "AS IS" BASIS,
// WITHOUT WARRANTIES OR CONDITIONS OF ANY KIND, either express or implied.
// See the License for the specific language governing permissions and
// limitations under the License.

//! Readonly view of a PMMR.

use std::marker;

<<<<<<< HEAD
use crate::core::hash::Hash;
use crate::core::pmmr::{is_leaf, Backend};
use crate::ser::PMMRable;
=======
use core::hash::{Hash, ZERO_HASH};
use core::pmmr::pmmr::{bintree_rightmost, insertion_to_pmmr_index, peaks};
use core::pmmr::{is_leaf, Backend};
use ser::{PMMRIndexHashable, PMMRable};
>>>>>>> 7ff323c8

/// Readonly view of a PMMR.
pub struct ReadonlyPMMR<'a, T, B>
where
	T: PMMRable,
	B: Backend<T>,
{
	/// The last position in the PMMR
	last_pos: u64,
	/// The backend for this readonly PMMR
	backend: &'a B,
	// only needed to parameterise Backend
	_marker: marker::PhantomData<T>,
}

impl<'a, T, B> ReadonlyPMMR<'a, T, B>
where
	T: PMMRable,
	B: 'a + Backend<T>,
{
	/// Build a new readonly PMMR.
	pub fn new(backend: &'a B) -> ReadonlyPMMR<'_, T, B> {
		ReadonlyPMMR {
			backend,
			last_pos: 0,
			_marker: marker::PhantomData,
		}
	}

	/// Build a new readonly PMMR pre-initialized to
	/// last_pos with the provided backend.
	pub fn at(backend: &'a B, last_pos: u64) -> ReadonlyPMMR<'_, T, B> {
		ReadonlyPMMR {
			backend,
			last_pos,
			_marker: marker::PhantomData,
		}
	}

	/// Get the data element at provided position in the MMR.
	pub fn get_data(&self, pos: u64) -> Option<T::E> {
		if pos > self.last_pos {
			// If we are beyond the rhs of the MMR return None.
			None
		} else if is_leaf(pos) {
			// If we are a leaf then get data from the backend.
			self.backend.get_data(pos)
		} else {
			// If we are not a leaf then return None as only leaves have data.
			None
		}
	}

	/// Get the hash at provided position in the MMR.
	pub fn get_hash(&self, pos: u64) -> Option<Hash> {
		if pos > self.last_pos {
			None
		} else if is_leaf(pos) {
			// If we are a leaf then get hash from the backend.
			self.backend.get_hash(pos)
		} else {
			// If we are not a leaf get hash ignoring the remove log.
			self.backend.get_from_file(pos)
		}
	}

	/// Is the MMR empty?
	pub fn is_empty(&self) -> bool {
		self.last_pos == 0
	}

	/// Computes the root of the MMR. Find all the peaks in the current
	/// tree and "bags" them to get a single peak.
	pub fn root(&self) -> Hash {
		if self.is_empty() {
			return ZERO_HASH;
		}
		let mut res = None;
		for peak in self.peaks().iter().rev() {
			res = match res {
				None => Some(*peak),
				Some(rhash) => Some((*peak, rhash).hash_with_index(self.unpruned_size())),
			}
		}
		res.expect("no root, invalid tree")
	}

	/// Returns a vec of the peaks of this MMR.
	pub fn peaks(&self) -> Vec<Hash> {
		let peaks_pos = peaks(self.last_pos);
		peaks_pos
			.into_iter()
			.filter_map(|pi| {
				// here we want to get from underlying hash file
				// as the pos *may* have been "removed"
				self.backend.get_from_file(pi)
			}).collect()
	}

	/// Total size of the tree, including intermediary nodes and ignoring any
	/// pruning.
	pub fn unpruned_size(&self) -> u64 {
		self.last_pos
	}

	/// Helper function which returns un-pruned nodes from the insertion index
	/// forward
	/// returns last insertion index returned along with data
	pub fn elements_from_insertion_index(
		&self,
		mut index: u64,
		max_count: u64,
	) -> (u64, Vec<T::E>) {
		let mut return_vec = vec![];
		if index == 0 {
			index = 1;
		}
		let mut return_index = index;
		let mut pmmr_index = insertion_to_pmmr_index(index);
		while return_vec.len() < max_count as usize && pmmr_index <= self.last_pos {
			if let Some(t) = self.get_data(pmmr_index) {
				return_vec.push(t);
				return_index = index;
			}
			index += 1;
			pmmr_index = insertion_to_pmmr_index(index);
		}
		(return_index, return_vec)
	}

	/// Helper function to get the last N nodes inserted, i.e. the last
	/// n nodes along the bottom of the tree.
	/// May return less than n items if the MMR has been pruned/compacted.
	pub fn get_last_n_insertions(&self, n: u64) -> Vec<(Hash, T::E)> {
		let mut return_vec = vec![];
		let mut last_leaf = self.last_pos;
		for _ in 0..n as u64 {
			if last_leaf == 0 {
				break;
			}
			last_leaf = bintree_rightmost(last_leaf);

			if let Some(hash) = self.backend.get_hash(last_leaf) {
				if let Some(data) = self.backend.get_data(last_leaf) {
					return_vec.push((hash, data));
				}
			}
			last_leaf -= 1;
		}
		return_vec
	}
}<|MERGE_RESOLUTION|>--- conflicted
+++ resolved
@@ -16,16 +16,10 @@
 
 use std::marker;
 
-<<<<<<< HEAD
-use crate::core::hash::Hash;
+use crate::core::hash::{Hash, ZERO_HASH};
+use crate::core::pmmr::pmmr::{bintree_rightmost, insertion_to_pmmr_index, peaks};
 use crate::core::pmmr::{is_leaf, Backend};
-use crate::ser::PMMRable;
-=======
-use core::hash::{Hash, ZERO_HASH};
-use core::pmmr::pmmr::{bintree_rightmost, insertion_to_pmmr_index, peaks};
-use core::pmmr::{is_leaf, Backend};
-use ser::{PMMRIndexHashable, PMMRable};
->>>>>>> 7ff323c8
+use crate::ser::{PMMRIndexHashable, PMMRable};
 
 /// Readonly view of a PMMR.
 pub struct ReadonlyPMMR<'a, T, B>
@@ -122,7 +116,8 @@
 				// here we want to get from underlying hash file
 				// as the pos *may* have been "removed"
 				self.backend.get_from_file(pi)
-			}).collect()
+			})
+			.collect()
 	}
 
 	/// Total size of the tree, including intermediary nodes and ignoring any
