--- conflicted
+++ resolved
@@ -90,10 +90,6 @@
 	fn dump_stats(&self);
 }
 
-<<<<<<< HEAD
-
-=======
->>>>>>> b53b84b0
 /// Maixmum peeks for a Merkle proof
 pub const MAX_PEAKS: u64 = 300_000;
 
@@ -145,11 +141,7 @@
 		let (peaks_len, path_len) = ser_multiread!(reader, read_u64, read_u64);
 
 		if peaks_len > MAX_PEAKS || path_len > MAX_PATH {
-<<<<<<< HEAD
-			return Err(ser::Error::TooLargeReadErr);
-=======
 			return Err(ser::Error::CorruptedData);
->>>>>>> b53b84b0
 		}
 
 		let mut peaks = Vec::with_capacity(peaks_len as usize);
