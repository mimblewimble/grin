// Copyright 2017 The Grin Developers
//
// Licensed under the Apache License, Version 2.0 (the "License");
// you may not use this file except in compliance with the License.
// You may obtain a copy of the License at
//
//     http://www.apache.org/licenses/LICENSE-2.0
//
// Unless required by applicable law or agreed to in writing, software
// distributed under the License is distributed on an "AS IS" BASIS,
// WITHOUT WARRANTIES OR CONDITIONS OF ANY KIND, either express or implied.
// See the License for the specific language governing permissions and
// limitations under the License.

//! Persistent and prunable Merkle Mountain Range implementation. For a high
//! level description of MMRs, see:
//!
//! https://github.com/opentimestamps/opentimestamps-server/blob/master/doc/merkle-mountain-range.md
//!
//! This implementation is built in two major parts:
//!
//! 1. A set of low-level functions that allow navigation within an arbitrary
//! sized binary tree traversed in postorder. To realize why this us useful,
//! we start with the standard height sequence in a MMR: 0010012001... This is
//! in fact identical to the postorder traversal (left-right-top) of a binary
//! tree. In addition postorder traversal is independent of the height of the
//! tree. This allows us, with a few primitive, to get the height of any node
//! in the MMR from its position in the sequence, as well as calculate the
//! position of siblings, parents, etc. As all those functions only rely on
//! binary operations, they're extremely fast. For more information, see the
//! doc on bintree_jump_left_sibling.
//! 2. The implementation of a prunable MMR tree using the above. Each leaf
//! is required to be Writeable (which implements Hashed). Tree roots can be trivially and
//! efficiently calculated without materializing the full tree. The underlying
//! Hashes are stored in a Backend implementation that can either be
//! a simple Vec or a database.

use std::clone::Clone;
use std::ops::Deref;
use std::marker::PhantomData;
<<<<<<< HEAD
use std::ops::{self, Deref};
use core::hash::{Hash, Hashed};
use ser::{self, Readable, Reader, Writeable, Writer};
use util;
=======

use core::hash::{Hash, Hashed};
use ser::PMMRable;
>>>>>>> 16d778a9
use util::LOGGER;

/// Storage backend for the MMR, just needs to be indexed by order of insertion.
/// The PMMR itself does not need the Backend to be accurate on the existence
/// of an element (i.e. remove could be a no-op) but layers above can
/// depend on an accurate Backend to check existence.
pub trait Backend<T> where
	T:PMMRable {
	/// Append the provided Hashes to the backend storage, and optionally an associated
	/// data element to flatfile storage (for leaf nodes only). The position of the 
	/// first element of the Vec in the MMR is provided to help the implementation.
	fn append(&mut self, position: u64, data: Vec<(Hash, Option<T>)>) -> Result<(), String>;

	/// Rewind the backend state to a previous position, as if all append
	/// operations after that had been canceled. Expects a position in the PMMR
	/// to rewind to as well as the consumer-provided index of when the change
	/// occurred (see remove).
	fn rewind(&mut self, position: u64, index: u32) -> Result<(), String>;

	/// Get a Hash/Element by insertion position. If include_data is true, will 
	/// also return the associated data element
	fn get(&self, position: u64, include_data: bool) -> Option<(Hash, Option<T>)>;

<<<<<<< HEAD
	/// Get HashSum by original insertion position (ignoring the remove list).
	fn get_from_file(&self, position: u64) -> Option<HashSum<T>>;

	/// Remove HashSums by insertion position. An index is also provided so the
=======
	/// Remove Hashes/Data by insertion position. An index is also provided so the
>>>>>>> 16d778a9
	/// underlying backend can implement some rollback of positions up to a
	/// given index (practically the index is a the height of a block that
	/// triggered removal).
	fn remove(&mut self, positions: Vec<u64>, index: u32) -> Result<(), String>;

	/// Returns the data file path.. this is a bit of a hack now that doesn't
	/// sit well with the design, but TxKernels have to be summed and the
	/// fastest way to to be able to allow direct access to the file
	fn get_data_file_path(&self) -> String;
}

#[derive(Clone, Debug, Eq, Ord, PartialEq, PartialOrd, Serialize, Deserialize)]
pub struct MerkleProof {
	pub root: Hash,
	pub node: Hash,
	peaks: Vec<Hash>,
	path: Vec<Hash>,
	left_right: Vec<bool>,
}

impl Writeable for MerkleProof {
	fn write<W: Writer>(&self, writer: &mut W) -> Result<(), ser::Error> {
		ser_multiwrite!(
			writer,
			[write_fixed_bytes, &self.root],
			[write_fixed_bytes, &self.node],
			[write_u64, self.peaks.len() as u64],

			// note: path length used for both path and left_right vecs
			[write_u64, self.path.len() as u64]
		);

		try!(self.peaks.write(writer));
		try!(self.path.write(writer));

		// TODO - how to serialize/deserialize these boolean values as bytes?
		for x in &self.left_right {
			if *x {
				try!(writer.write_u8(1));
			} else {
				try!(writer.write_u8(0));
			}
		}

		Ok(())
	}
}

impl Readable for MerkleProof {
	fn read(reader: &mut Reader) -> Result<MerkleProof, ser::Error> {
		let root = Hash::read(reader)?;
		let node = Hash::read(reader)?;

		let (peaks_len, path_len) =
			ser_multiread!(reader, read_u64, read_u64);

		let mut peaks = Vec::with_capacity(peaks_len as usize);
		for _ in 0..peaks_len {
			peaks.push(Hash::read(reader)?);
		}
		let mut path = Vec::with_capacity(path_len as usize);
		for _ in 0..path_len {
			path.push(Hash::read(reader)?);
		}

		let left_right_bytes = reader.read_fixed_bytes(path_len as usize)?;
		let left_right = left_right_bytes.iter().map(|&x| x == 1).collect();
		Ok(
			MerkleProof {
				root,
				node,
				peaks,
				path,
				left_right,
			}
		)
	}
}

impl MerkleProof {
	pub fn empty() -> MerkleProof {
		MerkleProof {
			root: Hash::zero(),
			node: Hash::zero(),
			peaks: vec![],
			path: vec![],
			left_right: vec![],
		}
	}

	pub fn to_hex(&self) -> String {
		let mut vec = Vec::new();
		ser::serialize(&mut vec, &self).expect("serialization failed");
		util::to_hex(vec)
	}

	pub fn from_hex(hex: &str) -> Result<MerkleProof, String> {
		let bytes = util::from_hex(hex.to_string()).unwrap();
		let res = ser::deserialize(&mut &bytes[..])
			.map_err(|_| format!("failed to deserialize a Merkle Proof"))?;
		Ok(res)
	}

	pub fn verify(&self) -> bool {
		println!("verifying - {:?}", self);

		// if we have no further elements in the path
		// then this proof verifies successfully if our node is
		// one of the peaks
		// and the peaks themselves hash to give the root
		if self.path.len() == 0 {
			if !self.peaks.contains(&self.node) {
				return false;
			}

			let mut bagged = None;
			for peak in self.peaks.iter().map(|&x| Some(x)) {
				bagged = match (bagged, peak) {
					(None, rhs) => rhs,
					(lhs, None) => lhs,
					(Some(lhs), Some(rhs)) => Some((lhs, rhs).hash()),
				}
			}
			return bagged == Some(self.root);
		}

		let mut path = self.path.clone();
		let sibling = path.remove(0);
		let mut left_right = self.left_right.clone();

		// hash our node and sibling together (noting left/right position of the sibling)
		let parent = if left_right.remove(0) {
			(self.node, sibling)
		} else {
			(sibling, self.node)
		}.hash();

		let proof = MerkleProof {
			root: self.root,
			node: parent,
			peaks: self.peaks.clone(),
			path,
			left_right,
		};

		proof.verify()
	}
}


/// Prunable Merkle Mountain Range implementation. All positions within the tree
/// start at 1 as they're postorder tree traversal positions rather than array
/// indices.
///
/// Heavily relies on navigation operations within a binary tree. In particular,
/// all the implementation needs to keep track of the MMR structure is how far
/// we are in the sequence of nodes making up the MMR.
pub struct PMMR<'a, T, B>
where
	T: PMMRable,
	B: 'a + Backend<T>,
{
	last_pos: u64,
	backend: &'a mut B,
	// only needed for parameterizing Backend
	writeable: PhantomData<T>,
}

impl<'a, T, B> PMMR<'a, T, B>
where
	T: PMMRable,
	B: 'a + Backend<T>,
{
	/// Build a new prunable Merkle Mountain Range using the provided backend.
	pub fn new(backend: &'a mut B) -> PMMR<T, B> {
		PMMR {
			last_pos: 0,
			backend: backend,
			writeable: PhantomData,
		}
	}

	/// Build a new prunable Merkle Mountain Range pre-initialized until
	/// last_pos
	/// with the provided backend.
	pub fn at(backend: &'a mut B, last_pos: u64) -> PMMR<T, B> {
		PMMR {
			last_pos: last_pos,
			backend: backend,
			writeable: PhantomData,
		}
	}

	/// Computes the root of the MMR. Find all the peaks in the current
	/// tree and "bags" them to get a single peak.
	pub fn root(&self) -> Hash {
		let peaks_pos = peaks(self.last_pos);
<<<<<<< HEAD
		debug!(LOGGER, "root {:?}", peaks_pos);

		let peaks: Vec<Option<HashSum<T>>> = map_vec!(peaks_pos, |&pi| self.backend.get(pi));
=======
		let peaks: Vec<Option<(Hash, Option<T>)>> = peaks_pos.into_iter()
			.map(|pi| self.backend.get(pi, false))
			.collect();

>>>>>>> 16d778a9

		let peaks_from_file: Vec<Option<HashSum<T>>> = map_vec!(peaks_pos, |&pi| self.backend.get_from_file(pi));

		debug!(LOGGER, "root, comparing backend values - {}, {}", peaks.len(), peaks_from_file.len());

		let mut ret = None;
		for peak in peaks {
			ret = match (ret, peak) {
<<<<<<< HEAD
				(None, rhs) => rhs,
				(lhs, None) => lhs,
				(Some(lhsum), Some(rhsum)) => Some(lhsum + rhsum),
=======
				(None, x) => x,
				(Some(hash), None) => Some(hash),
				(Some(lhash), Some(rhash)) => Some((lhash.0.hash_with(rhash.0), None)),
>>>>>>> 16d778a9
			}
		}
		ret.expect("no root, invalid tree").0
	}

<<<<<<< HEAD
	pub fn merkle_proof(&self, pos: u64) -> Result<MerkleProof, String> {
		debug!(LOGGER, "merkle_proof (via rewind) - {}, last_pos {}", pos, self.last_pos);

		if !is_leaf(pos) {
			return Err(format!("not a leaf at pos {}", pos));
		}

		let root = self.root();

		// TODO - get rid of this unwrap
		let node = self.get(pos).unwrap();

		let family_branch = family_branch(pos, self.last_pos);
		let left_right = family_branch
			.iter()
			.map(|x| x.2)
			.collect::<Vec<_>>();

		let path = family_branch
			.iter()
			.filter_map(|x| {
				// we want to find siblings here even if they
				// have been "removed" from the MMR
				// TODO - pruned/compacted MMR will need to maintain hashes of removed nodes
				let res = self.get_from_file(x.1);
				debug!(LOGGER, "********** get_from_file (branch) - {:?}", res.is_some());
				res
			})
			.map(|x| x.hash)
			.collect::<Vec<_>>();

		let peaks = peaks(self.last_pos)
			.iter()
			.filter_map(|&x| {
				let res = self.get_from_file(x);
				debug!(LOGGER, "********** get_from_file (peaks) - {:?}", res.is_some());
				res
			})
			.map(|x| x.hash)
			.collect::<Vec<_>>();

		let proof = MerkleProof {
			root: root.hash,
			node: node.hash,
			path,
			peaks,
			left_right,
		};

		Ok(proof)
	}

	/// Push a new Summable element in the MMR. Computes new related peaks at
=======
	/// Push a new element into the MMR. Computes new related peaks at
>>>>>>> 16d778a9
	/// the same time if applicable.
	pub fn push(&mut self, elmt: T) -> Result<u64, String> {
		let elmt_pos = self.last_pos + 1;
		let mut current_hash = elmt.hash();
		let mut to_append = vec![(current_hash, Some(elmt))];
		let mut height = 0;
		let mut pos = elmt_pos;

		// we look ahead one position in the MMR, if the expected node has a higher
		// height it means we have to build a higher peak by hashing with a previous
		// sibling. we do it iteratively in case the new peak itself allows the
		// creation of another parent.
		while bintree_postorder_height(pos + 1) > height {
			let left_sibling = bintree_jump_left_sibling(pos);
			let left_elem = self.backend.get(left_sibling, false).expect(
				"missing left sibling in tree, should not have been pruned",
			);
			current_hash = left_elem.0 + current_hash;

			to_append.push((current_hash.clone(), None));
			height += 1;
			pos += 1;
		}

		// append all the new nodes and update the MMR index
		self.backend.append(elmt_pos, to_append)?;
		self.last_pos = pos;
		Ok(elmt_pos)
	}

	/// Rewind the PMMR to a previous position, as if all push operations after
	/// that had been canceled. Expects a position in the PMMR to rewind to as
	/// well as the consumer-provided index of when the change occurred.
	pub fn rewind(&mut self, position: u64, index: u32) -> Result<(), String> {
		// identify which actual position we should rewind to as the provided
		// position is a leaf, which may had some parent that needs to exist
		// afterward for the MMR to be valid
		let mut pos = position;
		while bintree_postorder_height(pos + 1) > 0 {
			pos += 1;
		}

		self.backend.rewind(pos, index)?;
		self.last_pos = pos;
		Ok(())
	}

	/// Prune an element from the tree given its position. Note that to be able
	/// to provide that position and prune, consumers of this API are expected
	/// to keep an index of elements to positions in the tree. Prunes parent
	/// nodes as well when they become childless.
	pub fn prune(&mut self, position: u64, index: u32) -> Result<bool, String> {
		if let None = self.backend.get(position, false) {
			return Ok(false);
		}
		let prunable_height = bintree_postorder_height(position);
		if prunable_height > 0 {
			// only leaves can be pruned
			return Err(format!("Node at {} is not a leaf, can't prune.", position));
		}

		// loop going up the tree, from node to parent, as long as we stay inside
		// the tree.
		let mut to_prune = vec![];
		let mut current = position;
		while current + 1 < self.last_pos {
			let (parent, sibling, _) = family(current);
			if parent > self.last_pos {
				// can't prune when our parent isn't here yet
				break;
			}
			to_prune.push(current);

			// if we have a pruned sibling, we can continue up the tree
			// otherwise we're done
			if let None = self.backend.get(sibling, false) {
				current = parent;
			} else {
				break;
			}
		}

		self.backend.remove(to_prune, index)?;
		Ok(true)
	}

	/// Helper function to get a node at a given position from
	/// the backend.
	pub fn get(&self, position: u64, include_data: bool) -> Option<(Hash, Option<T>)> {
		if position > self.last_pos {
			None
		} else {
			self.backend.get(position, include_data)
		}
	}

<<<<<<< HEAD
	fn get_from_file(&self, position: u64) -> Option<HashSum<T>> {
		if position > self.last_pos {
			None
		} else {
			self.backend.get_from_file(position)
		}
	}
=======
>>>>>>> 16d778a9

	/// Helper function to get the last N nodes inserted, i.e. the last
	/// n nodes along the bottom of the tree
	pub fn get_last_n_insertions(&self, n: u64) -> Vec<(Hash, Option<T>)> {
		let mut return_vec = Vec::new();
		let mut last_leaf = self.last_pos;
		let size = self.unpruned_size();
		// Special case that causes issues in bintree functions,
		// just return
		if size == 1 {
			return_vec.push(self.backend.get(last_leaf, true).unwrap());
			return return_vec;
		}
		// if size is even, we're already at the bottom, otherwise
		// we need to traverse down to it (reverse post-order direction)
		if size % 2 == 1 {
			last_leaf = bintree_rightmost(self.last_pos);
		}
		for _ in 0..n as u64 {
			if last_leaf == 0 {
				break;
			}
			if bintree_postorder_height(last_leaf) > 0 {
				last_leaf = bintree_rightmost(last_leaf);
			}
			return_vec.push(self.backend.get(last_leaf, true).unwrap());

			last_leaf = bintree_jump_left_sibling(last_leaf);
		}
		return_vec
	}

	/// Walks all unpruned nodes in the MMR and revalidate all parent hashes
	pub fn validate(&self) -> Result<(), String> {
		// iterate on all parent nodes
		for n in 1..(self.last_pos + 1) {
			if bintree_postorder_height(n) > 0 {
				if let Some(hs) = self.get(n, false) {
					// take the left and right children, if they exist
					let left_pos = bintree_move_down_left(n).unwrap();
					let right_pos = bintree_jump_right_sibling(left_pos);

					if let Some(left_child_hs) = self.get(left_pos, false) {
						if let Some(right_child_hs) = self.get(right_pos, false) {
							// add hashes and compare
							if left_child_hs.0+right_child_hs.0 != hs.0 {
								return Err(format!("Invalid MMR, hash of parent at {} does \
																	 not match children.", n));
							}
						}
					}
				}
			}
		}
		Ok(())
	}

	/// Total size of the tree, including intermediary nodes an ignoring any
	/// pruning.
	pub fn unpruned_size(&self) -> u64 {
		self.last_pos
	}

	/// Return the path of the data file (needed to sum kernels efficiently)
	pub fn data_file_path(&self) -> String {
		self.backend.get_data_file_path()
	}

	/// Debugging utility to print information about the MMRs. Short version
	/// only prints the last 8 nodes.
	pub fn dump(&self, short: bool) {
		let sz = self.unpruned_size();
		if sz > 2000 && !short {
			return;
		}
		let start = if short && sz > 7 { sz / 8 - 1 } else { 0 };
		for n in start..(sz / 8 + 1) {
			let mut idx = "".to_owned();
			let mut hashes = "".to_owned();
			for m in (n * 8)..(n + 1) * 8 {
				if m >= sz {
					break;
				}
				idx.push_str(&format!("{:>8} ", m + 1));
				let ohs = self.get(m + 1, false);
				match ohs {
					Some(hs) => hashes.push_str(&format!("{} ", hs.0)),
					None => hashes.push_str(&format!("{:>8} ", "??")),
				}
			}
			trace!(LOGGER, "{}", idx);
			trace!(LOGGER, "{}", hashes);
		}
	}
}

/// Simple MMR backend implementation based on a Vector. Pruning does not
/// compact the Vector itself but still frees the reference to the
/// underlying Hash.
#[derive(Clone)]
pub struct VecBackend<T>
	where T:PMMRable {
	/// Backend elements
	pub elems: Vec<Option<(Hash, Option<T>)>>,
}

impl <T> Backend <T> for VecBackend<T>
	where T: PMMRable {
	#[allow(unused_variables)]
	fn append(&mut self, position: u64, data: Vec<(Hash, Option<T>)>) -> Result<(), String> {
		self.elems.append(&mut map_vec!(data, |d| Some(d.clone())));
		Ok(())
	}
	fn get(&self, position: u64, _include_data:bool) -> Option<(Hash, Option<T>)> {
		self.elems[(position - 1) as usize].clone()
	}
	fn get_from_file(&self, position: u64) -> Option<HashSum<T>> {
		panic!("not yet implemented (do we need it?), also needs renaming")
		// self.elems[(position - 1) as usize].clone()
	}
	#[allow(unused_variables)]
	fn remove(&mut self, positions: Vec<u64>, index: u32) -> Result<(), String> {
		for n in positions {
			self.elems[(n - 1) as usize] = None
		}
		Ok(())
	}
	#[allow(unused_variables)]
	fn rewind(&mut self, position: u64, index: u32) -> Result<(), String> {
		self.elems = self.elems[0..(position as usize) + 1].to_vec();
		Ok(())
	}
	fn get_data_file_path(&self) -> String {
		"".to_string()
	}
}

impl <T> VecBackend <T>
	where T:PMMRable {
	/// Instantiates a new VecBackend<T>
	pub fn new() -> VecBackend<T> {
		VecBackend { elems: vec![] }
	}

	/// Current number of elements in the underlying Vec.
	pub fn used_size(&self) -> usize {
		let mut usz = self.elems.len();
		for elem in self.elems.deref() {
			if elem.is_none() {
				usz -= 1;
			}
		}
		usz
	}

	/// Resets the backend, emptying the underlying Vec.
	pub fn clear(&mut self) {
		self.elems = Vec::new();
	}

	/// Total length of the underlying vector.
	pub fn len(&self) -> usize {
		self.elems.len()
	}
}

/// Maintains a list of previously pruned nodes in PMMR, compacting the list as
/// parents get pruned and allowing checking whether a leaf is pruned. Given
/// a node's position, computes how much it should get shifted given the
/// subtrees that have been pruned before.
///
/// The PruneList is useful when implementing compact backends for a PMMR (for
/// example a single large byte array or a file). As nodes get pruned and
/// removed from the backend to free space, the backend will get more compact
/// but positions of a node within the PMMR will not match positions in the
/// backend storage anymore. The PruneList accounts for that mismatch and does
/// the position translation.
pub struct PruneList {
	/// Vector of pruned nodes positions
	pub pruned_nodes: Vec<u64>,
}

impl PruneList {
	/// Instantiate a new empty prune list
	pub fn new() -> PruneList {
		PruneList { pruned_nodes: vec![] }
	}

	/// Computes by how many positions a node at pos should be shifted given the
	/// number of nodes that have already been pruned before it.
	pub fn get_shift(&self, pos: u64) -> Option<u64> {
		// get the position where the node at pos would fit in the pruned list, if
		// it's already pruned, nothing to skip
		match self.pruned_pos(pos) {
			None => None,
			Some(idx) => {
				// skip by the number of elements pruned in the preceding subtrees,
				// which is the sum of the size of each subtree
				Some(
					self.pruned_nodes[0..(idx as usize)]
						.iter()
						.map(|n| (1 << (bintree_postorder_height(*n) + 1)) - 1)
						.sum(),
				)
			}
		}
	}

	/// As above, but only returning the number of leaf nodes to skip for a
	/// given leaf. Helpful if, for instance, data for each leaf is being stored
	/// separately in a continuous flat-file
	pub fn get_leaf_shift(&self, pos: u64) -> Option<u64> {
		
		// get the position where the node at pos would fit in the pruned list, if
		// it's already pruned, nothing to skip
		match self.pruned_pos(pos) {
			None => None,
			Some(idx) => {
				// skip by the number of leaf nodes pruned in the preceeding subtrees
				// which just 2^height
				Some(
					self.pruned_nodes[0..(idx as usize)]
						.iter()
						.map(|n| 1 << bintree_postorder_height(*n))
						.sum(),
				)
			}
		}
	}

	/// Push the node at the provided position in the prune list. Compacts the
	/// list if pruning the additional node means a parent can get pruned as
	/// well.
	pub fn add(&mut self, pos: u64) {
		let mut current = pos;
		loop {
			let (parent, sibling, _) = family(current);
			match self.pruned_nodes.binary_search(&sibling) {
				Ok(idx) => {
					self.pruned_nodes.remove(idx);
					current = parent;
				}
				Err(_) => {
					if let Err(idx) = self.pruned_nodes.binary_search(&current) {
						self.pruned_nodes.insert(idx, current);
					}
					break;
				}
			}
		}
	}

	/// Gets the position a new pruned node should take in the prune list.
	/// If the node has already been pruned, either directly or through one of
	/// its parents contained in the prune list, returns None.
	pub fn pruned_pos(&self, pos: u64) -> Option<usize> {
		match self.pruned_nodes.binary_search(&pos) {
			Ok(_) => None,
			Err(idx) => {
				if self.pruned_nodes.len() > idx {
					// the node at pos can't be a child of lower position nodes by MMR
					// construction but can be a child of the next node, going up parents
					// from pos to make sure it's not the case
					let next_peak_pos = self.pruned_nodes[idx];
					let mut cursor = pos;
					loop {
						let (parent, _, _) = family(cursor);
						if next_peak_pos == parent {
							return None;
						}
						if next_peak_pos < parent {
							break;
						}
						cursor = parent;
					}
				}
				Some(idx)
			}
		}
	}
}

/// Gets the postorder traversal index of all peaks in a MMR given the last
/// node's position. Starts with the top peak, which is always on the left
/// side of the range, and navigates toward lower siblings toward the right
/// of the range.
pub fn peaks(num: u64) -> Vec<u64> {
	// detecting an invalid mountain range, when siblings exist but no parent
	// exists
	if bintree_postorder_height(num + 1) > bintree_postorder_height(num) {
		return vec![];
	}

	// our top peak is always on the leftmost side of the tree and leftmost trees
	// have for index a binary values with all 1s (i.e. 11, 111, 1111, etc.)
	let mut top = 1;
	while (top - 1) <= num {
		top = top << 1;
	}
	top = (top >> 1) - 1;
	if top == 0 {
		return vec![1];
	}

	let mut peaks = vec![top];

	// going down the range, next peaks are right neighbors of the top. if one
	// doesn't exist yet, we go down to a smaller peak to the left
	let mut peak = top;
	'outer: loop {
		peak = bintree_jump_right_sibling(peak);
		while peak > num {
			match bintree_move_down_left(peak) {
				Some(p) => peak = p,
				None => break 'outer,
			}
		}
		peaks.push(peak);
	}

	peaks
}

<<<<<<< HEAD
/// The number of leaves nodes in a MMR of the provided size.
pub fn n_leaves(sz: u64) -> u64 {
=======
/// The number of leaves nodes in a MMR of the provided size. Uses peaks to
/// get the positions of all full binary trees and uses the height of these
pub fn n_leaves(mut sz: u64) -> u64 {
	while bintree_postorder_height(sz+1) > 0 {
		sz += 1;
	}
>>>>>>> 16d778a9
	peaks(sz).iter().map(|n| {
		(1 << bintree_postorder_height(*n)) as u64
	}).sum()
}

/// The height of a node in a full binary tree from its postorder traversal
/// index. This function is the base on which all others, as well as the MMR,
/// are built.
///
/// We first start by noticing that the insertion order of a node in a MMR [1]
/// is identical to the height of a node in a binary tree traversed in
/// postorder. Specifically, we want to be able to generate the following
/// sequence:
///
/// //    [0, 0, 1, 0, 0, 1, 2, 0, 0, 1, 0, 0, 1, 2, 3, 0, 0, 1, ...]
///
/// Which turns out to start as the heights in the (left, right, top)
/// -postorder- traversal of the following tree:
///
/// //               3
/// //             /   \
/// //           /       \
/// //         /           \
/// //        2             2
/// //      /  \          /  \
/// //     /    \        /    \
/// //    1      1      1      1
/// //   / \    / \    / \    / \
/// //  0   0  0   0  0   0  0   0
///
/// If we extend this tree up to a height of 4, we can continue the sequence,
/// and for an infinitely high tree, we get the infinite sequence of heights
/// in the MMR.
///
/// So to generate the MMR height sequence, we want a function that, given an
/// index in that sequence, gets us the height in the tree. This allows us to
/// build the sequence not only to infinite, but also at any index, without the
/// need to materialize the beginning of the sequence.
///
/// To see how to get the height of a node at any position in the postorder
/// traversal sequence of heights, we start by rewriting the previous tree with
/// each the position of every node written in binary:
///
///
/// //                  1111
/// //                 /   \
/// //               /       \
/// //             /           \
/// //           /               \
/// //        111                1110
/// //       /   \              /    \
/// //      /     \            /      \
/// //     11      110        1010     1101
/// //    / \      / \       /  \      / \
/// //   1   10  100  101  1000 1001 1011 1100
///
/// The height of a node is the number of 1 digits on the leftmost branch of
/// the tree, minus 1. For example, 1111 has 4 ones, so its height is `4-1=3`.
///
/// To get the height of any node (say 1101), we need to travel left in the
/// tree, get the leftmost node and count the ones. To travel left, we just
/// need to subtract the position by it's most significant bit, mins one. For
/// example to get from 1101 to 110 we subtract it by (1000-1) (`13-(8-1)=5`).
/// Then to to get 110 to 11, we subtract it by (100-1) ('6-(4-1)=3`).
///
/// By applying this operation recursively, until we get a number that, in
/// binary, is all ones, and then counting the ones, we can get the height of
/// any node, from its postorder traversal position. Which is the order in which
/// nodes are added in a MMR.
///
/// [1]  https://github.
/// com/opentimestamps/opentimestamps-server/blob/master/doc/merkle-mountain-range.
/// md
pub fn bintree_postorder_height(num: u64) -> u64 {
	let mut h = num;
	while !all_ones(h) {
		h = bintree_jump_left(h);
	}
	most_significant_pos(h) - 1
}

pub fn is_leaf(pos: u64) -> bool {
	bintree_postorder_height(pos) == 0
}

/// Calculates the positions of the parent and sibling of the node at the
/// provided position. Also returns a boolean representing whether the sibling is on left
/// branch or right branch (left=0, right=1)
pub fn family(pos: u64) -> (u64, u64, bool) {
	let pos_height = bintree_postorder_height(pos);
	let next_height = bintree_postorder_height(pos + 1);
	if next_height > pos_height {
		let sibling = bintree_jump_left_sibling(pos);
		let parent = pos + 1;
		(parent, sibling, false)
	} else {
		let sibling = bintree_jump_right_sibling(pos);
		let parent = sibling + 1;
		(parent, sibling, true)
	}
}

pub fn family_branch(pos: u64, last_pos: u64) -> Vec<(u64, u64, bool)> {
	// loop going up the tree, from node to parent, as long as we stay inside
	// the tree (as defined by last_pos).
	let mut branch = vec![];
	let mut current = pos;
	while current + 1 <= last_pos {
		let (parent, sibling, sibling_branch) = family(current);
		if parent > last_pos {
			break;
		}
		branch.push((parent, sibling, sibling_branch));

		current = parent;
	}
	branch
}

/// Calculates the position of the top-left child of a parent node in the
/// postorder traversal of a full binary tree.
fn bintree_move_down_left(num: u64) -> Option<u64> {
	let height = bintree_postorder_height(num);
	if height == 0 {
		return None;
	}
	Some(num - (1 << height))
}

/// Gets the position of the rightmost node (i.e. leaf) relative to the current
fn bintree_rightmost(num: u64) -> u64 {
	let height = bintree_postorder_height(num);
	if height == 0 {
		return 0;
	}
	num - height
}

/// Calculates the position of the right sibling of a node a subtree in the
/// postorder traversal of a full binary tree.
fn bintree_jump_right_sibling(num: u64) -> u64 {
	num + (1 << (bintree_postorder_height(num) + 1)) - 1
}

/// Calculates the position of the left sibling of a node a subtree in the
/// postorder traversal of a full binary tree.
fn bintree_jump_left_sibling(num: u64) -> u64 {
	num - ((1 << (bintree_postorder_height(num) + 1)) - 1)
}

/// Calculates the position of of a node to the left of the provided one when
/// jumping from the largest rightmost tree to its left equivalent in the
/// postorder traversal of a full binary tree.
fn bintree_jump_left(num: u64) -> u64 {
	num - ((1 << (most_significant_pos(num) - 1)) - 1)
}

// Check if the binary representation of a number is all ones.
fn all_ones(num: u64) -> bool {
	if num == 0 {
		return false;
	}
	let mut bit = 1;
	while num >= bit {
		if num & bit == 0 {
			return false;
		}
		bit = bit << 1;
	}
	true
}

// Get the position of the most significant bit in a number.
fn most_significant_pos(num: u64) -> u64 {
	let mut pos = 0;
	let mut bit = 1;
	while num >= bit {
		bit = bit << 1;
		pos += 1;
	}
	pos
}

#[cfg(test)]
mod test {
	use super::*;
	use ser::{Writeable, Readable, Error};
	use core::{Writer, Reader};
	use core::hash::{Hash};

	#[test]
	fn test_leaf_index(){
		assert_eq!(n_leaves(1),1);
		assert_eq!(n_leaves(2),2);
		assert_eq!(n_leaves(4),3);
		assert_eq!(n_leaves(5),4);
		assert_eq!(n_leaves(8),5);
		assert_eq!(n_leaves(9),6);
		
	}

	#[test]
	fn some_all_ones() {
		for n in vec![1, 7, 255] {
			assert!(all_ones(n), "{} should be all ones", n);
		}
		for n in vec![6, 9, 128] {
			assert!(!all_ones(n), "{} should not be all ones", n);
		}
	}

	#[test]
	fn some_most_signif() {
		assert_eq!(most_significant_pos(0), 0);
		assert_eq!(most_significant_pos(1), 1);
		assert_eq!(most_significant_pos(6), 3);
		assert_eq!(most_significant_pos(7), 3);
		assert_eq!(most_significant_pos(8), 4);
		assert_eq!(most_significant_pos(128), 8);
	}

	#[test]
	#[allow(unused_variables)]
	fn first_100_mmr_heights() {
		let first_100_str = "0 0 1 0 0 1 2 0 0 1 0 0 1 2 3 0 0 1 0 0 1 2 0 0 1 0 0 1 2 3 4 \
		                     0 0 1 0 0 1 2 0 0 1 0 0 1 2 3 0 0 1 0 0 1 2 0 0 1 0 0 1 2 3 4 5 \
		                     0 0 1 0 0 1 2 0 0 1 0 0 1 2 3 0 0 1 0 0 1 2 0 0 1 0 0 1 2 3 4 0 0 1 0 0";
		let first_100 = first_100_str.split(' ').map(|n| n.parse::<u64>().unwrap());
		let mut count = 1;
		for n in first_100 {
			assert_eq!(
				n,
				bintree_postorder_height(count),
				"expected {}, got {}",
				n,
				bintree_postorder_height(count)
			);
			count += 1;
		}
	}

	// Trst our n_leaves impl does the right thing for various MMR sizes
	#[test]
	fn various_n_leaves() {
		assert_eq!(n_leaves(1), 1);
		// 2 is not a valid size for a tree
		assert_eq!(n_leaves(2), 0);
		assert_eq!(n_leaves(3), 2);
		assert_eq!(n_leaves(7), 4);
	}

	/// Find parent and sibling positions for various node positions.
	#[test]
	fn various_families() {
		// 0 0 1 0 0 1 2 0 0 1 0 0 1 2 3
		assert_eq!(family(1), (3, 2, true));
		assert_eq!(family(2), (3, 1, false));
		assert_eq!(family(3), (7, 6, true));
		assert_eq!(family(4), (6, 5, true));
		assert_eq!(family(5), (6, 4, false));
		assert_eq!(family(6), (7, 3, false));
		assert_eq!(family(7), (15, 14, true));
		assert_eq!(family(1_000), (1_001, 997, false));
	}

	#[test]
	fn various_branches() {
		// the two leaf nodes in a 3 node tree (height 1)
		assert_eq!(family_branch(1, 3), [(3, 2, true)]);
		assert_eq!(family_branch(2, 3), [(3, 1, false)]);

		// the root node in a 3 node tree
		assert_eq!(family_branch(3, 3), []);

		// leaf node in a larger tree of 7 nodes (height 2)
		assert_eq!(family_branch(1, 7), [(3, 2, true), (7, 6, true)]);

		// note these only go as far up as the local peak, not necessarily the single root
		assert_eq!(family_branch(1, 4), [(3, 2, true)]);
		// pos 4 in a tree of size 4 is a local peak
		assert_eq!(family_branch(4, 4), []);
		// pos 4 in a tree of size 5 is also still a local peak
		assert_eq!(family_branch(4, 5), []);
		// pos 4 in a tree of size 6 has a parent and a sibling
		assert_eq!(family_branch(4, 6), [(6, 5, true)]);
		// a tree of size 7 is all under a single root
		assert_eq!(family_branch(4, 7), [(6, 5, true), (7, 3, false)]);

		// ok now for a more realistic one, a tree with over a million nodes in it
		// find the "family path" back up the tree from a leaf node at 0
		// Note: the first two entries in the branch are consistent with a small 7 node tree
		// Note: each sibling is on the left branch, this is an example of the largest possible
		// list of peaks before we start combining them into larger peaks.
		assert_eq!(
			family_branch(1, 1_049_000),
			[
				(3, 2, true),
				(7, 6, true),
				(15, 14, true),
				(31, 30, true),
				(63, 62, true),
				(127, 126, true),
				(255, 254, true),
				(511, 510, true),
				(1023, 1022, true),
				(2047, 2046, true),
				(4095, 4094, true),
				(8191, 8190, true),
				(16383, 16382, true),
				(32767, 32766, true),
				(65535, 65534, true),
				(131071, 131070, true),
				(262143, 262142, true),
				(524287, 524286, true),
				(1048575, 1048574, true),
			]
		);
	}

	#[test]
	fn some_peaks() {
		// 0 0 1 0 0 1 2 0 0 1 0 0 1 2 3
		let empty: Vec<u64> = vec![];
		assert_eq!(peaks(1), [1]);
		assert_eq!(peaks(2), empty);
		assert_eq!(peaks(3), [3]);
		assert_eq!(peaks(4), [3, 4]);
		assert_eq!(peaks(5), empty);
		assert_eq!(peaks(6), empty);
		assert_eq!(peaks(7), [7]);
		assert_eq!(peaks(8), [7, 8]);
		assert_eq!(peaks(9), empty);
		assert_eq!(peaks(10), [7, 10]);
		assert_eq!(peaks(11), [7, 10, 11]);
		assert_eq!(peaks(22), [15, 22]);
		assert_eq!(peaks(32), [31, 32]);
		assert_eq!(peaks(35), [31, 34, 35]);
		assert_eq!(peaks(42), [31, 38, 41, 42]);

		// large realistic example with almost 1.5 million nodes
		// note the distance between peaks decreases toward the right (trees get smaller)
		assert_eq!(
			peaks(1048555),
			[
				524287,
				786430,
				917501,
				983036,
				1015803,
				1032186,
				1040377,
				1044472,
				1046519,
				1047542,
				1048053,
				1048308,
				1048435,
				1048498,
				1048529,
				1048544,
				1048551,
				1048554,
				1048555,
			],
		);
	}

  #[derive(Copy, Clone, Debug, PartialEq, Eq)]
	struct TestElem([u32; 4]);

	impl PMMRable for TestElem {
		fn len() -> usize {
			16
		}
	}

	impl Writeable for TestElem {
		fn write<W: Writer>(&self, writer: &mut W) -> Result<(), Error> {
			try!(writer.write_u32(self.0[0]));
			try!(writer.write_u32(self.0[1]));
			try!(writer.write_u32(self.0[2]));
			writer.write_u32(self.0[3])
		}
	}

	impl Readable for TestElem {
		fn read(reader: &mut Reader) -> Result<TestElem, Error> {
			Ok(TestElem (
				[
					reader.read_u32()?,
					reader.read_u32()?,
					reader.read_u32()?,
					reader.read_u32()?,
				]
			))
		}
	}

	#[test]
	fn empty_merkle_proof() {
		let proof = MerkleProof::empty();
		assert_eq!(proof.verify(), false);
	}

	#[test]
	fn pmmr_merkle_proof() {
		// 0 0 1 0 0 1 2 0 0 1 0 0 1 2 3

		let mut ba = VecBackend::new();
		let mut pmmr = PMMR::new(&mut ba);

		pmmr.push(TestElem([0, 0, 0, 1])).unwrap();
		assert_eq!(pmmr.last_pos, 1);
		let proof = pmmr.merkle_proof(1).unwrap();
		let root = pmmr.root().hash;
		assert_eq!(proof.peaks, [root]);
		assert!(proof.path.is_empty());
		assert!(proof.left_right.is_empty());
		assert!(proof.verify());

		// push two more elements into the PMMR
		pmmr.push(TestElem([0, 0, 0, 2])).unwrap();
		pmmr.push(TestElem([0, 0, 0, 3])).unwrap();
		assert_eq!(pmmr.last_pos, 4);

		let proof1 = pmmr.merkle_proof(1).unwrap();
		assert_eq!(proof1.peaks.len(), 2);
		assert_eq!(proof1.path.len(), 1);
		assert_eq!(proof1.left_right, [true]);
		assert!(proof1.verify());

		let proof2 = pmmr.merkle_proof(2).unwrap();
		assert_eq!(proof2.peaks.len(), 2);
		assert_eq!(proof2.path.len(), 1);
		assert_eq!(proof2.left_right, [false]);
		assert!(proof2.verify());

		// check that we cannot generate a merkle proof for pos 3 (not a leaf node)
		assert_eq!(pmmr.merkle_proof(3).err(), Some(format!("not a leaf at pos 3")));

		let proof4 = pmmr.merkle_proof(4).unwrap();
		assert_eq!(proof4.peaks.len(), 2);
		assert!(proof4.path.is_empty());
		assert!(proof4.left_right.is_empty());
		assert!(proof4.verify());

		// now add a few more elements to the PMMR to build a larger merkle proof
		for x in 4..1000 {
			pmmr.push(TestElem([0, 0, 0, x])).unwrap();
		}
		let proof = pmmr.merkle_proof(1).unwrap();
		assert_eq!(proof.peaks.len(), 8);
		assert_eq!(proof.path.len(), 9);
		assert_eq!(proof.left_right.len(), 9);
		assert!(proof.verify());
	}

	#[test]
	fn pmmr_merkle_proof_prune_and_rewind() {
		let mut ba = VecBackend::new();
		let mut pmmr = PMMR::new(&mut ba);
		pmmr.push(TestElem([0, 0, 0, 1])).unwrap();
		pmmr.push(TestElem([0, 0, 0, 2])).unwrap();
		println!("{}", pmmr.last_pos);
		let proof = pmmr.merkle_proof(2).unwrap();
		println!("{:?}", proof);
		pmmr.prune(1, 1);
		let proof = pmmr.merkle_proof(2).unwrap();
		println!("{}", pmmr.last_pos);
		println!("{:?}", proof);
		assert!(false, "fail for debug");
	}

	#[test]
	fn merkle_proof_ser_deser() {
		let mut ba = VecBackend::new();
		let mut pmmr = PMMR::new(&mut ba);
		for x in 0..15 {
			pmmr.push(TestElem([0, 0, 0, x])).unwrap();
		}
		let proof = pmmr.merkle_proof(9).unwrap();
		let node = pmmr.get(9).unwrap().hash;
		let root = pmmr.root().hash;
		assert!(proof.verify());
		println!("{:?}", proof);

		let mut vec = Vec::new();
		ser::serialize(&mut vec, &proof).expect("serialization failed");
		let proof_2: MerkleProof = ser::deserialize(&mut &vec[..]).unwrap();
		println!("{:?}", proof_2);

		assert_eq!(proof, proof_2);
	}

	#[test]
	#[allow(unused_variables)]
	fn pmmr_push_root() {
		let elems = [
			TestElem([0, 0, 0, 1]),
			TestElem([0, 0, 0, 2]),
			TestElem([0, 0, 0, 3]),
			TestElem([0, 0, 0, 4]),
			TestElem([0, 0, 0, 5]),
			TestElem([0, 0, 0, 6]),
			TestElem([0, 0, 0, 7]),
			TestElem([0, 0, 0, 8]),
			TestElem([1, 0, 0, 0]),
		];

		let mut ba = VecBackend::new();
		let mut pmmr = PMMR::new(&mut ba);

		// one element
		pmmr.push(elems[0]).unwrap();
		let node_hash = elems[0].hash();
		assert_eq!(
			pmmr.root(),
			node_hash,
		);
		assert_eq!(pmmr.unpruned_size(), 1);
		pmmr.dump(false);

		// two elements
		pmmr.push(elems[1]).unwrap();
		let sum2 = elems[0].hash() + elems[1].hash();
		pmmr.dump(false);
		assert_eq!(pmmr.root(), sum2);
		assert_eq!(pmmr.unpruned_size(), 3);

		// three elements
		pmmr.push(elems[2]).unwrap();
		let sum3 = sum2 + elems[2].hash();
		pmmr.dump(false);
		assert_eq!(pmmr.root(), sum3);
		assert_eq!(pmmr.unpruned_size(), 4);

		// four elements
		pmmr.push(elems[3]).unwrap();
		let sum_one = elems[2].hash() + elems[3].hash();
		let sum4 = sum2 + sum_one;
		pmmr.dump(false);
		assert_eq!(pmmr.root(), sum4);
		assert_eq!(pmmr.unpruned_size(), 7);

		// five elements
		pmmr.push(elems[4]).unwrap();
		let sum3 = sum4 + elems[4].hash();
		pmmr.dump(false);
		assert_eq!(pmmr.root(), sum3);
		assert_eq!(pmmr.unpruned_size(), 8);

		// six elements
		pmmr.push(elems[5]).unwrap();
		let sum6 = sum4 +
			(elems[4].hash() + elems[5].hash());
		assert_eq!(pmmr.root(), sum6.clone());
		assert_eq!(pmmr.unpruned_size(), 10);

		// seven elements
		pmmr.push(elems[6]).unwrap();
		let sum7 = sum6 + elems[6].hash();
		assert_eq!(pmmr.root(), sum7);
		assert_eq!(pmmr.unpruned_size(), 11);

		// eight elements
		pmmr.push(elems[7]).unwrap();
		let sum8 = sum4 +
			((elems[4].hash() + elems[5].hash()) +
				 (elems[6].hash() + elems[7].hash()));
		assert_eq!(pmmr.root(), sum8);
		assert_eq!(pmmr.unpruned_size(), 15);

		// nine elements
		pmmr.push(elems[8]).unwrap();
		let sum9 = sum8 + elems[8].hash();
		assert_eq!(pmmr.root(), sum9);
		assert_eq!(pmmr.unpruned_size(), 16);
	}

	#[test]
	fn pmmr_get_last_n_insertions() {
		let elems = [
			TestElem([0, 0, 0, 1]),
			TestElem([0, 0, 0, 2]),
			TestElem([0, 0, 0, 3]),
			TestElem([0, 0, 0, 4]),
			TestElem([0, 0, 0, 5]),
			TestElem([0, 0, 0, 6]),
			TestElem([0, 0, 0, 7]),
			TestElem([0, 0, 0, 8]),
			TestElem([1, 0, 0, 0]),
		];

		let mut ba = VecBackend::new();
		let mut pmmr = PMMR::new(&mut ba);

		// test when empty
		let res = pmmr.get_last_n_insertions(19);
		assert!(res.len() == 0);

		pmmr.push(elems[0]).unwrap();
		let res = pmmr.get_last_n_insertions(19);
		assert!(res.len() == 1);

		pmmr.push(elems[1]).unwrap();

		let res = pmmr.get_last_n_insertions(12);
		assert!(res.len() == 2);

		pmmr.push(elems[2]).unwrap();

		let res = pmmr.get_last_n_insertions(2);
		assert!(res.len() == 2);

		pmmr.push(elems[3]).unwrap();

		let res = pmmr.get_last_n_insertions(19);
		assert!(
			res.len() == 4
		);

		pmmr.push(elems[5]).unwrap();
		pmmr.push(elems[6]).unwrap();
		pmmr.push(elems[7]).unwrap();
		pmmr.push(elems[8]).unwrap();

		let res = pmmr.get_last_n_insertions(7);
		assert!(
			res.len() == 7
		);
	}

	#[test]
	#[allow(unused_variables)]
	fn pmmr_prune() {
		let elems = [
			TestElem([0, 0, 0, 1]),
			TestElem([0, 0, 0, 2]),
			TestElem([0, 0, 0, 3]),
			TestElem([0, 0, 0, 4]),
			TestElem([0, 0, 0, 5]),
			TestElem([0, 0, 0, 6]),
			TestElem([0, 0, 0, 7]),
			TestElem([0, 0, 0, 8]),
			TestElem([1, 0, 0, 0]),
		];

		let orig_root: Hash;
		let sz: u64;
		let mut ba = VecBackend::new();
		{
			let mut pmmr = PMMR::new(&mut ba);
			for elem in &elems[..] {
				pmmr.push(*elem).unwrap();
			}
			orig_root = pmmr.root();
			sz = pmmr.unpruned_size();
		}

		// pruning a leaf with no parent should do nothing
		{
			let mut pmmr:PMMR<TestElem, _> = PMMR::at(&mut ba, sz);
			pmmr.prune(16, 0).unwrap();
			assert_eq!(orig_root, pmmr.root());
		}
		assert_eq!(ba.used_size(), 16);

		// pruning leaves with no shared parent just removes 1 element
		{
			let mut pmmr:PMMR<TestElem, _> = PMMR::at(&mut ba, sz);
			pmmr.prune(2, 0).unwrap();
			assert_eq!(orig_root, pmmr.root());
		}
		assert_eq!(ba.used_size(), 15);

		{
			let mut pmmr:PMMR<TestElem, _> = PMMR::at(&mut ba, sz);
			pmmr.prune(4, 0).unwrap();
			assert_eq!(orig_root, pmmr.root());
		}
		assert_eq!(ba.used_size(), 14);

		// pruning a non-leaf node has no effect
		{
			let mut pmmr:PMMR<TestElem, _> = PMMR::at(&mut ba, sz);
			pmmr.prune(3, 0).unwrap_err();
			assert_eq!(orig_root, pmmr.root());
		}
		assert_eq!(ba.used_size(), 14);

		// pruning sibling removes subtree
		{
			let mut pmmr:PMMR<TestElem, _> = PMMR::at(&mut ba, sz);
			pmmr.prune(5, 0).unwrap();
			assert_eq!(orig_root, pmmr.root());
		}
		assert_eq!(ba.used_size(), 12);

		// pruning all leaves under level >1 removes all subtree
		{
			let mut pmmr:PMMR<TestElem, _> = PMMR::at(&mut ba, sz);
			pmmr.prune(1, 0).unwrap();
			assert_eq!(orig_root, pmmr.root());
		}
		assert_eq!(ba.used_size(), 9);

		// pruning everything should only leave us the peaks
		{
			let mut pmmr:PMMR<TestElem, _> = PMMR::at(&mut ba, sz);
			for n in 1..16 {
				let _ = pmmr.prune(n, 0);
			}
			assert_eq!(orig_root, pmmr.root());
		}
		assert_eq!(ba.used_size(), 2);
	}

	#[test]
	fn pmmr_prune_list() {
		let mut pl = PruneList::new();
		pl.add(4);
		assert_eq!(pl.pruned_nodes.len(), 1);
		assert_eq!(pl.pruned_nodes[0], 4);
		assert_eq!(pl.get_shift(5), Some(1));
		assert_eq!(pl.get_shift(2), Some(0));
		assert_eq!(pl.get_shift(4), None);

		pl.add(5);
		assert_eq!(pl.pruned_nodes.len(), 1);
		assert_eq!(pl.pruned_nodes[0], 6);
		assert_eq!(pl.get_shift(8), Some(3));
		assert_eq!(pl.get_shift(2), Some(0));
		assert_eq!(pl.get_shift(5), None);

		pl.add(2);
		assert_eq!(pl.pruned_nodes.len(), 2);
		assert_eq!(pl.pruned_nodes[0], 2);
		assert_eq!(pl.get_shift(8), Some(4));
		assert_eq!(pl.get_shift(1), Some(0));

		pl.add(8);
		pl.add(11);
		assert_eq!(pl.pruned_nodes.len(), 4);

		pl.add(1);
		assert_eq!(pl.pruned_nodes.len(), 3);
		assert_eq!(pl.pruned_nodes[0], 7);
		assert_eq!(pl.get_shift(12), Some(9));

		pl.add(12);
		assert_eq!(pl.pruned_nodes.len(), 3);
		assert_eq!(pl.get_shift(12), None);
		assert_eq!(pl.get_shift(9), Some(8));
		assert_eq!(pl.get_shift(17), Some(11));
	}


	#[test]
	fn n_size_check() {
		assert_eq!(n_leaves(1), 1);
		assert_eq!(n_leaves(2), 2);
		assert_eq!(n_leaves(3), 2);
		assert_eq!(n_leaves(4), 3);
		assert_eq!(n_leaves(5), 4);
		assert_eq!(n_leaves(7), 4);
		assert_eq!(n_leaves(8), 5);
		assert_eq!(n_leaves(9), 6);
		assert_eq!(n_leaves(10), 6);
	}
}<|MERGE_RESOLUTION|>--- conflicted
+++ resolved
@@ -38,16 +38,11 @@
 use std::clone::Clone;
 use std::ops::Deref;
 use std::marker::PhantomData;
-<<<<<<< HEAD
-use std::ops::{self, Deref};
 use core::hash::{Hash, Hashed};
-use ser::{self, Readable, Reader, Writeable, Writer};
+use ser;
+use ser::{Readable, Reader, Writeable, Writer};
+use ser::PMMRable;
 use util;
-=======
-
-use core::hash::{Hash, Hashed};
-use ser::PMMRable;
->>>>>>> 16d778a9
 use util::LOGGER;
 
 /// Storage backend for the MMR, just needs to be indexed by order of insertion.
@@ -57,7 +52,7 @@
 pub trait Backend<T> where
 	T:PMMRable {
 	/// Append the provided Hashes to the backend storage, and optionally an associated
-	/// data element to flatfile storage (for leaf nodes only). The position of the 
+	/// data element to flatfile storage (for leaf nodes only). The position of the
 	/// first element of the Vec in the MMR is provided to help the implementation.
 	fn append(&mut self, position: u64, data: Vec<(Hash, Option<T>)>) -> Result<(), String>;
 
@@ -67,18 +62,14 @@
 	/// occurred (see remove).
 	fn rewind(&mut self, position: u64, index: u32) -> Result<(), String>;
 
-	/// Get a Hash/Element by insertion position. If include_data is true, will 
+	/// Get a Hash/Element by insertion position. If include_data is true, will
 	/// also return the associated data element
 	fn get(&self, position: u64, include_data: bool) -> Option<(Hash, Option<T>)>;
 
-<<<<<<< HEAD
-	/// Get HashSum by original insertion position (ignoring the remove list).
-	fn get_from_file(&self, position: u64) -> Option<HashSum<T>>;
+	/// Get a Hash/Element by original insertion position (ignoring the remove list).
+	fn get_from_file(&self, position: u64) -> Option<Hash>;
 
 	/// Remove HashSums by insertion position. An index is also provided so the
-=======
-	/// Remove Hashes/Data by insertion position. An index is also provided so the
->>>>>>> 16d778a9
 	/// underlying backend can implement some rollback of positions up to a
 	/// given index (practically the index is a the height of a block that
 	/// triggered removal).
@@ -276,39 +267,21 @@
 	/// tree and "bags" them to get a single peak.
 	pub fn root(&self) -> Hash {
 		let peaks_pos = peaks(self.last_pos);
-<<<<<<< HEAD
-		debug!(LOGGER, "root {:?}", peaks_pos);
-
-		let peaks: Vec<Option<HashSum<T>>> = map_vec!(peaks_pos, |&pi| self.backend.get(pi));
-=======
 		let peaks: Vec<Option<(Hash, Option<T>)>> = peaks_pos.into_iter()
 			.map(|pi| self.backend.get(pi, false))
 			.collect();
 
->>>>>>> 16d778a9
-
-		let peaks_from_file: Vec<Option<HashSum<T>>> = map_vec!(peaks_pos, |&pi| self.backend.get_from_file(pi));
-
-		debug!(LOGGER, "root, comparing backend values - {}, {}", peaks.len(), peaks_from_file.len());
-
 		let mut ret = None;
 		for peak in peaks {
 			ret = match (ret, peak) {
-<<<<<<< HEAD
-				(None, rhs) => rhs,
-				(lhs, None) => lhs,
-				(Some(lhsum), Some(rhsum)) => Some(lhsum + rhsum),
-=======
 				(None, x) => x,
 				(Some(hash), None) => Some(hash),
 				(Some(lhash), Some(rhash)) => Some((lhash.0.hash_with(rhash.0), None)),
->>>>>>> 16d778a9
 			}
 		}
 		ret.expect("no root, invalid tree").0
 	}
 
-<<<<<<< HEAD
 	pub fn merkle_proof(&self, pos: u64) -> Result<MerkleProof, String> {
 		debug!(LOGGER, "merkle_proof (via rewind) - {}, last_pos {}", pos, self.last_pos);
 
@@ -319,7 +292,7 @@
 		let root = self.root();
 
 		// TODO - get rid of this unwrap
-		let node = self.get(pos).unwrap();
+		let node = self.get(pos, false).unwrap().0;
 
 		let family_branch = family_branch(pos, self.last_pos);
 		let left_right = family_branch
@@ -337,7 +310,6 @@
 				debug!(LOGGER, "********** get_from_file (branch) - {:?}", res.is_some());
 				res
 			})
-			.map(|x| x.hash)
 			.collect::<Vec<_>>();
 
 		let peaks = peaks(self.last_pos)
@@ -347,12 +319,11 @@
 				debug!(LOGGER, "********** get_from_file (peaks) - {:?}", res.is_some());
 				res
 			})
-			.map(|x| x.hash)
 			.collect::<Vec<_>>();
 
 		let proof = MerkleProof {
-			root: root.hash,
-			node: node.hash,
+			root,
+			node,
 			path,
 			peaks,
 			left_right,
@@ -361,10 +332,7 @@
 		Ok(proof)
 	}
 
-	/// Push a new Summable element in the MMR. Computes new related peaks at
-=======
 	/// Push a new element into the MMR. Computes new related peaks at
->>>>>>> 16d778a9
 	/// the same time if applicable.
 	pub fn push(&mut self, elmt: T) -> Result<u64, String> {
 		let elmt_pos = self.last_pos + 1;
@@ -461,16 +429,13 @@
 		}
 	}
 
-<<<<<<< HEAD
-	fn get_from_file(&self, position: u64) -> Option<HashSum<T>> {
+	fn get_from_file(&self, position: u64) -> Option<Hash> {
 		if position > self.last_pos {
 			None
 		} else {
 			self.backend.get_from_file(position)
 		}
 	}
-=======
->>>>>>> 16d778a9
 
 	/// Helper function to get the last N nodes inserted, i.e. the last
 	/// n nodes along the bottom of the tree
@@ -587,9 +552,8 @@
 	fn get(&self, position: u64, _include_data:bool) -> Option<(Hash, Option<T>)> {
 		self.elems[(position - 1) as usize].clone()
 	}
-	fn get_from_file(&self, position: u64) -> Option<HashSum<T>> {
-		panic!("not yet implemented (do we need it?), also needs renaming")
-		// self.elems[(position - 1) as usize].clone()
+	fn get_from_file(&self, position: u64) -> Option<Hash> {
+		panic!("not yet implemented (do we need it?), also probably needs renaming")
 	}
 	#[allow(unused_variables)]
 	fn remove(&mut self, positions: Vec<u64>, index: u32) -> Result<(), String> {
@@ -683,7 +647,7 @@
 	/// given leaf. Helpful if, for instance, data for each leaf is being stored
 	/// separately in a continuous flat-file
 	pub fn get_leaf_shift(&self, pos: u64) -> Option<u64> {
-		
+
 		// get the position where the node at pos would fit in the pruned list, if
 		// it's already pruned, nothing to skip
 		match self.pruned_pos(pos) {
@@ -794,17 +758,12 @@
 	peaks
 }
 
-<<<<<<< HEAD
-/// The number of leaves nodes in a MMR of the provided size.
-pub fn n_leaves(sz: u64) -> u64 {
-=======
 /// The number of leaves nodes in a MMR of the provided size. Uses peaks to
 /// get the positions of all full binary trees and uses the height of these
 pub fn n_leaves(mut sz: u64) -> u64 {
 	while bintree_postorder_height(sz+1) > 0 {
 		sz += 1;
 	}
->>>>>>> 16d778a9
 	peaks(sz).iter().map(|n| {
 		(1 << bintree_postorder_height(*n)) as u64
 	}).sum()
@@ -1003,7 +962,7 @@
 		assert_eq!(n_leaves(5),4);
 		assert_eq!(n_leaves(8),5);
 		assert_eq!(n_leaves(9),6);
-		
+
 	}
 
 	#[test]
