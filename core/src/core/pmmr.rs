// Copyright 2018 The Grin Developers
//
// Licensed under the Apache License, Version 2.0 (the "License");
// you may not use this file except in compliance with the License.
// You may obtain a copy of the License at
//
//     http://www.apache.org/licenses/LICENSE-2.0
//
// Unless required by applicable law or agreed to in writing, software
// distributed under the License is distributed on an "AS IS" BASIS,
// WITHOUT WARRANTIES OR CONDITIONS OF ANY KIND, either express or implied.
// See the License for the specific language governing permissions and
// limitations under the License.

//! Persistent and prunable Merkle Mountain Range implementation. For a high
//! level description of MMRs, see:
//!
//! https://github.
//! com/opentimestamps/opentimestamps-server/blob/master/doc/merkle-mountain-range.
//! md
//!
//! This implementation is built in two major parts:
//!
//! 1. A set of low-level functions that allow navigation within an arbitrary
//! sized binary tree traversed in postorder. To realize why this us useful,
//! we start with the standard height sequence in a MMR: 0010012001... This is
//! in fact identical to the postorder traversal (left-right-top) of a binary
//! tree. In addition postorder traversal is independent of the height of the
//! tree. This allows us, with a few primitive, to get the height of any node
//! in the MMR from its position in the sequence, as well as calculate the
//! position of siblings, parents, etc. As all those functions only rely on
//! binary operations, they're extremely fast.
//! 2. The implementation of a prunable MMR tree using the above. Each leaf
//! is required to be Writeable (which implements Hashed). Tree roots can be
//! trivially and efficiently calculated without materializing the full tree.
//! The underlying Hashes are stored in a Backend implementation that can
//! either be a simple Vec or a database.

use std::marker;

use croaring::Bitmap;

use core::hash::Hash;
use core::merkle_proof::MerkleProof;
use core::BlockHeader;
use ser::{PMMRIndexHashable, PMMRable};
use util::LOGGER;

/// Storage backend for the MMR, just needs to be indexed by order of insertion.
/// The PMMR itself does not need the Backend to be accurate on the existence
/// of an element (i.e. remove could be a no-op) but layers above can
/// depend on an accurate Backend to check existence.
pub trait Backend<T>
where
	T: PMMRable,
{
	/// Append the provided Hashes to the backend storage, and optionally an
	/// associated data element to flatfile storage (for leaf nodes only). The
	/// position of the first element of the Vec in the MMR is provided to
	/// help the implementation.
	fn append(&mut self, position: u64, data: Vec<(Hash, Option<T>)>) -> Result<(), String>;

	/// Rewind the backend state to a previous position, as if all append
	/// operations after that had been canceled. Expects a position in the PMMR
	/// to rewind to as well as bitmaps representing the positions added and
	/// removed since the rewind position. These are what we will "undo"
	/// during the rewind.
	fn rewind(&mut self, position: u64, rewind_rm_pos: &Bitmap) -> Result<(), String>;

	/// Get a Hash by insertion position.
	fn get_hash(&self, position: u64) -> Option<Hash>;

	/// Get underlying data by insertion position.
	fn get_data(&self, position: u64) -> Option<T>;

	/// Get a Hash  by original insertion position
	/// (ignoring the remove log).
	fn get_from_file(&self, position: u64) -> Option<Hash>;

	/// Get a Data Element by original insertion position
	/// (ignoring the remove log).
	fn get_data_from_file(&self, position: u64) -> Option<T>;

	/// Remove Hash by insertion position. An index is also provided so the
	/// underlying backend can implement some rollback of positions up to a
	/// given index (practically the index is the height of a block that
	/// triggered removal).
	fn remove(&mut self, position: u64) -> Result<(), String>;

	/// Returns the data file path.. this is a bit of a hack now that doesn't
	/// sit well with the design, but TxKernels have to be summed and the
	/// fastest way to to be able to allow direct access to the file
	fn get_data_file_path(&self) -> String;

	/// Also a bit of a hack...
	/// Saves a snapshot of the rewound utxo file with the block hash as
	/// filename suffix. We need this when sending a txhashset zip file to a
	/// node for fast sync.
	fn snapshot(&self, header: &BlockHeader) -> Result<(), String>;

	/// For debugging purposes so we can see how compaction is doing.
	fn dump_stats(&self);
}

/// Prunable Merkle Mountain Range implementation. All positions within the tree
/// start at 1 as they're postorder tree traversal positions rather than array
/// indices.
///
/// Heavily relies on navigation operations within a binary tree. In particular,
/// all the implementation needs to keep track of the MMR structure is how far
/// we are in the sequence of nodes making up the MMR.
pub struct PMMR<'a, T, B>
where
	T: PMMRable,
	B: 'a + Backend<T>,
{
	/// The last position in the PMMR
	pub last_pos: u64,
	backend: &'a mut B,
	// only needed to parameterise Backend
	_marker: marker::PhantomData<T>,
}

impl<'a, T, B> PMMR<'a, T, B>
where
	T: PMMRable + ::std::fmt::Debug,
	B: 'a + Backend<T>,
{
	/// Build a new prunable Merkle Mountain Range using the provided backend.
	pub fn new(backend: &'a mut B) -> PMMR<T, B> {
		PMMR {
			last_pos: 0,
			backend: backend,
			_marker: marker::PhantomData,
		}
	}

	/// Build a new prunable Merkle Mountain Range pre-initialized until
	/// last_pos with the provided backend.
	pub fn at(backend: &'a mut B, last_pos: u64) -> PMMR<T, B> {
		PMMR {
			last_pos: last_pos,
			backend: backend,
			_marker: marker::PhantomData,
		}
	}

	/// Returns a vec of the peaks of this MMR.
	pub fn peaks(&self) -> Vec<Hash> {
		let peaks_pos = peaks(self.last_pos);
		peaks_pos
			.into_iter()
			.filter_map(|pi| {
				// here we want to get from underlying hash file
				// as the pos *may* have been "removed"
				self.backend.get_from_file(pi)
			})
			.collect()
	}

	fn peak_path(&self, peak_pos: u64) -> Vec<Hash> {
		let rhs = self.bag_the_rhs(peak_pos);
		let mut res = peaks(self.last_pos)
			.into_iter()
			.filter(|x| x < &peak_pos)
			.filter_map(|x| self.backend.get_from_file(x))
			.collect::<Vec<_>>();
		res.reverse();
		if let Some(rhs) = rhs {
			res.insert(0, rhs);
		}
		res
	}

	/// Takes a single peak position and hashes together
	/// all the peaks to the right of this peak (if any).
	/// If this return a hash then this is our peaks sibling.
	/// If none then the sibling of our peak is the peak to the left.
	pub fn bag_the_rhs(&self, peak_pos: u64) -> Option<Hash> {
		let rhs = peaks(self.last_pos)
			.into_iter()
			.filter(|x| x > &peak_pos)
			.filter_map(|x| self.backend.get_from_file(x))
			.collect::<Vec<_>>();

		let mut res = None;
		for peak in rhs.iter().rev() {
			res = match res {
				None => Some(*peak),
				Some(rhash) => Some((*peak, rhash).hash_with_index(self.unpruned_size())),
			}
		}
		res
	}

	/// Computes the root of the MMR. Find all the peaks in the current
	/// tree and "bags" them to get a single peak.
	pub fn root(&self) -> Hash {
		let mut res = None;
		for peak in self.peaks().iter().rev() {
			res = match res {
				None => Some(*peak),
				Some(rhash) => Some((*peak, rhash).hash_with_index(self.unpruned_size())),
			}
		}
		res.expect("no root, invalid tree")
	}

	/// Build a Merkle proof for the element at the given position.
	pub fn merkle_proof(&self, pos: u64) -> Result<MerkleProof, String> {
		debug!(LOGGER, "merkle_proof  {}, last_pos {}", pos, self.last_pos);

		// check this pos is actually a leaf in the MMR
		if !is_leaf(pos) {
			return Err(format!("not a leaf at pos {}", pos));
		}

		// check we actually have a hash in the MMR at this pos
		self.get_hash(pos)
			.ok_or(format!("no element at pos {}", pos))?;

		let mmr_size = self.unpruned_size();

		let family_branch = family_branch(pos, self.last_pos);

		let mut path = family_branch
			.iter()
			.filter_map(|x| self.get_from_file(x.1))
			.collect::<Vec<_>>();

		let peak_pos = match family_branch.last() {
			Some(&(x, _)) => x,
			None => pos,
		};

		path.append(&mut self.peak_path(peak_pos));

		Ok(MerkleProof { mmr_size, path })
	}

	/// Push a new element into the MMR. Computes new related peaks at
	/// the same time if applicable.
	pub fn push(&mut self, elmt: T) -> Result<u64, String> {
		let elmt_pos = self.last_pos + 1;
		let mut current_hash = elmt.hash_with_index(elmt_pos - 1);

		let mut to_append = vec![(current_hash, Some(elmt))];
		let mut pos = elmt_pos;

<<<<<<< HEAD
		let (peak_map, height) = peak_map_height(pos - 1);
		if height != 0 {
			return Err(format!("bad mmr size {}", pos - 1));
		}
		// hash with all immediately preceding peaks, as indicated by peak map
		let mut peak = 1;
		while (peak_map & peak) != 0 {
			let left_sibling = pos + 1 - 2 * peak;
			let left_hash = self.backend
=======
		// we look ahead one position in the MMR, if the expected node has a higher
		// height it means we have to build a higher peak by hashing with a previous
		// sibling. we do it iteratively in case the new peak itself allows the
		// creation of another parent.
		while bintree_postorder_height(pos + 1) > height {
			let left_sibling = bintree_jump_left_sibling(pos);

			let left_hash = self
				.backend
>>>>>>> b10609bb
				.get_from_file(left_sibling)
				.ok_or("missing left sibling in tree, should not have been pruned")?;
			peak *= 2;
			pos += 1;
			current_hash = (left_hash, current_hash).hash_with_index(pos - 1);
			to_append.push((current_hash, None));
		}

		// append all the new nodes and update the MMR index
		self.backend.append(elmt_pos, to_append)?;
		self.last_pos = pos;
		Ok(elmt_pos)
	}

	/// Saves a snapshot of the MMR tagged with the block hash.
	/// Specifically - snapshots the utxo file as we need this rewound before
	/// sending the txhashset zip file to another node for fast-sync.
	pub fn snapshot(&mut self, header: &BlockHeader) -> Result<(), String> {
		self.backend.snapshot(header)?;
		Ok(())
	}

	/// Rewind the PMMR to a previous position, as if all push operations after
	/// that had been canceled. Expects a position in the PMMR to rewind and
	/// bitmaps representing the positions added and removed that we want to
	/// "undo".
	pub fn rewind(&mut self, position: u64, rewind_rm_pos: &Bitmap) -> Result<(), String> {
		// Identify which actual position we should rewind to as the provided
		// position is a leaf. We traverse the MMR to inclue any parent(s) that
		// need to be included for the MMR to be valid.
		let mut pos = position;
		while bintree_postorder_height(pos + 1) > 0 {
			pos += 1;
		}

		self.backend.rewind(pos, rewind_rm_pos)?;
		self.last_pos = pos;
		Ok(())
	}

	/// Prunes (removes) the leaf from the MMR at the specified position.
	/// Returns an error if prune is called on a non-leaf position.
	/// Returns false if the leaf node has already been pruned.
	/// Returns true if pruning is successful.
	pub fn prune(&mut self, position: u64) -> Result<bool, String> {
		if !is_leaf(position) {
			return Err(format!("Node at {} is not a leaf, can't prune.", position));
		}

		if self.backend.get_hash(position).is_none() {
			return Ok(false);
		}

		self.backend.remove(position)?;
		Ok(true)
	}

	/// Get the hash at provided position in the MMR.
	pub fn get_hash(&self, pos: u64) -> Option<Hash> {
		if pos > self.last_pos {
			None
		} else if is_leaf(pos) {
			// If we are a leaf then get hash from the backend.
			self.backend.get_hash(pos)
		} else {
			// If we are not a leaf get hash ignoring the remove log.
			self.backend.get_from_file(pos)
		}
	}

	/// Get the data element at provided position in the MMR.
	pub fn get_data(&self, pos: u64) -> Option<T> {
		if pos > self.last_pos {
			// If we are beyond the rhs of the MMR return None.
			None
		} else if is_leaf(pos) {
			// If we are a leaf then get data from the backend.
			self.backend.get_data(pos)
		} else {
			// If we are not a leaf then return None as only leaves have data.
			None
		}
	}

	/// Get the hash from the underlying MMR file
	/// (ignores the remove log).
	fn get_from_file(&self, pos: u64) -> Option<Hash> {
		if pos > self.last_pos {
			None
		} else {
			self.backend.get_from_file(pos)
		}
	}

	/// Helper function to get the last N nodes inserted, i.e. the last
	/// n nodes along the bottom of the tree
	pub fn get_last_n_insertions(&self, n: u64) -> Vec<(Hash, T)> {
		let mut return_vec = vec![];
		let mut last_leaf = self.last_pos;
		for _ in 0..n as u64 {
			if last_leaf == 0 {
				break;
			}
			last_leaf = bintree_rightmost(last_leaf);
			return_vec.push((
				self.backend.get_hash(last_leaf).unwrap(),
				self.backend.get_data(last_leaf).unwrap(),
			));
			last_leaf -= 1;
		}
		return_vec
	}

	/// Helper function which returns un-pruned nodes from the insertion index
	/// forward
	/// returns last insertion index returned along with data
	pub fn elements_from_insertion_index(&self, mut index: u64, max_count: u64) -> (u64, Vec<T>) {
		let mut return_vec = vec![];
		if index == 0 {
			index = 1;
		}
		let mut return_index = index;
		let mut pmmr_index = insertion_to_pmmr_index(index);
		while return_vec.len() < max_count as usize && pmmr_index <= self.last_pos {
			if let Some(t) = self.get_data(pmmr_index) {
				return_vec.push(t);
				return_index = index;
			}
			index += 1;
			pmmr_index = insertion_to_pmmr_index(index);
		}
		(return_index, return_vec)
	}

	/// Walks all unpruned nodes in the MMR and revalidate all parent hashes
	pub fn validate(&self) -> Result<(), String> {
		// iterate on all parent nodes
		for n in 1..(self.last_pos + 1) {
			let height = bintree_postorder_height(n);
			if height > 0 {
				if let Some(hash) = self.get_hash(n) {
					let left_pos = n - (1 << height);
					let right_pos = n - 1;
					// using get_from_file here for the children (they may have been "removed")
					if let Some(left_child_hs) = self.get_from_file(left_pos) {
						if let Some(right_child_hs) = self.get_from_file(right_pos) {
							// hash the two child nodes together with parent_pos and compare
							if (left_child_hs, right_child_hs).hash_with_index(n - 1) != hash {
								return Err(format!(
									"Invalid MMR, hash of parent at {} does \
									 not match children.",
									n
								));
							}
						}
					}
				}
			}
		}
		Ok(())
	}

	/// Total size of the tree, including intermediary nodes and ignoring any
	/// pruning.
	pub fn unpruned_size(&self) -> u64 {
		self.last_pos
	}

	/// Return the path of the data file (needed to sum kernels efficiently)
	pub fn data_file_path(&self) -> String {
		self.backend.get_data_file_path()
	}

	/// Debugging utility to print information about the MMRs. Short version
	/// only prints the last 8 nodes.
	pub fn dump(&self, short: bool) {
		let sz = self.unpruned_size();
		if sz > 2000 && !short {
			return;
		}
		let start = if short && sz > 7 { sz / 8 - 1 } else { 0 };
		for n in start..(sz / 8 + 1) {
			let mut idx = "".to_owned();
			let mut hashes = "".to_owned();
			for m in (n * 8)..(n + 1) * 8 {
				if m >= sz {
					break;
				}
				idx.push_str(&format!("{:>8} ", m + 1));
				let ohs = self.get_hash(m + 1);
				match ohs {
					Some(hs) => hashes.push_str(&format!("{} ", hs)),
					None => hashes.push_str(&format!("{:>8} ", "??")),
				}
			}
			trace!(LOGGER, "{}", idx);
			trace!(LOGGER, "{}", hashes);
		}
	}

	/// Prints PMMR statistics to the logs, used for debugging.
	pub fn dump_stats(&self) {
		debug!(LOGGER, "pmmr: unpruned - {}", self.unpruned_size());
		self.backend.dump_stats();
	}

	/// Debugging utility to print information about the MMRs. Short version
	/// only prints the last 8 nodes.
	/// Looks in the underlying hash file and so ignores the remove log.
	pub fn dump_from_file(&self, short: bool) {
		let sz = self.unpruned_size();
		if sz > 2000 && !short {
			return;
		}
		let start = if short && sz > 7 { sz / 8 - 1 } else { 0 };
		for n in start..(sz / 8 + 1) {
			let mut idx = "".to_owned();
			let mut hashes = "".to_owned();
			for m in (n * 8)..(n + 1) * 8 {
				if m >= sz {
					break;
				}
				idx.push_str(&format!("{:>8} ", m + 1));
				let ohs = self.get_from_file(m + 1);
				match ohs {
					Some(hs) => hashes.push_str(&format!("{} ", hs)),
					None => hashes.push_str(&format!("{:>8} ", " .")),
				}
			}
			debug!(LOGGER, "{}", idx);
			debug!(LOGGER, "{}", hashes);
		}
	}
}

/// Gets the postorder traversal index of all peaks in a MMR given its size.
/// Starts with the top peak, which is always on the left
/// side of the range, and navigates toward lower siblings toward the right
/// of the range.
pub fn peaks(num: u64) -> Vec<u64> {
	let mut peak_size = 1;
	while peak_size < num {
		peak_size = peak_size << 1 | 1;
	}
	let mut num_left = num;
	let mut sum_prev_peaks = 0;
	let mut peaks = vec![];
	while peak_size != 0 {
		if num_left >= peak_size {
			peaks.push(sum_prev_peaks + peak_size);
			sum_prev_peaks += peak_size;
			num_left -= peak_size;
		}
		peak_size >>= 1;
	}
	if num_left > 0 {
		return vec![];
	}
	peaks
}

/// The number of leaves in a MMR of the provided size.
pub fn n_leaves(size: u64) -> u64 {
	let (sizes, height) = peak_sizes_height(size);
	let nleaves = sizes.iter().map(|n| (n + 1) / 2 as u64).sum();
	if height == 0 {
		nleaves
	} else {
		nleaves + 1
	}
}

/// Returns the pmmr index of the nth inserted element
pub fn insertion_to_pmmr_index(mut sz: u64) -> u64 {
	// 1 based pmmrs
	sz -= 1;
	2 * sz - sz.count_ones() as u64 + 1
}

/// sizes of peaks and height of next node in mmr of given size
/// Example: on input 5 returns ([3,1], 1) as mmr state before adding 5 was
///    2
///   / \
///  0   1   3   4
pub fn peak_sizes_height(size: u64) -> (Vec<u64>, u64) {
	let mut peak_size = 1; // start at arbitrary 2-power minus 1
	while peak_size < size {
		peak_size = 2 * peak_size + 1;
	}
	let mut sizes = vec![];
	let mut size_left = size;
	while peak_size != 0 {
		if size_left >= peak_size {
			sizes.push(peak_size);
			size_left -= peak_size;
		}
		peak_size /= 2;
	}
	(sizes, size_left)
}

/// return (peak_map, pos_height) of given 0-based node pos prior to its
/// addition
/// Example: on input 4 returns (0b11, 0) as mmr state before adding 4 was
///    2
///   / \
///  0   1   3
/// with 0b11 indicating presence of peaks of height 0 and 1.
/// NOTE:
/// the peak map also encodes the path taken from the root to the added node
/// since the path turns left (resp. right) if-and-only-if
/// a peak at that height is absent (resp. present)
pub fn peak_map_height(mut pos: u64) -> (u64, u64) {
	let mut peak_size = 1;
	while peak_size <= pos {
		peak_size = peak_size << 1 | 1;
	}
	let mut bitmap = 0;
	while peak_size != 0 {
		bitmap = bitmap << 1;
		if pos >= peak_size {
			pos -= peak_size;
			bitmap |= 1;
		}
		peak_size >>= 1;
	}
	(bitmap, pos)
}

/// The height of a node in a full binary tree from its postorder traversal
/// index. This function is the base on which all others, as well as the MMR,
/// are built.

pub fn bintree_postorder_height(num: u64) -> u64 {
	peak_map_height(num - 1).1
}

/// Is this position a leaf in the MMR?
/// We know the positions of all leaves based on the postorder height of an MMR
/// of any size (somewhat unintuitively but this is how the PMMR is "append
/// only").
pub fn is_leaf(pos: u64) -> bool {
	bintree_postorder_height(pos) == 0
}

/// Calculates the positions of the parent and sibling of the node at the
/// provided position.
pub fn family(pos: u64) -> (u64, u64) {
	let (peak_map, height) = peak_map_height(pos - 1);
	let peak = 1 << height;
	if (peak_map & peak) != 0 {
		(pos + 1, pos + 1 - 2 * peak)
	} else {
		(pos + 2 * peak, pos + 2 * peak - 1)
	}
}

/// Is the node at this pos the "left" sibling of its parent?
pub fn is_left_sibling(pos: u64) -> bool {
	let (peak_map, height) = peak_map_height(pos - 1);
	let peak = 1 << height;
	(peak_map & peak) == 0
}

/// Returns the path from the specified position up to its
/// corresponding peak in the MMR.
/// The size (and therefore the set of peaks) of the MMR
/// is defined by last_pos.
pub fn path(pos: u64, last_pos: u64) -> Vec<u64> {
	let (peak_map, height) = peak_map_height(pos - 1);
	let mut peak = 1 << height;
	let mut path = vec![];
	let mut current = pos;
	while current <= last_pos {
		path.push(current);
		current += if (peak_map & peak) != 0 { 1 } else { 2 * peak };
		peak <<= 1;
	}
	path
}

/// For a given starting position calculate the parent and sibling positions
/// for the branch/path from that position to the peak of the tree.
/// We will use the sibling positions to generate the "path" of a Merkle proof.
pub fn family_branch(pos: u64, last_pos: u64) -> Vec<(u64, u64)> {
	// loop going up the tree, from node to parent, as long as we stay inside
	// the tree (as defined by last_pos).
	let (peak_map, height) = peak_map_height(pos - 1);
	let mut peak = 1 << height;
	let mut branch = vec![];
	let mut current = pos;
	let mut sibling;
	while current < last_pos {
		if (peak_map & peak) != 0 {
			current += 1;
			sibling = current - 2 * peak;
		} else {
			current += 2 * peak;
			sibling = current - 1;
		};
		if current > last_pos {
			break;
		}
		branch.push((current, sibling));
		peak <<= 1;
	}
	branch
}

/// Gets the position of the rightmost node (i.e. leaf) relative to the current
fn bintree_rightmost(num: u64) -> u64 {
	num - bintree_postorder_height(num)
}<|MERGE_RESOLUTION|>--- conflicted
+++ resolved
@@ -247,7 +247,6 @@
 		let mut to_append = vec![(current_hash, Some(elmt))];
 		let mut pos = elmt_pos;
 
-<<<<<<< HEAD
 		let (peak_map, height) = peak_map_height(pos - 1);
 		if height != 0 {
 			return Err(format!("bad mmr size {}", pos - 1));
@@ -256,18 +255,8 @@
 		let mut peak = 1;
 		while (peak_map & peak) != 0 {
 			let left_sibling = pos + 1 - 2 * peak;
-			let left_hash = self.backend
-=======
-		// we look ahead one position in the MMR, if the expected node has a higher
-		// height it means we have to build a higher peak by hashing with a previous
-		// sibling. we do it iteratively in case the new peak itself allows the
-		// creation of another parent.
-		while bintree_postorder_height(pos + 1) > height {
-			let left_sibling = bintree_jump_left_sibling(pos);
-
 			let left_hash = self
-				.backend
->>>>>>> b10609bb
+      				.backend
 				.get_from_file(left_sibling)
 				.ok_or("missing left sibling in tree, should not have been pruned")?;
 			peak *= 2;
