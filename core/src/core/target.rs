// Copyright 2016 The Grin Developers
//
// Licensed under the Apache License, Version 2.0 (the "License");
// you may not use this file except in compliance with the License.
// You may obtain a copy of the License at
//
//     http://www.apache.org/licenses/LICENSE-2.0
//
// Unless required by applicable law or agreed to in writing, software
// distributed under the License is distributed on an "AS IS" BASIS,
// WITHOUT WARRANTIES OR CONDITIONS OF ANY KIND, either express or implied.
// See the License for the specific language governing permissions and
// limitations under the License.

//! Definition of the maximum target value a proof-of-work block hash can have
//! and
//! the related difficulty, defined as the maximum target divided by the hash.
//!
//! Note this is now wrapping a simple U64 now, but it's desirable to keep the
//! wrapper in case the internal representation needs to change again

use std::fmt;
use std::ops::{Add, Div, Mul, Sub};

use serde::{de, Deserialize, Deserializer, Serialize, Serializer};
use byteorder::{BigEndian, ByteOrder};

use core::hash::Hash;
use ser::{self, Readable, Reader, Writeable, Writer};
<<<<<<< HEAD
=======
use util::logger::LOGGER;
>>>>>>> 4be259e0
use core::global;


/// The difficulty is defined as the maximum target divided by the block hash.
#[derive(Debug, Clone, PartialEq, PartialOrd, Eq, Ord)]
pub struct Difficulty {
	num: u64,
}

impl Difficulty {
	/// Difficulty of zero, which is invalid (no target can be
	/// calculated from it) but very useful as a start for additions.
	pub fn zero() -> Difficulty {
		Difficulty { num: 0 }
	}

	/// Difficulty of one, which is the minumum difficulty (when the hash
	/// equals the max target)
	/// TODO - is this the minimum dificulty or is consensus::MINIMUM_DIFFICULTY the minimum?
	pub fn one() -> Difficulty {
		Difficulty { num: 1 }
	}

	/// Convert a `u32` into a `Difficulty`
	pub fn from_num(num: u64) -> Difficulty {
		Difficulty { num: num }
	}

	/// Computes the difficulty from a hash. Divides the maximum target by the
	/// provided hash.
	pub fn from_hash(h: &Hash) -> Difficulty {
		let max_target = BigEndian::read_u64(&global::max_proof_target());
		// Use the first 64 bits of the given hash
		let mut in_vec = h.to_vec();
		in_vec.truncate(8);
		let num = BigEndian::read_u64(&in_vec);
		trace!(LOGGER, "Calculated difficulty: {}", max_target as f64 / num as f64);
		Difficulty { num: max_target / num }
	}

	/// Converts the difficulty into a u64
	pub fn into_num(&self) -> u64 {
		self.num
	}
}

impl fmt::Display for Difficulty {
	fn fmt(&self, f: &mut fmt::Formatter) -> fmt::Result {
		write!(f, "{}", self.num)
	}
}

impl Add<Difficulty> for Difficulty {
	type Output = Difficulty;
	fn add(self, other: Difficulty) -> Difficulty {
		Difficulty { num: self.num + other.num }
	}
}

impl Sub<Difficulty> for Difficulty {
	type Output = Difficulty;
	fn sub(self, other: Difficulty) -> Difficulty {
		Difficulty { num: self.num - other.num }
	}
}

impl Mul<Difficulty> for Difficulty {
	type Output = Difficulty;
	fn mul(self, other: Difficulty) -> Difficulty {
		Difficulty { num: self.num * other.num }
	}
}

impl Div<Difficulty> for Difficulty {
	type Output = Difficulty;
	fn div(self, other: Difficulty) -> Difficulty {
		Difficulty { num: self.num / other.num }
	}
}

impl Writeable for Difficulty {
	fn write<W: Writer>(&self, writer: &mut W) -> Result<(), ser::Error> {
		writer.write_u64(self.num)
	}
}

impl Readable for Difficulty {
	fn read(reader: &mut Reader) -> Result<Difficulty, ser::Error> {
		let data = try!(reader.read_u64());
		Ok(Difficulty { num: data })
	}
}

impl Serialize for Difficulty {
	fn serialize<S>(&self, serializer: S) -> Result<S::Ok, S::Error>
	where
		S: Serializer,
	{
		serializer.serialize_u64(self.num)
	}
}

impl<'de> Deserialize<'de> for Difficulty {
	fn deserialize<D>(deserializer: D) -> Result<Difficulty, D::Error>
	where
		D: Deserializer<'de>,
	{
		deserializer.deserialize_u64(DiffVisitor)
	}
}

struct DiffVisitor;

impl<'de> de::Visitor<'de> for DiffVisitor {
	type Value = Difficulty;

	fn expecting(&self, formatter: &mut fmt::Formatter) -> fmt::Result {
		formatter.write_str("a difficulty")
	}

	fn visit_str<E>(self, s: &str) -> Result<Self::Value, E>
	where
		E: de::Error,
	{
		let num_in = s.parse::<u64>();
		if let Err(_) = num_in {
			return Err(de::Error::invalid_value(
				de::Unexpected::Str(s),
				&"a value number",
			));
		};
		Ok(Difficulty { num: num_in.unwrap() })
	}
}<|MERGE_RESOLUTION|>--- conflicted
+++ resolved
@@ -27,10 +27,6 @@
 
 use core::hash::Hash;
 use ser::{self, Readable, Reader, Writeable, Writer};
-<<<<<<< HEAD
-=======
-use util::logger::LOGGER;
->>>>>>> 4be259e0
 use core::global;
 
 
