// Copyright 2018 The Grin Developers
//
// Licensed under the Apache License, Version 2.0 (the "License");
// you may not use this file except in compliance with the License.
// You may obtain a copy of the License at
//
//     http://www.apache.org/licenses/LICENSE-2.0
//
// Unless required by applicable law or agreed to in writing, software
// distributed under the License is distributed on an "AS IS" BASIS,
// WITHOUT WARRANTIES OR CONDITIONS OF ANY KIND, either express or implied.
// See the License for the specific language governing permissions and
// limitations under the License.

//! Serialization and deserialization layer specialized for binary encoding.
//! Ensures consistency and safety. Basically a minimal subset or
//! rustc_serialize customized for our need.
//!
//! To use it simply implement `Writeable` or `Readable` and then use the
//! `serialize` or `deserialize` functions on them as appropriate.

use crate::core::hash::{DefaultHashable, Hash, Hashed};
use crate::global::PROTOCOL_VERSION;
use crate::keychain::{BlindingFactor, Identifier, IDENTIFIER_SIZE};
use crate::util::secp::constants::{
	AGG_SIGNATURE_SIZE, COMPRESSED_PUBLIC_KEY_SIZE, MAX_PROOF_SIZE, PEDERSEN_COMMITMENT_SIZE,
	SECRET_KEY_SIZE,
};
use crate::util::secp::key::PublicKey;
use crate::util::secp::pedersen::{Commitment, RangeProof};
use crate::util::secp::Signature;
use crate::util::secp::{ContextFlag, Secp256k1};
use byteorder::{BigEndian, ByteOrder, ReadBytesExt};
use std::fmt::{self, Debug};
use std::io::{self, Read, Write};
use std::marker;
<<<<<<< HEAD
use std::{cmp, error, fmt};
=======
use std::time::Duration;
use std::{cmp, error};
>>>>>>> 1395074a

/// Possible errors deriving from serializing or deserializing.
#[derive(Clone, Eq, PartialEq, Debug, Serialize, Deserialize)]
pub enum Error {
	/// Wraps an io error produced when reading or writing
	IOErr(
		String,
		#[serde(
			serialize_with = "serialize_error_kind",
			deserialize_with = "deserialize_error_kind"
		)]
		io::ErrorKind,
	),
	/// Expected a given value that wasn't found
	UnexpectedData {
		/// What we wanted
		expected: Vec<u8>,
		/// What we got
		received: Vec<u8>,
	},
	/// Data wasn't in a consumable format
	CorruptedData,
	/// Incorrect number of elements (when deserializing a vec via read_multi say).
	CountError,
	/// When asked to read too much data
	TooLargeReadErr,
	/// Error from from_hex deserialization
	HexError(String),
	/// Inputs/outputs/kernels must be sorted lexicographically.
	SortError,
	/// Inputs/outputs/kernels must be unique.
	DuplicateError,
	/// Block header version (hard-fork schedule).
	InvalidBlockVersion,
}

impl From<io::Error> for Error {
	fn from(e: io::Error) -> Error {
		Error::IOErr(format!("{}", e), e.kind())
	}
}

impl fmt::Display for Error {
	fn fmt(&self, f: &mut fmt::Formatter<'_>) -> fmt::Result {
		match *self {
			Error::IOErr(ref e, ref _k) => write!(f, "{}", e),
			Error::UnexpectedData {
				expected: ref e,
				received: ref r,
			} => write!(f, "expected {:?}, got {:?}", e, r),
			Error::CorruptedData => f.write_str("corrupted data"),
			Error::CountError => f.write_str("count error"),
			Error::SortError => f.write_str("sort order"),
			Error::DuplicateError => f.write_str("duplicate"),
			Error::TooLargeReadErr => f.write_str("too large read"),
			Error::HexError(ref e) => write!(f, "hex error {:?}", e),
			Error::InvalidBlockVersion => f.write_str("invalid block version"),
		}
	}
}

impl error::Error for Error {
	fn cause(&self) -> Option<&dyn error::Error> {
		match *self {
			Error::IOErr(ref _e, ref _k) => Some(self),
			_ => None,
		}
	}

	fn description(&self) -> &str {
		match *self {
			Error::IOErr(ref e, _) => e,
			Error::UnexpectedData { .. } => "unexpected data",
			Error::CorruptedData => "corrupted data",
			Error::CountError => "count error",
			Error::SortError => "sort order",
			Error::DuplicateError => "duplicate error",
			Error::TooLargeReadErr => "too large read",
			Error::HexError(_) => "hex error",
			Error::InvalidBlockVersion => "invalid block version",
		}
	}
}

/// Signal to a serializable object how much of its data should be serialized
#[derive(Copy, Clone, PartialEq, Eq)]
pub enum SerializationMode {
	/// Serialize everything sufficiently to fully reconstruct the object
	Full,
	/// Serialize the data that defines the object
	Hash,
}

/// Implementations defined how different numbers and binary structures are
/// written to an underlying stream or container (depending on implementation).
pub trait Writer {
	/// The mode this serializer is writing in
	fn serialization_mode(&self) -> SerializationMode;

	/// Protocol version for version specific serialization rules.
	fn protocol_version(&self) -> ProtocolVersion;

	/// Writes a u8 as bytes
	fn write_u8(&mut self, n: u8) -> Result<(), Error> {
		self.write_fixed_bytes(&[n])
	}

	/// Writes a u16 as bytes
	fn write_u16(&mut self, n: u16) -> Result<(), Error> {
		let mut bytes = [0; 2];
		BigEndian::write_u16(&mut bytes, n);
		self.write_fixed_bytes(&bytes)
	}

	/// Writes a u32 as bytes
	fn write_u32(&mut self, n: u32) -> Result<(), Error> {
		let mut bytes = [0; 4];
		BigEndian::write_u32(&mut bytes, n);
		self.write_fixed_bytes(&bytes)
	}

	/// Writes a u32 as bytes
	fn write_i32(&mut self, n: i32) -> Result<(), Error> {
		let mut bytes = [0; 4];
		BigEndian::write_i32(&mut bytes, n);
		self.write_fixed_bytes(&bytes)
	}

	/// Writes a u64 as bytes
	fn write_u64(&mut self, n: u64) -> Result<(), Error> {
		let mut bytes = [0; 8];
		BigEndian::write_u64(&mut bytes, n);
		self.write_fixed_bytes(&bytes)
	}

	/// Writes a i64 as bytes
	fn write_i64(&mut self, n: i64) -> Result<(), Error> {
		let mut bytes = [0; 8];
		BigEndian::write_i64(&mut bytes, n);
		self.write_fixed_bytes(&bytes)
	}

	/// Writes a variable number of bytes. The length is encoded as a 64-bit
	/// prefix.
	fn write_bytes<T: AsFixedBytes>(&mut self, bytes: &T) -> Result<(), Error> {
		self.write_u64(bytes.as_ref().len() as u64)?;
		self.write_fixed_bytes(bytes)
	}

	/// Writes a fixed number of bytes from something that can turn itself into
	/// a `&[u8]`. The reader is expected to know the actual length on read.
	fn write_fixed_bytes<T: AsFixedBytes>(&mut self, fixed: &T) -> Result<(), Error>;
}

/// Implementations defined how different numbers and binary structures are
/// read from an underlying stream or container (depending on implementation).
pub trait Reader {
	/// Read a u8 from the underlying Read
	fn read_u8(&mut self) -> Result<u8, Error>;
	/// Read a u16 from the underlying Read
	fn read_u16(&mut self) -> Result<u16, Error>;
	/// Read a u32 from the underlying Read
	fn read_u32(&mut self) -> Result<u32, Error>;
	/// Read a u64 from the underlying Read
	fn read_u64(&mut self) -> Result<u64, Error>;
	/// Read a i32 from the underlying Read
	fn read_i32(&mut self) -> Result<i32, Error>;
	/// Read a i64 from the underlying Read
	fn read_i64(&mut self) -> Result<i64, Error>;
	/// Read a u64 len prefix followed by that number of exact bytes.
	fn read_bytes_len_prefix(&mut self) -> Result<Vec<u8>, Error>;
	/// Read a fixed number of bytes from the underlying reader.
	fn read_fixed_bytes(&mut self, length: usize) -> Result<Vec<u8>, Error>;
	/// Consumes a byte from the reader, producing an error if it doesn't have
	/// the expected value
	fn expect_u8(&mut self, val: u8) -> Result<u8, Error>;
	/// Access to underlying protocol version to support
	/// version specific deserialization logic.
	fn protocol_version(&self) -> ProtocolVersion;
}

/// Trait that every type that can be serialized as binary must implement.
/// Writes directly to a Writer, a utility type thinly wrapping an
/// underlying Write implementation.
pub trait Writeable {
	/// Write the data held by this Writeable to the provided writer
	fn write<W: Writer>(&self, writer: &mut W) -> Result<(), Error>;
}

/// Reader that exposes an Iterator interface.
pub struct IteratingReader<'a, T> {
	count: u64,
	curr: u64,
	reader: &'a mut dyn Reader,
	_marker: marker::PhantomData<T>,
}

impl<'a, T> IteratingReader<'a, T> {
	/// Constructor to create a new iterating reader for the provided underlying reader.
	/// Takes a count so we know how many to iterate over.
	pub fn new(reader: &'a mut dyn Reader, count: u64) -> IteratingReader<'a, T> {
		let curr = 0;
		IteratingReader {
			count,
			curr,
			reader,
			_marker: marker::PhantomData,
		}
	}
}

impl<'a, T> Iterator for IteratingReader<'a, T>
where
	T: Readable,
{
	type Item = T;

	fn next(&mut self) -> Option<T> {
		if self.curr >= self.count {
			return None;
		}
		self.curr += 1;
		T::read(self.reader).ok()
	}
}

/// Reads multiple serialized items into a Vec.
pub fn read_multi<T>(reader: &mut dyn Reader, count: u64) -> Result<Vec<T>, Error>
where
	T: Readable,
{
	// Very rudimentary check to ensure we do not overflow anything
	// attempting to read huge amounts of data.
	// Probably better than checking if count * size overflows a u64 though.
	if count > 1_000_000 {
		return Err(Error::TooLargeReadErr);
	}

	let res: Vec<T> = IteratingReader::new(reader, count).collect();
	if res.len() as u64 != count {
		return Err(Error::CountError);
	}
	Ok(res)
}

/// Protocol version for serialization/deserialization.
/// Note: This is used in various places including but limited to
/// the p2p layer and our local db storage layer.
/// We may speak multiple versions to various peers and a potentially *different*
/// version for our local db.
#[derive(Clone, Copy, Debug, Deserialize, Eq, Ord, PartialOrd, PartialEq, Serialize)]
pub struct ProtocolVersion(pub u32);

impl ProtocolVersion {
	/// Our default "local" protocol version.
	pub fn local() -> ProtocolVersion {
		ProtocolVersion(PROTOCOL_VERSION)
	}
}

impl fmt::Display for ProtocolVersion {
	fn fmt(&self, f: &mut fmt::Formatter) -> fmt::Result {
		write!(f, "{}", self.0)
	}
}

impl ProtocolVersion {
	/// We need to specify a protocol version for our local database.
	/// Regardless of specific version used when sending/receiving data between peers
	/// we need to take care with serialization/deserialization of data locally in the db.
	pub fn local_db() -> ProtocolVersion {
		ProtocolVersion(1)
	}
}

impl From<ProtocolVersion> for u32 {
	fn from(v: ProtocolVersion) -> u32 {
		v.0
	}
}

impl Writeable for ProtocolVersion {
	fn write<W: Writer>(&self, writer: &mut W) -> Result<(), Error> {
		writer.write_u32(self.0)
	}
}

impl Readable for ProtocolVersion {
	fn read(reader: &mut dyn Reader) -> Result<ProtocolVersion, Error> {
		let version = reader.read_u32()?;
		Ok(ProtocolVersion(version))
	}
}

/// Trait that every type that can be deserialized from binary must implement.
/// Reads directly to a Reader, a utility type thinly wrapping an
/// underlying Read implementation.
pub trait Readable
where
	Self: Sized,
{
	/// Reads the data necessary to this Readable from the provided reader
	fn read(reader: &mut dyn Reader) -> Result<Self, Error>;
}

/// Deserializes a Readable from any std::io::Read implementation.
pub fn deserialize<T: Readable>(
	source: &mut dyn Read,
	version: ProtocolVersion,
) -> Result<T, Error> {
	let mut reader = BinReader::new(source, version);
	T::read(&mut reader)
}

/// Deserialize a Readable based on our default "local" protocol version.
pub fn deserialize_default<T: Readable>(source: &mut dyn Read) -> Result<T, Error> {
	deserialize(source, ProtocolVersion::local())
}

/// Serializes a Writeable into any std::io::Write implementation.
pub fn serialize<W: Writeable>(
	sink: &mut dyn Write,
	version: ProtocolVersion,
	thing: &W,
) -> Result<(), Error> {
	let mut writer = BinWriter::new(sink, version);
	thing.write(&mut writer)
}

/// Serialize a Writeable according to our default "local" protocol version.
pub fn serialize_default<W: Writeable>(sink: &mut dyn Write, thing: &W) -> Result<(), Error> {
	serialize(sink, ProtocolVersion::local(), thing)
}

/// Utility function to serialize a writeable directly in memory using a
/// Vec<u8>.
pub fn ser_vec<W: Writeable>(thing: &W, version: ProtocolVersion) -> Result<Vec<u8>, Error> {
	let mut vec = vec![];
	serialize(&mut vec, version, thing)?;
	Ok(vec)
}

/// Utility to read from a binary source
pub struct BinReader<'a> {
	source: &'a mut dyn Read,
	version: ProtocolVersion,
}

impl<'a> BinReader<'a> {
	/// Constructor for a new BinReader for the provided source and protocol version.
	pub fn new(source: &'a mut dyn Read, version: ProtocolVersion) -> BinReader<'a> {
		BinReader { source, version }
	}
}

fn map_io_err(err: io::Error) -> Error {
	Error::IOErr(format!("{}", err), err.kind())
}

/// Utility wrapper for an underlying byte Reader. Defines higher level methods
/// to read numbers, byte vectors, hashes, etc.
impl<'a> Reader for BinReader<'a> {
	fn read_u8(&mut self) -> Result<u8, Error> {
		self.source.read_u8().map_err(map_io_err)
	}
	fn read_u16(&mut self) -> Result<u16, Error> {
		self.source.read_u16::<BigEndian>().map_err(map_io_err)
	}
	fn read_u32(&mut self) -> Result<u32, Error> {
		self.source.read_u32::<BigEndian>().map_err(map_io_err)
	}
	fn read_i32(&mut self) -> Result<i32, Error> {
		self.source.read_i32::<BigEndian>().map_err(map_io_err)
	}
	fn read_u64(&mut self) -> Result<u64, Error> {
		self.source.read_u64::<BigEndian>().map_err(map_io_err)
	}
	fn read_i64(&mut self) -> Result<i64, Error> {
		self.source.read_i64::<BigEndian>().map_err(map_io_err)
	}
	/// Read a variable size vector from the underlying Read. Expects a usize
	fn read_bytes_len_prefix(&mut self) -> Result<Vec<u8>, Error> {
		let len = self.read_u64()?;
		self.read_fixed_bytes(len as usize)
	}

	/// Read a fixed number of bytes.
	fn read_fixed_bytes(&mut self, len: usize) -> Result<Vec<u8>, Error> {
		// not reading more than 100k bytes in a single read
		if len > 100_000 {
			return Err(Error::TooLargeReadErr);
		}
		let mut buf = vec![0; len];
		self.source
			.read_exact(&mut buf)
			.map(move |_| buf)
			.map_err(map_io_err)
	}

	fn expect_u8(&mut self, val: u8) -> Result<u8, Error> {
		let b = self.read_u8()?;
		if b == val {
			Ok(b)
		} else {
			Err(Error::UnexpectedData {
				expected: vec![val],
				received: vec![b],
			})
		}
	}

	fn protocol_version(&self) -> ProtocolVersion {
		self.version
	}
}

/// A reader that reads straight off a stream.
/// Tracks total bytes read so we can verify we read the right number afterwards.
pub struct StreamingReader<'a> {
	total_bytes_read: u64,
	version: ProtocolVersion,
	stream: &'a mut dyn Read,
}

impl<'a> StreamingReader<'a> {
	/// Create a new streaming reader with the provided underlying stream.
	/// Also takes a duration to be used for each individual read_exact call.
<<<<<<< HEAD
	pub fn new(stream: &'a mut dyn Read) -> StreamingReader<'a> {
=======
	pub fn new(
		stream: &'a mut dyn Read,
		version: ProtocolVersion,
		timeout: Duration,
	) -> StreamingReader<'a> {
>>>>>>> 1395074a
		StreamingReader {
			total_bytes_read: 0,
			version,
			stream,
		}
	}

	/// Returns the total bytes read via this streaming reader.
	pub fn total_bytes_read(&self) -> u64 {
		self.total_bytes_read
	}
}

/// Note: We use read_fixed_bytes() here to ensure our "async" I/O behaves as expected.
impl<'a> Reader for StreamingReader<'a> {
	fn read_u8(&mut self) -> Result<u8, Error> {
		let buf = self.read_fixed_bytes(1)?;
		Ok(buf[0])
	}
	fn read_u16(&mut self) -> Result<u16, Error> {
		let buf = self.read_fixed_bytes(2)?;
		Ok(BigEndian::read_u16(&buf[..]))
	}
	fn read_u32(&mut self) -> Result<u32, Error> {
		let buf = self.read_fixed_bytes(4)?;
		Ok(BigEndian::read_u32(&buf[..]))
	}
	fn read_i32(&mut self) -> Result<i32, Error> {
		let buf = self.read_fixed_bytes(4)?;
		Ok(BigEndian::read_i32(&buf[..]))
	}
	fn read_u64(&mut self) -> Result<u64, Error> {
		let buf = self.read_fixed_bytes(8)?;
		Ok(BigEndian::read_u64(&buf[..]))
	}
	fn read_i64(&mut self) -> Result<i64, Error> {
		let buf = self.read_fixed_bytes(8)?;
		Ok(BigEndian::read_i64(&buf[..]))
	}

	/// Read a variable size vector from the underlying stream. Expects a usize
	fn read_bytes_len_prefix(&mut self) -> Result<Vec<u8>, Error> {
		let len = self.read_u64()?;
		self.total_bytes_read += 8;
		self.read_fixed_bytes(len as usize)
	}

	/// Read a fixed number of bytes.
	fn read_fixed_bytes(&mut self, len: usize) -> Result<Vec<u8>, Error> {
		let mut buf = vec![0u8; len];
		self.stream.read_exact(&mut buf)?;
		self.total_bytes_read += len as u64;
		Ok(buf)
	}

	fn expect_u8(&mut self, val: u8) -> Result<u8, Error> {
		let b = self.read_u8()?;
		if b == val {
			Ok(b)
		} else {
			Err(Error::UnexpectedData {
				expected: vec![val],
				received: vec![b],
			})
		}
	}

	fn protocol_version(&self) -> ProtocolVersion {
		self.version
	}
}

impl Readable for Commitment {
	fn read(reader: &mut dyn Reader) -> Result<Commitment, Error> {
		let a = reader.read_fixed_bytes(PEDERSEN_COMMITMENT_SIZE)?;
		let mut c = [0; PEDERSEN_COMMITMENT_SIZE];
		c[..PEDERSEN_COMMITMENT_SIZE].clone_from_slice(&a[..PEDERSEN_COMMITMENT_SIZE]);
		Ok(Commitment(c))
	}
}

impl Writeable for Commitment {
	fn write<W: Writer>(&self, writer: &mut W) -> Result<(), Error> {
		writer.write_fixed_bytes(self)
	}
}

impl Writeable for BlindingFactor {
	fn write<W: Writer>(&self, writer: &mut W) -> Result<(), Error> {
		writer.write_fixed_bytes(self)
	}
}

impl Readable for BlindingFactor {
	fn read(reader: &mut dyn Reader) -> Result<BlindingFactor, Error> {
		let bytes = reader.read_fixed_bytes(BlindingFactor::LEN)?;
		Ok(BlindingFactor::from_slice(&bytes))
	}
}

impl FixedLength for BlindingFactor {
	const LEN: usize = SECRET_KEY_SIZE;
}

impl Writeable for Identifier {
	fn write<W: Writer>(&self, writer: &mut W) -> Result<(), Error> {
		writer.write_fixed_bytes(self)
	}
}

impl Readable for Identifier {
	fn read(reader: &mut dyn Reader) -> Result<Identifier, Error> {
		let bytes = reader.read_fixed_bytes(IDENTIFIER_SIZE)?;
		Ok(Identifier::from_bytes(&bytes))
	}
}

impl Writeable for RangeProof {
	fn write<W: Writer>(&self, writer: &mut W) -> Result<(), Error> {
		writer.write_bytes(self)
	}
}

impl Readable for RangeProof {
	fn read(reader: &mut dyn Reader) -> Result<RangeProof, Error> {
		let len = reader.read_u64()?;
		let max_len = cmp::min(len as usize, MAX_PROOF_SIZE);
		let p = reader.read_fixed_bytes(max_len)?;
		let mut proof = [0; MAX_PROOF_SIZE];
		proof[..p.len()].clone_from_slice(&p[..]);
		Ok(RangeProof {
			plen: proof.len(),
			proof,
		})
	}
}

impl FixedLength for RangeProof {
	const LEN: usize = 8 // length prefix
		+ MAX_PROOF_SIZE;
}

impl PMMRable for RangeProof {
	type E = Self;

	fn as_elmt(&self) -> Self::E {
		self.clone()
	}
}

impl Readable for Signature {
	fn read(reader: &mut dyn Reader) -> Result<Signature, Error> {
		let a = reader.read_fixed_bytes(Signature::LEN)?;
		let mut c = [0; Signature::LEN];
		c[..Signature::LEN].clone_from_slice(&a[..Signature::LEN]);
		Ok(Signature::from_raw_data(&c).unwrap())
	}
}

impl Writeable for Signature {
	fn write<W: Writer>(&self, writer: &mut W) -> Result<(), Error> {
		writer.write_fixed_bytes(self)
	}
}

impl FixedLength for Signature {
	const LEN: usize = AGG_SIGNATURE_SIZE;
}

impl FixedLength for PublicKey {
	const LEN: usize = COMPRESSED_PUBLIC_KEY_SIZE;
}

impl Writeable for PublicKey {
	// Write the public key in compressed form
	fn write<W: Writer>(&self, writer: &mut W) -> Result<(), Error> {
		let secp = Secp256k1::with_caps(ContextFlag::None);
		writer.write_fixed_bytes(&self.serialize_vec(&secp, true).as_ref())?;
		Ok(())
	}
}

impl Readable for PublicKey {
	// Read the public key in compressed form
	fn read(reader: &mut dyn Reader) -> Result<Self, Error> {
		let buf = reader.read_fixed_bytes(PublicKey::LEN)?;
		let secp = Secp256k1::with_caps(ContextFlag::None);
		let pk = PublicKey::from_slice(&secp, &buf).map_err(|_| Error::CorruptedData)?;
		Ok(pk)
	}
}

/// Collections of items must be sorted lexicographically and all unique.
pub trait VerifySortedAndUnique<T> {
	/// Verify a collection of items is sorted and all unique.
	fn verify_sorted_and_unique(&self) -> Result<(), Error>;
}

impl<T: Hashed> VerifySortedAndUnique<T> for Vec<T> {
	fn verify_sorted_and_unique(&self) -> Result<(), Error> {
		let hashes = self.iter().map(|item| item.hash()).collect::<Vec<_>>();
		let pairs = hashes.windows(2);
		for pair in pairs {
			if pair[0] > pair[1] {
				return Err(Error::SortError);
			} else if pair[0] == pair[1] {
				return Err(Error::DuplicateError);
			}
		}
		Ok(())
	}
}

/// Utility wrapper for an underlying byte Writer. Defines higher level methods
/// to write numbers, byte vectors, hashes, etc.
pub struct BinWriter<'a> {
	sink: &'a mut dyn Write,
	version: ProtocolVersion,
}

impl<'a> BinWriter<'a> {
	/// Wraps a standard Write in a new BinWriter
	pub fn new(sink: &'a mut dyn Write, version: ProtocolVersion) -> BinWriter<'a> {
		BinWriter { sink, version }
	}

	/// Constructor for BinWriter with default "local" protocol version.
	pub fn default(sink: &'a mut dyn Write) -> BinWriter<'a> {
		BinWriter::new(sink, ProtocolVersion::local())
	}
}

impl<'a> Writer for BinWriter<'a> {
	fn serialization_mode(&self) -> SerializationMode {
		SerializationMode::Full
	}

	fn write_fixed_bytes<T: AsFixedBytes>(&mut self, fixed: &T) -> Result<(), Error> {
		let bs = fixed.as_ref();
		self.sink.write_all(bs)?;
		Ok(())
	}

	fn protocol_version(&self) -> ProtocolVersion {
		self.version
	}
}

macro_rules! impl_int {
	($int:ty, $w_fn:ident, $r_fn:ident) => {
		impl Writeable for $int {
			fn write<W: Writer>(&self, writer: &mut W) -> Result<(), Error> {
				writer.$w_fn(*self)
			}
		}

		impl Readable for $int {
			fn read(reader: &mut dyn Reader) -> Result<$int, Error> {
				reader.$r_fn()
			}
		}
	};
}

impl_int!(u8, write_u8, read_u8);
impl_int!(u16, write_u16, read_u16);
impl_int!(u32, write_u32, read_u32);
impl_int!(i32, write_i32, read_i32);
impl_int!(u64, write_u64, read_u64);
impl_int!(i64, write_i64, read_i64);

impl<T> Readable for Vec<T>
where
	T: Readable,
{
	fn read(reader: &mut dyn Reader) -> Result<Vec<T>, Error> {
		let mut buf = Vec::new();
		loop {
			let elem = T::read(reader);
			match elem {
				Ok(e) => buf.push(e),
				Err(Error::IOErr(ref _d, ref kind)) if *kind == io::ErrorKind::UnexpectedEof => {
					break;
				}
				Err(e) => return Err(e),
			}
		}
		Ok(buf)
	}
}

impl<T> Writeable for Vec<T>
where
	T: Writeable,
{
	fn write<W: Writer>(&self, writer: &mut W) -> Result<(), Error> {
		for elmt in self {
			elmt.write(writer)?;
		}
		Ok(())
	}
}

impl<'a, A: Writeable> Writeable for &'a A {
	fn write<W: Writer>(&self, writer: &mut W) -> Result<(), Error> {
		Writeable::write(*self, writer)
	}
}

impl<A: Writeable, B: Writeable> Writeable for (A, B) {
	fn write<W: Writer>(&self, writer: &mut W) -> Result<(), Error> {
		Writeable::write(&self.0, writer)?;
		Writeable::write(&self.1, writer)
	}
}

impl<A: Readable, B: Readable> Readable for (A, B) {
	fn read(reader: &mut dyn Reader) -> Result<(A, B), Error> {
		Ok((Readable::read(reader)?, Readable::read(reader)?))
	}
}

impl<A: Writeable, B: Writeable, C: Writeable> Writeable for (A, B, C) {
	fn write<W: Writer>(&self, writer: &mut W) -> Result<(), Error> {
		Writeable::write(&self.0, writer)?;
		Writeable::write(&self.1, writer)?;
		Writeable::write(&self.2, writer)
	}
}

impl<A: Writeable, B: Writeable, C: Writeable, D: Writeable> Writeable for (A, B, C, D) {
	fn write<W: Writer>(&self, writer: &mut W) -> Result<(), Error> {
		Writeable::write(&self.0, writer)?;
		Writeable::write(&self.1, writer)?;
		Writeable::write(&self.2, writer)?;
		Writeable::write(&self.3, writer)
	}
}

impl<A: Readable, B: Readable, C: Readable> Readable for (A, B, C) {
	fn read(reader: &mut dyn Reader) -> Result<(A, B, C), Error> {
		Ok((
			Readable::read(reader)?,
			Readable::read(reader)?,
			Readable::read(reader)?,
		))
	}
}

impl<A: Readable, B: Readable, C: Readable, D: Readable> Readable for (A, B, C, D) {
	fn read(reader: &mut dyn Reader) -> Result<(A, B, C, D), Error> {
		Ok((
			Readable::read(reader)?,
			Readable::read(reader)?,
			Readable::read(reader)?,
			Readable::read(reader)?,
		))
	}
}

impl Writeable for [u8; 4] {
	fn write<W: Writer>(&self, writer: &mut W) -> Result<(), Error> {
		writer.write_bytes(self)
	}
}

/// Trait for types that serialize to a known fixed length.
pub trait FixedLength {
	/// The length in bytes
	const LEN: usize;
}

/// Trait for types that can be added to a PMMR.
pub trait PMMRable: Writeable + Clone + Debug + DefaultHashable {
	/// The type of element actually stored in the MMR data file.
	/// This allows us to store Hash elements in the header MMR for variable size BlockHeaders.
	type E: FixedLength + Readable + Writeable + Debug;

	/// Convert the pmmrable into the element to be stored in the MMR data file.
	fn as_elmt(&self) -> Self::E;
}

/// Generic trait to ensure PMMR elements can be hashed with an index
pub trait PMMRIndexHashable {
	/// Hash with a given index
	fn hash_with_index(&self, index: u64) -> Hash;
}

impl<T: DefaultHashable> PMMRIndexHashable for T {
	fn hash_with_index(&self, index: u64) -> Hash {
		(index, self).hash()
	}
}

/// Useful marker trait on types that can be sized byte slices
pub trait AsFixedBytes: Sized + AsRef<[u8]> {
	/// The length in bytes
	fn len(&self) -> usize;
}

impl<'a> AsFixedBytes for &'a [u8] {
	fn len(&self) -> usize {
		1
	}
}
impl AsFixedBytes for Vec<u8> {
	fn len(&self) -> usize {
		self.len()
	}
}
impl AsFixedBytes for [u8; 1] {
	fn len(&self) -> usize {
		1
	}
}
impl AsFixedBytes for [u8; 2] {
	fn len(&self) -> usize {
		2
	}
}
impl AsFixedBytes for [u8; 4] {
	fn len(&self) -> usize {
		4
	}
}
impl AsFixedBytes for [u8; 6] {
	fn len(&self) -> usize {
		6
	}
}
impl AsFixedBytes for [u8; 8] {
	fn len(&self) -> usize {
		8
	}
}
impl AsFixedBytes for [u8; 20] {
	fn len(&self) -> usize {
		20
	}
}
impl AsFixedBytes for [u8; 32] {
	fn len(&self) -> usize {
		32
	}
}
impl AsFixedBytes for String {
	fn len(&self) -> usize {
		self.len()
	}
}
impl AsFixedBytes for crate::core::hash::Hash {
	fn len(&self) -> usize {
		32
	}
}
impl AsFixedBytes for crate::util::secp::pedersen::RangeProof {
	fn len(&self) -> usize {
		self.plen
	}
}
impl AsFixedBytes for crate::util::secp::Signature {
	fn len(&self) -> usize {
		64
	}
}
impl AsFixedBytes for crate::util::secp::pedersen::Commitment {
	fn len(&self) -> usize {
		PEDERSEN_COMMITMENT_SIZE
	}
}
impl AsFixedBytes for BlindingFactor {
	fn len(&self) -> usize {
		SECRET_KEY_SIZE
	}
}
impl AsFixedBytes for crate::keychain::Identifier {
	fn len(&self) -> usize {
		IDENTIFIER_SIZE
	}
}

// serializer for io::Errorkind, originally auto-generated by serde-derive
// slightly modified to handle the #[non_exhaustive] tag on io::ErrorKind
fn serialize_error_kind<S>(
	kind: &io::ErrorKind,
	serializer: S,
) -> serde::export::Result<S::Ok, S::Error>
where
	S: serde::Serializer,
{
	match *kind {
		io::ErrorKind::NotFound => {
			serde::Serializer::serialize_unit_variant(serializer, "ErrorKind", 0u32, "NotFound")
		}
		io::ErrorKind::PermissionDenied => serde::Serializer::serialize_unit_variant(
			serializer,
			"ErrorKind",
			1u32,
			"PermissionDenied",
		),
		io::ErrorKind::ConnectionRefused => serde::Serializer::serialize_unit_variant(
			serializer,
			"ErrorKind",
			2u32,
			"ConnectionRefused",
		),
		io::ErrorKind::ConnectionReset => serde::Serializer::serialize_unit_variant(
			serializer,
			"ErrorKind",
			3u32,
			"ConnectionReset",
		),
		io::ErrorKind::ConnectionAborted => serde::Serializer::serialize_unit_variant(
			serializer,
			"ErrorKind",
			4u32,
			"ConnectionAborted",
		),
		io::ErrorKind::NotConnected => {
			serde::Serializer::serialize_unit_variant(serializer, "ErrorKind", 5u32, "NotConnected")
		}
		io::ErrorKind::AddrInUse => {
			serde::Serializer::serialize_unit_variant(serializer, "ErrorKind", 6u32, "AddrInUse")
		}
		io::ErrorKind::AddrNotAvailable => serde::Serializer::serialize_unit_variant(
			serializer,
			"ErrorKind",
			7u32,
			"AddrNotAvailable",
		),
		io::ErrorKind::BrokenPipe => {
			serde::Serializer::serialize_unit_variant(serializer, "ErrorKind", 8u32, "BrokenPipe")
		}
		io::ErrorKind::AlreadyExists => serde::Serializer::serialize_unit_variant(
			serializer,
			"ErrorKind",
			9u32,
			"AlreadyExists",
		),
		io::ErrorKind::WouldBlock => {
			serde::Serializer::serialize_unit_variant(serializer, "ErrorKind", 10u32, "WouldBlock")
		}
		io::ErrorKind::InvalidInput => serde::Serializer::serialize_unit_variant(
			serializer,
			"ErrorKind",
			11u32,
			"InvalidInput",
		),
		io::ErrorKind::InvalidData => {
			serde::Serializer::serialize_unit_variant(serializer, "ErrorKind", 12u32, "InvalidData")
		}
		io::ErrorKind::TimedOut => {
			serde::Serializer::serialize_unit_variant(serializer, "ErrorKind", 13u32, "TimedOut")
		}
		io::ErrorKind::WriteZero => {
			serde::Serializer::serialize_unit_variant(serializer, "ErrorKind", 14u32, "WriteZero")
		}
		io::ErrorKind::Interrupted => {
			serde::Serializer::serialize_unit_variant(serializer, "ErrorKind", 15u32, "Interrupted")
		}
		io::ErrorKind::Other => {
			serde::Serializer::serialize_unit_variant(serializer, "ErrorKind", 16u32, "Other")
		}
		io::ErrorKind::UnexpectedEof => serde::Serializer::serialize_unit_variant(
			serializer,
			"ErrorKind",
			17u32,
			"UnexpectedEof",
		),
		// #[non_exhaustive] is used on the definition of ErrorKind for future compatability
		// That means match statements always need to match on _.
		// The downside here is that rustc won't be able to warn us if io::ErrorKind another
		// field is added to io::ErrorKind
		_ => serde::Serializer::serialize_unit_variant(serializer, "ErrorKind", 16u32, "Other"),
	}
}

// deserializer for io::Errorkind, originally auto-generated by serde-derive
fn deserialize_error_kind<'de, D>(deserializer: D) -> serde::export::Result<io::ErrorKind, D::Error>
where
	D: serde::Deserializer<'de>,
{
	#[allow(non_camel_case_types)]
	enum Field {
		field0,
		field1,
		field2,
		field3,
		field4,
		field5,
		field6,
		field7,
		field8,
		field9,
		field10,
		field11,
		field12,
		field13,
		field14,
		field15,
		field16,
		field17,
	}
	struct FieldVisitor;
	impl<'de> serde::de::Visitor<'de> for FieldVisitor {
		type Value = Field;
		fn expecting(
			&self,
			formatter: &mut serde::export::Formatter,
		) -> serde::export::fmt::Result {
			serde::export::Formatter::write_str(formatter, "variant identifier")
		}
		fn visit_u64<E>(self, value: u64) -> serde::export::Result<Self::Value, E>
		where
			E: serde::de::Error,
		{
			match value {
				0u64 => serde::export::Ok(Field::field0),
				1u64 => serde::export::Ok(Field::field1),
				2u64 => serde::export::Ok(Field::field2),
				3u64 => serde::export::Ok(Field::field3),
				4u64 => serde::export::Ok(Field::field4),
				5u64 => serde::export::Ok(Field::field5),
				6u64 => serde::export::Ok(Field::field6),
				7u64 => serde::export::Ok(Field::field7),
				8u64 => serde::export::Ok(Field::field8),
				9u64 => serde::export::Ok(Field::field9),
				10u64 => serde::export::Ok(Field::field10),
				11u64 => serde::export::Ok(Field::field11),
				12u64 => serde::export::Ok(Field::field12),
				13u64 => serde::export::Ok(Field::field13),
				14u64 => serde::export::Ok(Field::field14),
				15u64 => serde::export::Ok(Field::field15),
				16u64 => serde::export::Ok(Field::field16),
				17u64 => serde::export::Ok(Field::field17),
				_ => serde::export::Err(serde::de::Error::invalid_value(
					serde::de::Unexpected::Unsigned(value),
					&"variant index 0 <= i < 18",
				)),
			}
		}
		fn visit_str<E>(self, value: &str) -> serde::export::Result<Self::Value, E>
		where
			E: serde::de::Error,
		{
			match value {
				"NotFound" => serde::export::Ok(Field::field0),
				"PermissionDenied" => serde::export::Ok(Field::field1),
				"ConnectionRefused" => serde::export::Ok(Field::field2),
				"ConnectionReset" => serde::export::Ok(Field::field3),
				"ConnectionAborted" => serde::export::Ok(Field::field4),
				"NotConnected" => serde::export::Ok(Field::field5),
				"AddrInUse" => serde::export::Ok(Field::field6),
				"AddrNotAvailable" => serde::export::Ok(Field::field7),
				"BrokenPipe" => serde::export::Ok(Field::field8),
				"AlreadyExists" => serde::export::Ok(Field::field9),
				"WouldBlock" => serde::export::Ok(Field::field10),
				"InvalidInput" => serde::export::Ok(Field::field11),
				"InvalidData" => serde::export::Ok(Field::field12),
				"TimedOut" => serde::export::Ok(Field::field13),
				"WriteZero" => serde::export::Ok(Field::field14),
				"Interrupted" => serde::export::Ok(Field::field15),
				"Other" => serde::export::Ok(Field::field16),
				"UnexpectedEof" => serde::export::Ok(Field::field17),
				_ => serde::export::Err(serde::de::Error::unknown_variant(value, VARIANTS)),
			}
		}
		fn visit_bytes<E>(self, value: &[u8]) -> serde::export::Result<Self::Value, E>
		where
			E: serde::de::Error,
		{
			match value {
				b"NotFound" => serde::export::Ok(Field::field0),
				b"PermissionDenied" => serde::export::Ok(Field::field1),
				b"ConnectionRefused" => serde::export::Ok(Field::field2),
				b"ConnectionReset" => serde::export::Ok(Field::field3),
				b"ConnectionAborted" => serde::export::Ok(Field::field4),
				b"NotConnected" => serde::export::Ok(Field::field5),
				b"AddrInUse" => serde::export::Ok(Field::field6),
				b"AddrNotAvailable" => serde::export::Ok(Field::field7),
				b"BrokenPipe" => serde::export::Ok(Field::field8),
				b"AlreadyExists" => serde::export::Ok(Field::field9),
				b"WouldBlock" => serde::export::Ok(Field::field10),
				b"InvalidInput" => serde::export::Ok(Field::field11),
				b"InvalidData" => serde::export::Ok(Field::field12),
				b"TimedOut" => serde::export::Ok(Field::field13),
				b"WriteZero" => serde::export::Ok(Field::field14),
				b"Interrupted" => serde::export::Ok(Field::field15),
				b"Other" => serde::export::Ok(Field::field16),
				b"UnexpectedEof" => serde::export::Ok(Field::field17),
				_ => {
					let value = &serde::export::from_utf8_lossy(value);
					serde::export::Err(serde::de::Error::unknown_variant(value, VARIANTS))
				}
			}
		}
	}
	impl<'de> serde::Deserialize<'de> for Field {
		#[inline]
		fn deserialize<D>(deserializer: D) -> serde::export::Result<Self, D::Error>
		where
			D: serde::Deserializer<'de>,
		{
			serde::Deserializer::deserialize_identifier(deserializer, FieldVisitor)
		}
	}
	struct Visitor<'de> {
		marker: serde::export::PhantomData<io::ErrorKind>,
		lifetime: serde::export::PhantomData<&'de ()>,
	}
	impl<'de> serde::de::Visitor<'de> for Visitor<'de> {
		type Value = io::ErrorKind;
		fn expecting(
			&self,
			formatter: &mut serde::export::Formatter,
		) -> serde::export::fmt::Result {
			serde::export::Formatter::write_str(formatter, "enum io::ErrorKind")
		}
		fn visit_enum<A>(self, data: A) -> serde::export::Result<Self::Value, A::Error>
		where
			A: serde::de::EnumAccess<'de>,
		{
			match match serde::de::EnumAccess::variant(data) {
				serde::export::Ok(val) => val,
				serde::export::Err(err) => {
					return serde::export::Err(err);
				}
			} {
				(Field::field0, variant) => {
					match serde::de::VariantAccess::unit_variant(variant) {
						serde::export::Ok(val) => val,
						serde::export::Err(err) => {
							return serde::export::Err(err);
						}
					};
					serde::export::Ok(io::ErrorKind::NotFound)
				}
				(Field::field1, variant) => {
					match serde::de::VariantAccess::unit_variant(variant) {
						serde::export::Ok(val) => val,
						serde::export::Err(err) => {
							return serde::export::Err(err);
						}
					};
					serde::export::Ok(io::ErrorKind::PermissionDenied)
				}
				(Field::field2, variant) => {
					match serde::de::VariantAccess::unit_variant(variant) {
						serde::export::Ok(val) => val,
						serde::export::Err(err) => {
							return serde::export::Err(err);
						}
					};
					serde::export::Ok(io::ErrorKind::ConnectionRefused)
				}
				(Field::field3, variant) => {
					match serde::de::VariantAccess::unit_variant(variant) {
						serde::export::Ok(val) => val,
						serde::export::Err(err) => {
							return serde::export::Err(err);
						}
					};
					serde::export::Ok(io::ErrorKind::ConnectionReset)
				}
				(Field::field4, variant) => {
					match serde::de::VariantAccess::unit_variant(variant) {
						serde::export::Ok(val) => val,
						serde::export::Err(err) => {
							return serde::export::Err(err);
						}
					};
					serde::export::Ok(io::ErrorKind::ConnectionAborted)
				}
				(Field::field5, variant) => {
					match serde::de::VariantAccess::unit_variant(variant) {
						serde::export::Ok(val) => val,
						serde::export::Err(err) => {
							return serde::export::Err(err);
						}
					};
					serde::export::Ok(io::ErrorKind::NotConnected)
				}
				(Field::field6, variant) => {
					match serde::de::VariantAccess::unit_variant(variant) {
						serde::export::Ok(val) => val,
						serde::export::Err(err) => {
							return serde::export::Err(err);
						}
					};
					serde::export::Ok(io::ErrorKind::AddrInUse)
				}
				(Field::field7, variant) => {
					match serde::de::VariantAccess::unit_variant(variant) {
						serde::export::Ok(val) => val,
						serde::export::Err(err) => {
							return serde::export::Err(err);
						}
					};
					serde::export::Ok(io::ErrorKind::AddrNotAvailable)
				}
				(Field::field8, variant) => {
					match serde::de::VariantAccess::unit_variant(variant) {
						serde::export::Ok(val) => val,
						serde::export::Err(err) => {
							return serde::export::Err(err);
						}
					};
					serde::export::Ok(io::ErrorKind::BrokenPipe)
				}
				(Field::field9, variant) => {
					match serde::de::VariantAccess::unit_variant(variant) {
						serde::export::Ok(val) => val,
						serde::export::Err(err) => {
							return serde::export::Err(err);
						}
					};
					serde::export::Ok(io::ErrorKind::AlreadyExists)
				}
				(Field::field10, variant) => {
					match serde::de::VariantAccess::unit_variant(variant) {
						serde::export::Ok(val) => val,
						serde::export::Err(err) => {
							return serde::export::Err(err);
						}
					};
					serde::export::Ok(io::ErrorKind::WouldBlock)
				}
				(Field::field11, variant) => {
					match serde::de::VariantAccess::unit_variant(variant) {
						serde::export::Ok(val) => val,
						serde::export::Err(err) => {
							return serde::export::Err(err);
						}
					};
					serde::export::Ok(io::ErrorKind::InvalidInput)
				}
				(Field::field12, variant) => {
					match serde::de::VariantAccess::unit_variant(variant) {
						serde::export::Ok(val) => val,
						serde::export::Err(err) => {
							return serde::export::Err(err);
						}
					};
					serde::export::Ok(io::ErrorKind::InvalidData)
				}
				(Field::field13, variant) => {
					match serde::de::VariantAccess::unit_variant(variant) {
						serde::export::Ok(val) => val,
						serde::export::Err(err) => {
							return serde::export::Err(err);
						}
					};
					serde::export::Ok(io::ErrorKind::TimedOut)
				}
				(Field::field14, variant) => {
					match serde::de::VariantAccess::unit_variant(variant) {
						serde::export::Ok(val) => val,
						serde::export::Err(err) => {
							return serde::export::Err(err);
						}
					};
					serde::export::Ok(io::ErrorKind::WriteZero)
				}
				(Field::field15, variant) => {
					match serde::de::VariantAccess::unit_variant(variant) {
						serde::export::Ok(val) => val,
						serde::export::Err(err) => {
							return serde::export::Err(err);
						}
					};
					serde::export::Ok(io::ErrorKind::Interrupted)
				}
				(Field::field16, variant) => {
					match serde::de::VariantAccess::unit_variant(variant) {
						serde::export::Ok(val) => val,
						serde::export::Err(err) => {
							return serde::export::Err(err);
						}
					};
					serde::export::Ok(io::ErrorKind::Other)
				}
				(Field::field17, variant) => {
					match serde::de::VariantAccess::unit_variant(variant) {
						serde::export::Ok(val) => val,
						serde::export::Err(err) => {
							return serde::export::Err(err);
						}
					};
					serde::export::Ok(io::ErrorKind::UnexpectedEof)
				}
			}
		}
	}
	const VARIANTS: &'static [&'static str] = &[
		"NotFound",
		"PermissionDenied",
		"ConnectionRefused",
		"ConnectionReset",
		"ConnectionAborted",
		"NotConnected",
		"AddrInUse",
		"AddrNotAvailable",
		"BrokenPipe",
		"AlreadyExists",
		"WouldBlock",
		"InvalidInput",
		"InvalidData",
		"TimedOut",
		"WriteZero",
		"Interrupted",
		"Other",
		"UnexpectedEof",
	];
	serde::Deserializer::deserialize_enum(
		deserializer,
		"ErrorKind",
		VARIANTS,
		Visitor {
			marker: serde::export::PhantomData::<io::ErrorKind>,
			lifetime: serde::export::PhantomData,
		},
	)
}<|MERGE_RESOLUTION|>--- conflicted
+++ resolved
@@ -34,12 +34,7 @@
 use std::fmt::{self, Debug};
 use std::io::{self, Read, Write};
 use std::marker;
-<<<<<<< HEAD
-use std::{cmp, error, fmt};
-=======
-use std::time::Duration;
 use std::{cmp, error};
->>>>>>> 1395074a
 
 /// Possible errors deriving from serializing or deserializing.
 #[derive(Clone, Eq, PartialEq, Debug, Serialize, Deserialize)]
@@ -467,15 +462,7 @@
 impl<'a> StreamingReader<'a> {
 	/// Create a new streaming reader with the provided underlying stream.
 	/// Also takes a duration to be used for each individual read_exact call.
-<<<<<<< HEAD
-	pub fn new(stream: &'a mut dyn Read) -> StreamingReader<'a> {
-=======
-	pub fn new(
-		stream: &'a mut dyn Read,
-		version: ProtocolVersion,
-		timeout: Duration,
-	) -> StreamingReader<'a> {
->>>>>>> 1395074a
+	pub fn new(stream: &'a mut dyn Read, version: ProtocolVersion) -> StreamingReader<'a> {
 		StreamingReader {
 			total_bytes_read: 0,
 			version,
