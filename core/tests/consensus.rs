--- conflicted
+++ resolved
@@ -618,53 +618,6 @@
 
 #[test]
 fn hard_forks() {
-<<<<<<< HEAD
-	assert!(valid_header_version(0, HeaderVersion::new(1)));
-	assert!(valid_header_version(10, HeaderVersion::new(1)));
-	assert!(!valid_header_version(10, HeaderVersion::new(2)));
-	assert!(valid_header_version(
-		YEAR_HEIGHT / 2 - 1,
-		HeaderVersion::new(1)
-	));
-	assert!(valid_header_version(
-		YEAR_HEIGHT / 2,
-		HeaderVersion::new(2)
-	));
-	assert!(!valid_header_version(
-		YEAR_HEIGHT / 2,
-		HeaderVersion::new(1)
-	));
-	assert!(!valid_header_version(
-		YEAR_HEIGHT,
-		HeaderVersion::new(1)
-	));
-	assert!(valid_header_version(
-		YEAR_HEIGHT / 2 + 1,
-		HeaderVersion::new(2)
-	));
-	// v3 not active yet
-	assert!(!valid_header_version(
-		YEAR_HEIGHT,
-		HeaderVersion::new(3)
-	));
-	assert!(!valid_header_version(
-		YEAR_HEIGHT,
-		HeaderVersion::new(2)
-	));
-	assert!(!valid_header_version(
-		YEAR_HEIGHT,
-		HeaderVersion::new(1)
-	));
-	assert!(!valid_header_version(
-		YEAR_HEIGHT * 3 / 2,
-		HeaderVersion::new(2)
-	));
-	assert!(!valid_header_version(
-		YEAR_HEIGHT + 1,
-		HeaderVersion::new(2)
-	));
-}
-=======
 	// Tests for mainnet chain type.
 	{
 		global::set_mining_mode(global::ChainTypes::Mainnet);
@@ -677,15 +630,15 @@
 			HeaderVersion::new(1)
 		));
 		assert!(valid_header_version(YEAR_HEIGHT / 2, HeaderVersion::new(2)));
+		assert!(valid_header_version(
+			YEAR_HEIGHT / 2 + 1,
+			HeaderVersion::new(2)
+		));
 		assert!(!valid_header_version(
 			YEAR_HEIGHT / 2,
 			HeaderVersion::new(1)
 		));
 		assert!(!valid_header_version(YEAR_HEIGHT, HeaderVersion::new(1)));
-		assert!(valid_header_version(
-			YEAR_HEIGHT / 2 + 1,
-			HeaderVersion::new(2)
-		));
 		// v3 not active yet
 		assert!(!valid_header_version(YEAR_HEIGHT, HeaderVersion::new(3)));
 		assert!(!valid_header_version(YEAR_HEIGHT, HeaderVersion::new(2)));
@@ -714,15 +667,15 @@
 			FLOONET_FIRST_HARD_FORK,
 			HeaderVersion::new(2)
 		));
+		assert!(valid_header_version(
+			FLOONET_FIRST_HARD_FORK + 1,
+			HeaderVersion::new(2)
+		));
 		assert!(!valid_header_version(
 			FLOONET_FIRST_HARD_FORK,
 			HeaderVersion::new(1)
 		));
 		assert!(!valid_header_version(YEAR_HEIGHT, HeaderVersion::new(1)));
-		assert!(valid_header_version(
-			FLOONET_FIRST_HARD_FORK + 1,
-			HeaderVersion::new(2)
-		));
 		// v3 not active yet
 		assert!(!valid_header_version(YEAR_HEIGHT, HeaderVersion::new(3)));
 		assert!(!valid_header_version(YEAR_HEIGHT, HeaderVersion::new(2)));
@@ -736,18 +689,4 @@
 			HeaderVersion::new(2)
 		));
 	}
-}
-
-// #[test]
-// fn hard_fork_2() {
-// 	assert!(valid_header_version(0, 1));
-// 	assert!(valid_header_version(10, 1));
-// 	assert!(valid_header_version(10, 2));
-// 	assert!(valid_header_version(250_000, 1));
-// 	assert!(!valid_header_version(250_001, 1));
-// 	assert!(!valid_header_version(500_000, 1));
-// 	assert!(valid_header_version(250_001, 2));
-// 	assert!(valid_header_version(500_000, 2));
-// 	assert!(!valid_header_version(500_001, 2));
-// }
->>>>>>> 4bef10e7
+}