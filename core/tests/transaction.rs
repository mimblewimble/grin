// Copyright 2021 The Grin Developers
//
// Licensed under the Apache License, Version 2.0 (the "License");
// you may not use this file except in compliance with the License.
// You may obtain a copy of the License at
//
//     http://www.apache.org/licenses/LICENSE-2.0
//
// Unless required by applicable law or agreed to in writing, software
// distributed under the License is distributed on an "AS IS" BASIS,
// WITHOUT WARRANTIES OR CONDITIONS OF ANY KIND, either express or implied.
// See the License for the specific language governing permissions and
// limitations under the License.

//! Transaction integration tests

pub mod common;
use crate::common::tx1i10_v2_compatible;
use crate::core::core::transaction::{self, Error};
use crate::core::core::{
	FeeFields, KernelFeatures, Output, OutputFeatures, Transaction, TxKernel, Weighting,
};
use crate::core::global;
use crate::core::libtx::proof::{self, ProofBuilder};
use crate::core::libtx::{build, tx_fee};
use crate::core::{consensus, ser};
use grin_core as core;
use keychain::{ExtKeychain, Keychain};

// We use json serialization between wallet->node when pushing transactions to the network.
// This test ensures we exercise this serialization/deserialization code.
#[test]
fn test_transaction_json_ser_deser() {
	let tx1 = tx1i10_v2_compatible();

	let value = serde_json::to_value(&tx1).unwrap();
	println!("{:?}", value);

	assert!(value["offset"].is_string());
	assert_eq!(value["body"]["inputs"][0]["features"], "Plain");
	assert!(value["body"]["inputs"][0]["commit"].is_string());
	assert_eq!(value["body"]["outputs"][0]["features"], "Plain");
	assert!(value["body"]["outputs"][0]["commit"].is_string());
	assert!(value["body"]["outputs"][0]["proof"].is_string());

	// Note: Tx kernel "features" serialize in a slightly unexpected way.
	assert_eq!(value["body"]["kernels"][0]["features"]["Plain"]["fee"], 2);
	assert!(value["body"]["kernels"][0]["excess"].is_string());
	assert!(value["body"]["kernels"][0]["excess_sig"].is_string());

	let tx2: Transaction = serde_json::from_value(value).unwrap();
	assert_eq!(tx1, tx2);

	let str = serde_json::to_string(&tx1).unwrap();
	println!("{}", str);
	let tx2: Transaction = serde_json::from_str(&str).unwrap();
	assert_eq!(tx1, tx2);
}

#[test]
fn test_output_ser_deser() {
	let keychain = ExtKeychain::from_random_seed(false).unwrap();
	let key_id = ExtKeychain::derive_key_id(1, 1, 0, 0, 0);
	let switch = keychain::SwitchCommitmentType::Regular;
	let commit = keychain.commit(5, &key_id, switch).unwrap();
	let builder = ProofBuilder::new(&keychain);
	let proof = proof::create(&keychain, &builder, 5, &key_id, switch, commit, None).unwrap();

	let out = Output::new(OutputFeatures::Plain, commit, proof);

	let mut vec = vec![];
	ser::serialize_default(&mut vec, &out).expect("serialized failed");
	let dout: Output = ser::deserialize_default(&mut &vec[..]).unwrap();

	assert_eq!(dout.features(), OutputFeatures::Plain);
	assert_eq!(dout.commitment(), out.commitment());
	assert_eq!(dout.proof, out.proof);
}

// Test coverage for verifying cut-through during transaction validation.
// It is not valid for a transaction to spend an output and produce a new output with the same commitment.
// This test covers the case where a plain output is spent, producing a plain output with the same commitment.
#[test]
fn test_verify_cut_through_plain() -> Result<(), Error> {
	global::set_local_chain_type(global::ChainTypes::UserTesting);

	let keychain = ExtKeychain::from_random_seed(false)?;

	let key_id1 = ExtKeychain::derive_key_id(1, 1, 0, 0, 0);
	let key_id2 = ExtKeychain::derive_key_id(1, 2, 0, 0, 0);
	let key_id3 = ExtKeychain::derive_key_id(1, 3, 0, 0, 0);

	let builder = proof::ProofBuilder::new(&keychain);

	let mut tx = build::transaction(
		KernelFeatures::Plain {
			fee: FeeFields::zero(),
		},
		&[
			build::input(10, key_id1.clone()),
			build::input(10, key_id2.clone()),
			build::output(10, key_id1.clone()),
			build::output(6, key_id2.clone()),
			build::output(4, key_id3.clone()),
		],
		&keychain,
		&builder,
	)
	.expect("valid tx");

	// Transaction should fail validation due to cut-through.
	assert_eq!(
<<<<<<< HEAD
		tx.validate(Weighting::AsTransaction, verifier_cache.clone()),
=======
		tx.validate(Weighting::AsTransaction, height),
>>>>>>> f6ec77a5
		Err(Error::CutThrough),
	);

	// Transaction should fail lightweight "read" validation due to cut-through.
	assert_eq!(tx.validate_read(), Err(Error::CutThrough));

	// Apply cut-through to eliminate the offending input and output.
	let mut inputs: Vec<_> = tx.inputs().into();
	let mut outputs = tx.outputs().to_vec();
	let (inputs, outputs, _, _) = transaction::cut_through(&mut inputs[..], &mut outputs[..])?;

	tx.body = tx
		.body
		.replace_inputs(inputs.into())
		.replace_outputs(outputs);

	// Transaction validates successfully after applying cut-through.
<<<<<<< HEAD
	tx.validate(Weighting::AsTransaction, verifier_cache.clone())?;
=======
	tx.validate(Weighting::AsTransaction, height)?;
>>>>>>> f6ec77a5

	// Transaction validates via lightweight "read" validation as well.
	tx.validate_read()?;

	Ok(())
}

// Test coverage for verifying cut-through during transaction validation.
// It is not valid for a transaction to spend an output and produce a new output with the same commitment.
// This test covers the case where a coinbase output is spent, producing a plain output with the same commitment.
#[test]
fn test_verify_cut_through_coinbase() -> Result<(), Error> {
	global::set_local_chain_type(global::ChainTypes::UserTesting);

	let keychain = ExtKeychain::from_random_seed(false)?;

	let key_id1 = ExtKeychain::derive_key_id(1, 1, 0, 0, 0);
	let key_id2 = ExtKeychain::derive_key_id(1, 2, 0, 0, 0);
	let key_id3 = ExtKeychain::derive_key_id(1, 3, 0, 0, 0);

	let builder = ProofBuilder::new(&keychain);

	let mut tx = build::transaction(
		KernelFeatures::Plain {
			fee: FeeFields::zero(),
		},
		&[
			build::coinbase_input(consensus::REWARD, key_id1.clone()),
			build::coinbase_input(consensus::REWARD, key_id2.clone()),
			build::output(60_000_000_000, key_id1.clone()),
			build::output(50_000_000_000, key_id2.clone()),
			build::output(10_000_000_000, key_id3.clone()),
		],
		&keychain,
		&builder,
	)
	.expect("valid tx");

	// Transaction should fail validation due to cut-through.
	assert_eq!(
<<<<<<< HEAD
		tx.validate(Weighting::AsTransaction, verifier_cache.clone()),
=======
		tx.validate(Weighting::AsTransaction, height),
>>>>>>> f6ec77a5
		Err(Error::CutThrough),
	);

	// Transaction should fail lightweight "read" validation due to cut-through.
	assert_eq!(tx.validate_read(), Err(Error::CutThrough));

	// Apply cut-through to eliminate the offending input and output.
	let mut inputs: Vec<_> = tx.inputs().into();
	let mut outputs = tx.outputs().to_vec();
	let (inputs, outputs, _, _) = transaction::cut_through(&mut inputs[..], &mut outputs[..])?;

	tx.body = tx
		.body
		.replace_inputs(inputs.into())
		.replace_outputs(outputs);

	// Transaction validates successfully after applying cut-through.
<<<<<<< HEAD
	tx.validate(Weighting::AsTransaction, verifier_cache.clone())?;
=======
	tx.validate(Weighting::AsTransaction, height)?;
>>>>>>> f6ec77a5

	// Transaction validates via lightweight "read" validation as well.
	tx.validate_read()?;

	Ok(())
}

// Test coverage for FeeFields
#[test]
fn test_fee_fields() -> Result<(), Error> {
	global::set_local_chain_type(global::ChainTypes::UserTesting);
	global::set_local_accept_fee_base(500_000);

	let keychain = ExtKeychain::from_random_seed(false)?;

	let key_id1 = ExtKeychain::derive_key_id(1, 1, 0, 0, 0);

	let builder = ProofBuilder::new(&keychain);

	let mut tx = build::transaction(
		KernelFeatures::Plain {
			fee: FeeFields::new(1, 42).unwrap(),
		},
		&[
			build::coinbase_input(consensus::REWARD, key_id1.clone()),
			build::output(60_000_000_000 - 84 - 42 - 21, key_id1.clone()),
		],
		&keychain,
		&builder,
	)
	.expect("valid tx");

	assert_eq!(tx.accept_fee(), (1 * 1 + 1 * 21 + 1 * 3) * 500_000);
	assert_eq!(tx.fee(), 42);
	assert_eq!(tx.shifted_fee(), 21);

	tx.body.kernels.append(&mut vec![
		TxKernel::with_features(KernelFeatures::Plain {
			fee: FeeFields::new(2, 84).unwrap(),
		}),
		TxKernel::with_features(KernelFeatures::Plain { fee: 21.into() }),
	]);

	assert_eq!(tx.fee(), 147);
	assert_eq!(tx.shifted_fee(), 36);
	assert_eq!(tx.aggregate_fee_fields(), FeeFields::new(2, 147));
	assert_eq!(tx_fee(1, 1, 3), 15_500_000);

	Ok(())
}<|MERGE_RESOLUTION|>--- conflicted
+++ resolved
@@ -110,11 +110,7 @@
 
 	// Transaction should fail validation due to cut-through.
 	assert_eq!(
-<<<<<<< HEAD
-		tx.validate(Weighting::AsTransaction, verifier_cache.clone()),
-=======
-		tx.validate(Weighting::AsTransaction, height),
->>>>>>> f6ec77a5
+		tx.validate(Weighting::AsTransaction),
 		Err(Error::CutThrough),
 	);
 
@@ -132,11 +128,7 @@
 		.replace_outputs(outputs);
 
 	// Transaction validates successfully after applying cut-through.
-<<<<<<< HEAD
-	tx.validate(Weighting::AsTransaction, verifier_cache.clone())?;
-=======
-	tx.validate(Weighting::AsTransaction, height)?;
->>>>>>> f6ec77a5
+	tx.validate(Weighting::AsTransaction)?;
 
 	// Transaction validates via lightweight "read" validation as well.
 	tx.validate_read()?;
@@ -177,11 +169,7 @@
 
 	// Transaction should fail validation due to cut-through.
 	assert_eq!(
-<<<<<<< HEAD
-		tx.validate(Weighting::AsTransaction, verifier_cache.clone()),
-=======
-		tx.validate(Weighting::AsTransaction, height),
->>>>>>> f6ec77a5
+		tx.validate(Weighting::AsTransaction),
 		Err(Error::CutThrough),
 	);
 
@@ -199,11 +187,7 @@
 		.replace_outputs(outputs);
 
 	// Transaction validates successfully after applying cut-through.
-<<<<<<< HEAD
-	tx.validate(Weighting::AsTransaction, verifier_cache.clone())?;
-=======
-	tx.validate(Weighting::AsTransaction, height)?;
->>>>>>> f6ec77a5
+	tx.validate(Weighting::AsTransaction)?;
 
 	// Transaction validates via lightweight "read" validation as well.
 	tx.validate_read()?;
