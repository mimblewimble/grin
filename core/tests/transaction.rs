--- conflicted
+++ resolved
@@ -13,29 +13,16 @@
 // limitations under the License.
 
 //! Transaction integration tests
-<<<<<<< HEAD
 
 pub mod common;
 
 use self::core::core::{Output, OutputFeatures};
+use self::core::libtx::proof;
 use self::core::ser;
 use self::keychain::{ExtKeychain, Keychain};
-use self::wallet::libtx::proof;
 use grin_core as core;
 use grin_keychain as keychain;
 use grin_wallet as wallet;
-=======
-extern crate grin_core;
-extern crate grin_keychain as keychain;
-extern crate grin_util as util;
-
-pub mod common;
-
-use grin_core::core::{Output, OutputFeatures};
-use grin_core::libtx::proof;
-use grin_core::ser;
-use keychain::{ExtKeychain, Keychain};
->>>>>>> 7ff323c8
 
 #[test]
 fn test_output_ser_deser() {
