--- conflicted
+++ resolved
@@ -233,13 +233,8 @@
 	let b = new_block(vec![], &keychain, &prev, &key_id);
 	let mut vec = Vec::new();
 	ser::serialize(&mut vec, &b).expect("serialization failed");
-<<<<<<< HEAD
-	let target_len = 1_256;
+	let target_len = 1_257;
 	assert_eq!(vec.len(), target_len);
-=======
-	let target_len = 1_266;
-	assert_eq!(vec.len(), target_len,);
->>>>>>> 5ac61b0b
 }
 
 #[test]
@@ -251,11 +246,7 @@
 	let b = new_block(vec![&tx1], &keychain, &prev, &key_id);
 	let mut vec = Vec::new();
 	ser::serialize(&mut vec, &b).expect("serialization failed");
-<<<<<<< HEAD
-	let target_len = 2_836;
-=======
-	let target_len = 2_848;
->>>>>>> 5ac61b0b
+	let target_len = 2_839;
 	assert_eq!(vec.len(), target_len);
 }
 
@@ -267,13 +258,8 @@
 	let b = new_block(vec![], &keychain, &prev, &key_id);
 	let mut vec = Vec::new();
 	ser::serialize(&mut vec, &b.as_compact_block()).expect("serialization failed");
-<<<<<<< HEAD
-	let target_len = 1_264;
+	let target_len = 1_265;
 	assert_eq!(vec.len(), target_len);
-=======
-	let target_len = 1_274;
-	assert_eq!(vec.len(), target_len,);
->>>>>>> 5ac61b0b
 }
 
 #[test]
@@ -285,13 +271,8 @@
 	let b = new_block(vec![&tx1], &keychain, &prev, &key_id);
 	let mut vec = Vec::new();
 	ser::serialize(&mut vec, &b.as_compact_block()).expect("serialization failed");
-<<<<<<< HEAD
-	let target_len = 1_270;
+	let target_len = 1_271;
 	assert_eq!(vec.len(), target_len);
-=======
-	let target_len = 1_280;
-	assert_eq!(vec.len(), target_len,);
->>>>>>> 5ac61b0b
 }
 
 #[test]
@@ -309,11 +290,7 @@
 	let b = new_block(txs.iter().collect(), &keychain, &prev, &key_id);
 	let mut vec = Vec::new();
 	ser::serialize(&mut vec, &b).expect("serialization failed");
-<<<<<<< HEAD
-	let target_len = 17_056;
-=======
-	let target_len = 17_086;
->>>>>>> 5ac61b0b
+	let target_len = 17_077;
 	assert_eq!(vec.len(), target_len,);
 }
 
@@ -331,11 +308,7 @@
 	let b = new_block(txs.iter().collect(), &keychain, &prev, &key_id);
 	let mut vec = Vec::new();
 	ser::serialize(&mut vec, &b.as_compact_block()).expect("serialization failed");
-<<<<<<< HEAD
-	let target_len = 1_324;
-=======
-	let target_len = 1_334;
->>>>>>> 5ac61b0b
+	let target_len = 1_325;
 	assert_eq!(vec.len(), target_len,);
 }
 
