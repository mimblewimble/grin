// Copyright 2018 The Grin Developers
//
// Licensed under the Apache License, Version 2.0 (the "License");
// you may not use this file except in compliance with the License.
// You may obtain a copy of the License at
//
//     http://www.apache.org/licenses/LICENSE-2.0
//
// Unless required by applicable law or agreed to in writing, software
// distributed under the License is distributed on an "AS IS" BASIS,
// WITHOUT WARRANTIES OR CONDITIONS OF ANY KIND, either express or implied.
// See the License for the specific language governing permissions and
// limitations under the License.

extern crate chrono;
extern crate grin_core;
extern crate grin_keychain as keychain;
extern crate grin_util as util;
extern crate grin_wallet as wallet;

use std::sync::{Arc, RwLock};
use std::time::Instant;

pub mod common;

use chrono::Duration;
use common::{new_block, tx1i2o, tx2i1o, txspend1i1o};
use grin_core::consensus::{BLOCK_OUTPUT_WEIGHT, MAX_BLOCK_WEIGHT};
use grin_core::core::block::Error;
use grin_core::core::hash::Hashed;
use grin_core::core::id::ShortIdentifiable;
use grin_core::core::verifier_cache::{LruVerifierCache, VerifierCache};
use grin_core::core::Committed;
use grin_core::core::{Block, BlockHeader, CompactBlock, KernelFeatures, OutputFeatures};
use grin_core::{global, ser};
use keychain::{BlindingFactor, ExtKeychain, Keychain};
use util::secp;
use wallet::libtx::build::{self, input, output, with_fee};

fn verifier_cache() -> Arc<RwLock<VerifierCache>> {
	Arc::new(RwLock::new(LruVerifierCache::new()))
}

// Too slow for now #[test]
// TODO: make this fast enough or add similar but faster test?
#[allow(dead_code)]
fn too_large_block() {
	let keychain = ExtKeychain::from_random_seed().unwrap();
	let max_out = MAX_BLOCK_WEIGHT / BLOCK_OUTPUT_WEIGHT;

	let mut pks = vec![];
	for n in 0..(max_out + 1) {
		pks.push(ExtKeychain::derive_key_id(1, n as u32, 0, 0, 0));
	}

	let mut parts = vec![];
	for _ in 0..max_out {
		parts.push(output(5, pks.pop().unwrap()));
	}

	let now = Instant::now();
	parts.append(&mut vec![input(500000, pks.pop().unwrap()), with_fee(2)]);
	let tx = build::transaction(parts, &keychain).unwrap();
	println!("Build tx: {}", now.elapsed().as_secs());

	let prev = BlockHeader::default();
	let key_id = ExtKeychain::derive_key_id(1, 1, 0, 0, 0);
	let b = new_block(vec![&tx], &keychain, &prev, &key_id);
	assert!(
		b.validate(&BlindingFactor::zero(), verifier_cache())
			.is_err()
	);
}

#[test]
// block with no inputs/outputs/kernels
// no fees, no reward, no coinbase
fn very_empty_block() {
	let b = Block::with_header(BlockHeader::default());

	assert_eq!(
		b.verify_coinbase(),
		Err(Error::Secp(secp::Error::IncorrectCommitSum))
	);
}

#[test]
// builds a block with a tx spending another and check that cut_through occurred
fn block_with_cut_through() {
	let keychain = ExtKeychain::from_random_seed().unwrap();
	let key_id1 = ExtKeychain::derive_key_id(1, 1, 0, 0, 0);
	let key_id2 = ExtKeychain::derive_key_id(1, 2, 0, 0, 0);
	let key_id3 = ExtKeychain::derive_key_id(1, 3, 0, 0, 0);

	let mut btx1 = tx2i1o();
	let mut btx2 = build::transaction(
		vec![input(7, key_id1), output(5, key_id2.clone()), with_fee(2)],
		&keychain,
	).unwrap();

	// spending tx2 - reuse key_id2

	let mut btx3 = txspend1i1o(5, &keychain, key_id2.clone(), key_id3);
	let prev = BlockHeader::default();
	let key_id = ExtKeychain::derive_key_id(1, 1, 0, 0, 0);
	let b = new_block(
		vec![&mut btx1, &mut btx2, &mut btx3],
		&keychain,
		&prev,
		&key_id,
	);

	// block should have been automatically compacted (including reward
	// output) and should still be valid
	println!("3");
	b.validate(&BlindingFactor::zero(), verifier_cache())
		.unwrap();
	assert_eq!(b.inputs().len(), 3);
	assert_eq!(b.outputs().len(), 3);
	println!("4");
}

#[test]
fn empty_block_with_coinbase_is_valid() {
	let keychain = ExtKeychain::from_random_seed().unwrap();
	let prev = BlockHeader::default();
	let key_id = ExtKeychain::derive_key_id(1, 1, 0, 0, 0);
	let b = new_block(vec![], &keychain, &prev, &key_id);

	assert_eq!(b.inputs().len(), 0);
	assert_eq!(b.outputs().len(), 1);
	assert_eq!(b.kernels().len(), 1);

	let coinbase_outputs = b
		.outputs()
		.iter()
		.filter(|out| out.features.contains(OutputFeatures::COINBASE_OUTPUT))
		.map(|o| o.clone())
		.collect::<Vec<_>>();
	assert_eq!(coinbase_outputs.len(), 1);

	let coinbase_kernels = b
		.kernels()
		.iter()
		.filter(|out| out.features.contains(KernelFeatures::COINBASE_KERNEL))
		.map(|o| o.clone())
		.collect::<Vec<_>>();
	assert_eq!(coinbase_kernels.len(), 1);

	// the block should be valid here (single coinbase output with corresponding
	// txn kernel)
	assert!(
		b.validate(&BlindingFactor::zero(), verifier_cache())
			.is_ok()
	);
}

#[test]
// test that flipping the COINBASE_OUTPUT flag on the output features
// invalidates the block and specifically it causes verify_coinbase to fail
// additionally verifying the merkle_inputs_outputs also fails
fn remove_coinbase_output_flag() {
	let keychain = ExtKeychain::from_random_seed().unwrap();
	let prev = BlockHeader::default();
	let key_id = ExtKeychain::derive_key_id(1, 1, 0, 0, 0);
	let mut b = new_block(vec![], &keychain, &prev, &key_id);

	assert!(
		b.outputs()[0]
			.features
			.contains(OutputFeatures::COINBASE_OUTPUT)
	);
	b.outputs_mut()[0]
		.features
		.remove(OutputFeatures::COINBASE_OUTPUT);

	assert_eq!(b.verify_coinbase(), Err(Error::CoinbaseSumMismatch));
	assert!(
		b.verify_kernel_sums(b.header.overage(), b.header.total_kernel_offset())
			.is_ok()
	);
	assert_eq!(
		b.validate(&BlindingFactor::zero(), verifier_cache()),
		Err(Error::CoinbaseSumMismatch)
	);
}

#[test]
// test that flipping the COINBASE_KERNEL flag on the kernel features
// invalidates the block and specifically it causes verify_coinbase to fail
fn remove_coinbase_kernel_flag() {
	let keychain = ExtKeychain::from_random_seed().unwrap();
	let prev = BlockHeader::default();
	let key_id = ExtKeychain::derive_key_id(1, 1, 0, 0, 0);
	let mut b = new_block(vec![], &keychain, &prev, &key_id);

	assert!(
		b.kernels()[0]
			.features
			.contains(KernelFeatures::COINBASE_KERNEL)
	);
	b.kernels_mut()[0]
		.features
		.remove(KernelFeatures::COINBASE_KERNEL);

	assert_eq!(
		b.verify_coinbase(),
		Err(Error::Secp(secp::Error::IncorrectCommitSum))
	);

	assert_eq!(
		b.validate(&BlindingFactor::zero(), verifier_cache()),
		Err(Error::Secp(secp::Error::IncorrectCommitSum))
	);
}

#[test]
fn serialize_deserialize_block_header() {
	let keychain = ExtKeychain::from_random_seed().unwrap();
	let prev = BlockHeader::default();
	let key_id = ExtKeychain::derive_key_id(1, 1, 0, 0, 0);
	let b = new_block(vec![], &keychain, &prev, &key_id);
	let header1 = b.header;

	let mut vec = Vec::new();
	ser::serialize(&mut vec, &header1).expect("serialization failed");
	let header2: BlockHeader = ser::deserialize(&mut &vec[..]).unwrap();

	assert_eq!(header1.hash(), header2.hash());
	assert_eq!(header1, header2);
}

#[test]
fn serialize_deserialize_block() {
	let tx1 = tx1i2o();
	let keychain = ExtKeychain::from_random_seed().unwrap();
	let prev = BlockHeader::default();
	let key_id = ExtKeychain::derive_key_id(1, 1, 0, 0, 0);
	let b = new_block(vec![&tx1], &keychain, &prev, &key_id);

	let mut vec = Vec::new();
	ser::serialize(&mut vec, &b).expect("serialization failed");
	let b2: Block = ser::deserialize(&mut &vec[..]).unwrap();

	assert_eq!(b.hash(), b2.hash());
	assert_eq!(b.header, b2.header);
	assert_eq!(b.inputs(), b2.inputs());
	assert_eq!(b.outputs(), b2.outputs());
	assert_eq!(b.kernels(), b2.kernels());
}

#[test]
fn empty_block_serialized_size() {
	let keychain = ExtKeychain::from_random_seed().unwrap();
	let prev = BlockHeader::default();
	let key_id = ExtKeychain::derive_key_id(1, 1, 0, 0, 0);
	let b = new_block(vec![], &keychain, &prev, &key_id);
	let mut vec = Vec::new();
	ser::serialize(&mut vec, &b).expect("serialization failed");
<<<<<<< HEAD
	let target_len = 1_261;
=======
	let target_len = 1_224;
>>>>>>> e9f62b74
	assert_eq!(vec.len(), target_len);
}

#[test]
fn block_single_tx_serialized_size() {
	let keychain = ExtKeychain::from_random_seed().unwrap();
	let tx1 = tx1i2o();
	let prev = BlockHeader::default();
	let key_id = ExtKeychain::derive_key_id(1, 1, 0, 0, 0);
	let b = new_block(vec![&tx1], &keychain, &prev, &key_id);
	let mut vec = Vec::new();
	ser::serialize(&mut vec, &b).expect("serialization failed");
<<<<<<< HEAD
	let target_len = 2_843;
=======
	let target_len = 2_806;
>>>>>>> e9f62b74
	assert_eq!(vec.len(), target_len);
}

#[test]
fn empty_compact_block_serialized_size() {
	let keychain = ExtKeychain::from_random_seed().unwrap();
	let prev = BlockHeader::default();
	let key_id = ExtKeychain::derive_key_id(1, 1, 0, 0, 0);
	let b = new_block(vec![], &keychain, &prev, &key_id);
	let cb: CompactBlock = b.into();
	let mut vec = Vec::new();
	ser::serialize(&mut vec, &cb).expect("serialization failed");
<<<<<<< HEAD
	let target_len = 1_269;
=======
	let target_len = 1_232;
>>>>>>> e9f62b74
	assert_eq!(vec.len(), target_len);
}

#[test]
fn compact_block_single_tx_serialized_size() {
	let keychain = ExtKeychain::from_random_seed().unwrap();
	let tx1 = tx1i2o();
	let prev = BlockHeader::default();
	let key_id = ExtKeychain::derive_key_id(1, 1, 0, 0, 0);
	let b = new_block(vec![&tx1], &keychain, &prev, &key_id);
	let cb: CompactBlock = b.into();
	let mut vec = Vec::new();
	ser::serialize(&mut vec, &cb).expect("serialization failed");
<<<<<<< HEAD
	let target_len = 1_275;
=======
	let target_len = 1_238;
>>>>>>> e9f62b74
	assert_eq!(vec.len(), target_len);
}

#[test]
fn block_10_tx_serialized_size() {
	let keychain = ExtKeychain::from_random_seed().unwrap();
	global::set_mining_mode(global::ChainTypes::Mainnet);

	let mut txs = vec![];
	for _ in 0..10 {
		let tx = tx1i2o();
		txs.push(tx);
	}
	let prev = BlockHeader::default();
	let key_id = ExtKeychain::derive_key_id(1, 1, 0, 0, 0);
	let b = new_block(txs.iter().collect(), &keychain, &prev, &key_id);
	let mut vec = Vec::new();
	ser::serialize(&mut vec, &b).expect("serialization failed");
<<<<<<< HEAD
	let target_len = 17_081;
=======
	let target_len = 17_044;
>>>>>>> e9f62b74
	assert_eq!(vec.len(), target_len,);
}

#[test]
fn compact_block_10_tx_serialized_size() {
	let keychain = ExtKeychain::from_random_seed().unwrap();

	let mut txs = vec![];
	for _ in 0..10 {
		let tx = tx1i2o();
		txs.push(tx);
	}
	let prev = BlockHeader::default();
	let key_id = ExtKeychain::derive_key_id(1, 1, 0, 0, 0);
	let b = new_block(txs.iter().collect(), &keychain, &prev, &key_id);
	let cb: CompactBlock = b.into();
	let mut vec = Vec::new();
	ser::serialize(&mut vec, &cb).expect("serialization failed");
<<<<<<< HEAD
	let target_len = 1_329;
=======
	let target_len = 1_292;
>>>>>>> e9f62b74
	assert_eq!(vec.len(), target_len,);
}

#[test]
fn compact_block_hash_with_nonce() {
	let keychain = ExtKeychain::from_random_seed().unwrap();
	let tx = tx1i2o();
	let prev = BlockHeader::default();
	let key_id = ExtKeychain::derive_key_id(1, 1, 0, 0, 0);
	let b = new_block(vec![&tx], &keychain, &prev, &key_id);
	let cb1: CompactBlock = b.clone().into();
	let cb2: CompactBlock = b.clone().into();

	// random nonce will not affect the hash of the compact block itself
	// hash is based on header POW only
	assert!(cb1.nonce != cb2.nonce);
	assert_eq!(b.hash(), cb1.hash());
	assert_eq!(cb1.hash(), cb2.hash());

	assert!(cb1.kern_ids()[0] != cb2.kern_ids()[0]);

	// check we can identify the specified kernel from the short_id
	// correctly in both of the compact_blocks
	assert_eq!(
		cb1.kern_ids()[0],
		tx.kernels()[0].short_id(&cb1.hash(), cb1.nonce)
	);
	assert_eq!(
		cb2.kern_ids()[0],
		tx.kernels()[0].short_id(&cb2.hash(), cb2.nonce)
	);
}

#[test]
fn convert_block_to_compact_block() {
	let keychain = ExtKeychain::from_random_seed().unwrap();
	let tx1 = tx1i2o();
	let prev = BlockHeader::default();
	let key_id = ExtKeychain::derive_key_id(1, 1, 0, 0, 0);
	let b = new_block(vec![&tx1], &keychain, &prev, &key_id);
	let cb: CompactBlock = b.clone().into();

	assert_eq!(cb.out_full().len(), 1);
	assert_eq!(cb.kern_full().len(), 1);
	assert_eq!(cb.kern_ids().len(), 1);

	assert_eq!(
		cb.kern_ids()[0],
		b.kernels()
			.iter()
			.find(|x| !x.features.contains(KernelFeatures::COINBASE_KERNEL))
			.unwrap()
			.short_id(&cb.hash(), cb.nonce)
	);
}

#[test]
fn hydrate_empty_compact_block() {
	let keychain = ExtKeychain::from_random_seed().unwrap();
	let prev = BlockHeader::default();
	let key_id = ExtKeychain::derive_key_id(1, 1, 0, 0, 0);
	let b = new_block(vec![], &keychain, &prev, &key_id);
	let cb: CompactBlock = b.clone().into();
	let hb = Block::hydrate_from(cb, vec![]).unwrap();
	assert_eq!(hb.header, b.header);
	assert_eq!(hb.outputs(), b.outputs());
	assert_eq!(hb.kernels(), b.kernels());
}

#[test]
fn serialize_deserialize_compact_block() {
	let keychain = ExtKeychain::from_random_seed().unwrap();
	let tx1 = tx1i2o();
	let prev = BlockHeader::default();
	let key_id = ExtKeychain::derive_key_id(1, 1, 0, 0, 0);
	let b = new_block(vec![&tx1], &keychain, &prev, &key_id);

	let mut cb1: CompactBlock = b.into();

	let mut vec = Vec::new();
	ser::serialize(&mut vec, &cb1).expect("serialization failed");

	// After header serialization, timestamp will lose 'nanos' info, that's the designed behavior.
	// To suppress 'nanos' difference caused assertion fail, we force b.header also lose 'nanos'.
	let origin_ts = cb1.header.timestamp;
	cb1.header.timestamp =
		origin_ts - Duration::nanoseconds(origin_ts.timestamp_subsec_nanos() as i64);

	let cb2: CompactBlock = ser::deserialize(&mut &vec[..]).unwrap();

	assert_eq!(cb1.header, cb2.header);
	assert_eq!(cb1.kern_ids(), cb2.kern_ids());
<<<<<<< HEAD
=======
}

#[test]
fn empty_block_v2_switch() {
	let keychain = ExtKeychain::from_random_seed().unwrap();
	let mut prev = BlockHeader::default();
	prev.height = consensus::HEADER_V2_HARD_FORK - 1;
	let key_id = ExtKeychain::derive_key_id(1, 1, 0, 0, 0);
	let b = new_block(vec![], &keychain, &prev, &key_id);
	let mut vec = Vec::new();
	ser::serialize(&mut vec, &b).expect("serialization failed");
	let target_len = 1_232;
	assert_eq!(b.header.version, 2);
	assert_eq!(vec.len(), target_len);

	// another try right before v2
	prev.height = consensus::HEADER_V2_HARD_FORK - 2;
	let b = new_block(vec![], &keychain, &prev, &key_id);
	let mut vec = Vec::new();
	ser::serialize(&mut vec, &b).expect("serialization failed");
	let target_len = 1_224;
	assert_eq!(b.header.version, 1);
	assert_eq!(vec.len(), target_len);
>>>>>>> e9f62b74
}<|MERGE_RESOLUTION|>--- conflicted
+++ resolved
@@ -257,11 +257,7 @@
 	let b = new_block(vec![], &keychain, &prev, &key_id);
 	let mut vec = Vec::new();
 	ser::serialize(&mut vec, &b).expect("serialization failed");
-<<<<<<< HEAD
-	let target_len = 1_261;
-=======
-	let target_len = 1_224;
->>>>>>> e9f62b74
+	let target_len = 1_228;
 	assert_eq!(vec.len(), target_len);
 }
 
@@ -274,11 +270,7 @@
 	let b = new_block(vec![&tx1], &keychain, &prev, &key_id);
 	let mut vec = Vec::new();
 	ser::serialize(&mut vec, &b).expect("serialization failed");
-<<<<<<< HEAD
-	let target_len = 2_843;
-=======
-	let target_len = 2_806;
->>>>>>> e9f62b74
+	let target_len = 2_810;
 	assert_eq!(vec.len(), target_len);
 }
 
@@ -291,11 +283,7 @@
 	let cb: CompactBlock = b.into();
 	let mut vec = Vec::new();
 	ser::serialize(&mut vec, &cb).expect("serialization failed");
-<<<<<<< HEAD
-	let target_len = 1_269;
-=======
-	let target_len = 1_232;
->>>>>>> e9f62b74
+	let target_len = 1_236;
 	assert_eq!(vec.len(), target_len);
 }
 
@@ -309,11 +297,7 @@
 	let cb: CompactBlock = b.into();
 	let mut vec = Vec::new();
 	ser::serialize(&mut vec, &cb).expect("serialization failed");
-<<<<<<< HEAD
-	let target_len = 1_275;
-=======
-	let target_len = 1_238;
->>>>>>> e9f62b74
+	let target_len = 1_242;
 	assert_eq!(vec.len(), target_len);
 }
 
@@ -332,11 +316,7 @@
 	let b = new_block(txs.iter().collect(), &keychain, &prev, &key_id);
 	let mut vec = Vec::new();
 	ser::serialize(&mut vec, &b).expect("serialization failed");
-<<<<<<< HEAD
-	let target_len = 17_081;
-=======
-	let target_len = 17_044;
->>>>>>> e9f62b74
+	let target_len = 17_048;
 	assert_eq!(vec.len(), target_len,);
 }
 
@@ -355,11 +335,7 @@
 	let cb: CompactBlock = b.into();
 	let mut vec = Vec::new();
 	ser::serialize(&mut vec, &cb).expect("serialization failed");
-<<<<<<< HEAD
-	let target_len = 1_329;
-=======
-	let target_len = 1_292;
->>>>>>> e9f62b74
+	let target_len = 1_296;
 	assert_eq!(vec.len(), target_len,);
 }
 
@@ -452,30 +428,4 @@
 
 	assert_eq!(cb1.header, cb2.header);
 	assert_eq!(cb1.kern_ids(), cb2.kern_ids());
-<<<<<<< HEAD
-=======
-}
-
-#[test]
-fn empty_block_v2_switch() {
-	let keychain = ExtKeychain::from_random_seed().unwrap();
-	let mut prev = BlockHeader::default();
-	prev.height = consensus::HEADER_V2_HARD_FORK - 1;
-	let key_id = ExtKeychain::derive_key_id(1, 1, 0, 0, 0);
-	let b = new_block(vec![], &keychain, &prev, &key_id);
-	let mut vec = Vec::new();
-	ser::serialize(&mut vec, &b).expect("serialization failed");
-	let target_len = 1_232;
-	assert_eq!(b.header.version, 2);
-	assert_eq!(vec.len(), target_len);
-
-	// another try right before v2
-	prev.height = consensus::HEADER_V2_HARD_FORK - 2;
-	let b = new_block(vec![], &keychain, &prev, &key_id);
-	let mut vec = Vec::new();
-	ser::serialize(&mut vec, &b).expect("serialization failed");
-	let target_len = 1_224;
-	assert_eq!(b.header.version, 1);
-	assert_eq!(vec.len(), target_len);
->>>>>>> e9f62b74
 }