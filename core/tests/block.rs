// Copyright 2018 The Grin Developers
//
// Licensed under the Apache License, Version 2.0 (the "License");
// you may not use this file except in compliance with the License.
// You may obtain a copy of the License at
//
//     http://www.apache.org/licenses/LICENSE-2.0
//
// Unless required by applicable law or agreed to in writing, software
// distributed under the License is distributed on an "AS IS" BASIS,
// WITHOUT WARRANTIES OR CONDITIONS OF ANY KIND, either express or implied.
// See the License for the specific language governing permissions and
// limitations under the License.

<<<<<<< HEAD
pub mod common;
=======
extern crate chrono;
extern crate grin_core;
extern crate grin_keychain as keychain;
extern crate grin_util as util;
>>>>>>> 7ff323c8

use self::core::consensus::{BLOCK_OUTPUT_WEIGHT, MAX_BLOCK_WEIGHT};
use self::core::core::block::Error;
use self::core::core::hash::Hashed;
use self::core::core::id::ShortIdentifiable;
use self::core::core::verifier_cache::{LruVerifierCache, VerifierCache};
use self::core::core::Committed;
use self::core::core::{Block, BlockHeader, CompactBlock, KernelFeatures, OutputFeatures};
use self::core::{global, ser};
use self::keychain::{BlindingFactor, ExtKeychain, Keychain};
use self::util::secp;
use self::util::RwLock;
use self::wallet::libtx::build::{self, input, output, with_fee};
use crate::common::{new_block, tx1i2o, tx2i1o, txspend1i1o};
use chrono::Duration;
use grin_core as core;
use grin_keychain as keychain;
use grin_util as util;
use grin_wallet as wallet;
use std::sync::Arc;
use std::time::Instant;

<<<<<<< HEAD
fn verifier_cache() -> Arc<RwLock<dyn VerifierCache>> {
=======
use chrono::Duration;
use common::{new_block, tx1i2o, tx2i1o, txspend1i1o};
use grin_core::consensus::{BLOCK_OUTPUT_WEIGHT, MAX_BLOCK_WEIGHT};
use grin_core::core::block::Error;
use grin_core::core::hash::Hashed;
use grin_core::core::id::ShortIdentifiable;
use grin_core::core::verifier_cache::{LruVerifierCache, VerifierCache};
use grin_core::core::Committed;
use grin_core::core::{Block, BlockHeader, CompactBlock, KernelFeatures, OutputFeatures};
use grin_core::libtx::build::{self, input, output, with_fee};
use grin_core::{global, ser};
use keychain::{BlindingFactor, ExtKeychain, Keychain};
use util::secp;

fn verifier_cache() -> Arc<RwLock<VerifierCache>> {
>>>>>>> 7ff323c8
	Arc::new(RwLock::new(LruVerifierCache::new()))
}

// Too slow for now #[test]
// TODO: make this fast enough or add similar but faster test?
#[allow(dead_code)]
fn too_large_block() {
	let keychain = ExtKeychain::from_random_seed().unwrap();
	let max_out = MAX_BLOCK_WEIGHT / BLOCK_OUTPUT_WEIGHT;

	let mut pks = vec![];
	for n in 0..(max_out + 1) {
		pks.push(ExtKeychain::derive_key_id(1, n as u32, 0, 0, 0));
	}

	let mut parts = vec![];
	for _ in 0..max_out {
		parts.push(output(5, pks.pop().unwrap()));
	}

	let now = Instant::now();
	parts.append(&mut vec![input(500000, pks.pop().unwrap()), with_fee(2)]);
	let tx = build::transaction(parts, &keychain).unwrap();
	println!("Build tx: {}", now.elapsed().as_secs());

	let prev = BlockHeader::default();
	let key_id = ExtKeychain::derive_key_id(1, 1, 0, 0, 0);
	let b = new_block(vec![&tx], &keychain, &prev, &key_id);
	assert!(b
		.validate(&BlindingFactor::zero(), verifier_cache())
		.is_err());
}

#[test]
// block with no inputs/outputs/kernels
// no fees, no reward, no coinbase
fn very_empty_block() {
	let b = Block::with_header(BlockHeader::default());

	assert_eq!(
		b.verify_coinbase(),
		Err(Error::Secp(secp::Error::IncorrectCommitSum))
	);
}

#[test]
// builds a block with a tx spending another and check that cut_through occurred
fn block_with_cut_through() {
	let keychain = ExtKeychain::from_random_seed().unwrap();
	let key_id1 = ExtKeychain::derive_key_id(1, 1, 0, 0, 0);
	let key_id2 = ExtKeychain::derive_key_id(1, 2, 0, 0, 0);
	let key_id3 = ExtKeychain::derive_key_id(1, 3, 0, 0, 0);

	let mut btx1 = tx2i1o();
	let mut btx2 = build::transaction(
		vec![input(7, key_id1), output(5, key_id2.clone()), with_fee(2)],
		&keychain,
	)
	.unwrap();

	// spending tx2 - reuse key_id2

	let mut btx3 = txspend1i1o(5, &keychain, key_id2.clone(), key_id3);
	let prev = BlockHeader::default();
	let key_id = ExtKeychain::derive_key_id(1, 1, 0, 0, 0);
	let b = new_block(
		vec![&mut btx1, &mut btx2, &mut btx3],
		&keychain,
		&prev,
		&key_id,
	);

	// block should have been automatically compacted (including reward
	// output) and should still be valid
	println!("3");
	b.validate(&BlindingFactor::zero(), verifier_cache())
		.unwrap();
	assert_eq!(b.inputs().len(), 3);
	assert_eq!(b.outputs().len(), 3);
	println!("4");
}

#[test]
fn empty_block_with_coinbase_is_valid() {
	let keychain = ExtKeychain::from_random_seed().unwrap();
	let prev = BlockHeader::default();
	let key_id = ExtKeychain::derive_key_id(1, 1, 0, 0, 0);
	let b = new_block(vec![], &keychain, &prev, &key_id);

	assert_eq!(b.inputs().len(), 0);
	assert_eq!(b.outputs().len(), 1);
	assert_eq!(b.kernels().len(), 1);

	let coinbase_outputs = b
		.outputs()
		.iter()
		.filter(|out| out.features.contains(OutputFeatures::COINBASE_OUTPUT))
		.map(|o| o.clone())
		.collect::<Vec<_>>();
	assert_eq!(coinbase_outputs.len(), 1);

	let coinbase_kernels = b
		.kernels()
		.iter()
		.filter(|out| out.features.contains(KernelFeatures::COINBASE_KERNEL))
		.map(|o| o.clone())
		.collect::<Vec<_>>();
	assert_eq!(coinbase_kernels.len(), 1);

	// the block should be valid here (single coinbase output with corresponding
	// txn kernel)
	assert!(b
		.validate(&BlindingFactor::zero(), verifier_cache())
		.is_ok());
}

#[test]
// test that flipping the COINBASE_OUTPUT flag on the output features
// invalidates the block and specifically it causes verify_coinbase to fail
// additionally verifying the merkle_inputs_outputs also fails
fn remove_coinbase_output_flag() {
	let keychain = ExtKeychain::from_random_seed().unwrap();
	let prev = BlockHeader::default();
	let key_id = ExtKeychain::derive_key_id(1, 1, 0, 0, 0);
	let mut b = new_block(vec![], &keychain, &prev, &key_id);

	assert!(b.outputs()[0]
		.features
		.contains(OutputFeatures::COINBASE_OUTPUT));
	b.outputs_mut()[0]
		.features
		.remove(OutputFeatures::COINBASE_OUTPUT);

	assert_eq!(b.verify_coinbase(), Err(Error::CoinbaseSumMismatch));
	assert!(b
		.verify_kernel_sums(b.header.overage(), b.header.total_kernel_offset())
		.is_ok());
	assert_eq!(
		b.validate(&BlindingFactor::zero(), verifier_cache()),
		Err(Error::CoinbaseSumMismatch)
	);
}

#[test]
// test that flipping the COINBASE_KERNEL flag on the kernel features
// invalidates the block and specifically it causes verify_coinbase to fail
fn remove_coinbase_kernel_flag() {
	let keychain = ExtKeychain::from_random_seed().unwrap();
	let prev = BlockHeader::default();
	let key_id = ExtKeychain::derive_key_id(1, 1, 0, 0, 0);
	let mut b = new_block(vec![], &keychain, &prev, &key_id);

	assert!(b.kernels()[0]
		.features
		.contains(KernelFeatures::COINBASE_KERNEL));
	b.kernels_mut()[0]
		.features
		.remove(KernelFeatures::COINBASE_KERNEL);

	assert_eq!(
		b.verify_coinbase(),
		Err(Error::Secp(secp::Error::IncorrectCommitSum))
	);

	assert_eq!(
		b.validate(&BlindingFactor::zero(), verifier_cache()),
		Err(Error::Secp(secp::Error::IncorrectCommitSum))
	);
}

#[test]
fn serialize_deserialize_block_header() {
	let keychain = ExtKeychain::from_random_seed().unwrap();
	let prev = BlockHeader::default();
	let key_id = ExtKeychain::derive_key_id(1, 1, 0, 0, 0);
	let b = new_block(vec![], &keychain, &prev, &key_id);
	let header1 = b.header;

	let mut vec = Vec::new();
	ser::serialize(&mut vec, &header1).expect("serialization failed");
	let header2: BlockHeader = ser::deserialize(&mut &vec[..]).unwrap();

	assert_eq!(header1.hash(), header2.hash());
	assert_eq!(header1, header2);
}

#[test]
fn serialize_deserialize_block() {
	let tx1 = tx1i2o();
	let keychain = ExtKeychain::from_random_seed().unwrap();
	let prev = BlockHeader::default();
	let key_id = ExtKeychain::derive_key_id(1, 1, 0, 0, 0);
	let b = new_block(vec![&tx1], &keychain, &prev, &key_id);

	let mut vec = Vec::new();
	ser::serialize(&mut vec, &b).expect("serialization failed");
	let b2: Block = ser::deserialize(&mut &vec[..]).unwrap();

	assert_eq!(b.hash(), b2.hash());
	assert_eq!(b.header, b2.header);
	assert_eq!(b.inputs(), b2.inputs());
	assert_eq!(b.outputs(), b2.outputs());
	assert_eq!(b.kernels(), b2.kernels());
}

#[test]
fn empty_block_serialized_size() {
	let keychain = ExtKeychain::from_random_seed().unwrap();
	let prev = BlockHeader::default();
	let key_id = ExtKeychain::derive_key_id(1, 1, 0, 0, 0);
	let b = new_block(vec![], &keychain, &prev, &key_id);
	let mut vec = Vec::new();
	ser::serialize(&mut vec, &b).expect("serialization failed");
	let target_len = 1_265;
	assert_eq!(vec.len(), target_len);
}

#[test]
fn block_single_tx_serialized_size() {
	let keychain = ExtKeychain::from_random_seed().unwrap();
	let tx1 = tx1i2o();
	let prev = BlockHeader::default();
	let key_id = ExtKeychain::derive_key_id(1, 1, 0, 0, 0);
	let b = new_block(vec![&tx1], &keychain, &prev, &key_id);
	let mut vec = Vec::new();
	ser::serialize(&mut vec, &b).expect("serialization failed");
	let target_len = 2_847;
	assert_eq!(vec.len(), target_len);
}

#[test]
fn empty_compact_block_serialized_size() {
	let keychain = ExtKeychain::from_random_seed().unwrap();
	let prev = BlockHeader::default();
	let key_id = ExtKeychain::derive_key_id(1, 1, 0, 0, 0);
	let b = new_block(vec![], &keychain, &prev, &key_id);
	let cb: CompactBlock = b.into();
	let mut vec = Vec::new();
	ser::serialize(&mut vec, &cb).expect("serialization failed");
	let target_len = 1_273;
	assert_eq!(vec.len(), target_len);
}

#[test]
fn compact_block_single_tx_serialized_size() {
	let keychain = ExtKeychain::from_random_seed().unwrap();
	let tx1 = tx1i2o();
	let prev = BlockHeader::default();
	let key_id = ExtKeychain::derive_key_id(1, 1, 0, 0, 0);
	let b = new_block(vec![&tx1], &keychain, &prev, &key_id);
	let cb: CompactBlock = b.into();
	let mut vec = Vec::new();
	ser::serialize(&mut vec, &cb).expect("serialization failed");
	let target_len = 1_279;
	assert_eq!(vec.len(), target_len);
}

#[test]
fn block_10_tx_serialized_size() {
	let keychain = ExtKeychain::from_random_seed().unwrap();
	global::set_mining_mode(global::ChainTypes::Mainnet);

	let mut txs = vec![];
	for _ in 0..10 {
		let tx = tx1i2o();
		txs.push(tx);
	}
	let prev = BlockHeader::default();
	let key_id = ExtKeychain::derive_key_id(1, 1, 0, 0, 0);
	let b = new_block(txs.iter().collect(), &keychain, &prev, &key_id);
	let mut vec = Vec::new();
	ser::serialize(&mut vec, &b).expect("serialization failed");
	let target_len = 17_085;
	assert_eq!(vec.len(), target_len,);
}

#[test]
fn compact_block_10_tx_serialized_size() {
	let keychain = ExtKeychain::from_random_seed().unwrap();

	let mut txs = vec![];
	for _ in 0..10 {
		let tx = tx1i2o();
		txs.push(tx);
	}
	let prev = BlockHeader::default();
	let key_id = ExtKeychain::derive_key_id(1, 1, 0, 0, 0);
	let b = new_block(txs.iter().collect(), &keychain, &prev, &key_id);
	let cb: CompactBlock = b.into();
	let mut vec = Vec::new();
	ser::serialize(&mut vec, &cb).expect("serialization failed");
	let target_len = 1_333;
	assert_eq!(vec.len(), target_len,);
}

#[test]
fn compact_block_hash_with_nonce() {
	let keychain = ExtKeychain::from_random_seed().unwrap();
	let tx = tx1i2o();
	let prev = BlockHeader::default();
	let key_id = ExtKeychain::derive_key_id(1, 1, 0, 0, 0);
	let b = new_block(vec![&tx], &keychain, &prev, &key_id);
	let cb1: CompactBlock = b.clone().into();
	let cb2: CompactBlock = b.clone().into();

	// random nonce will not affect the hash of the compact block itself
	// hash is based on header POW only
	assert!(cb1.nonce != cb2.nonce);
	assert_eq!(b.hash(), cb1.hash());
	assert_eq!(cb1.hash(), cb2.hash());

	assert!(cb1.kern_ids()[0] != cb2.kern_ids()[0]);

	// check we can identify the specified kernel from the short_id
	// correctly in both of the compact_blocks
	assert_eq!(
		cb1.kern_ids()[0],
		tx.kernels()[0].short_id(&cb1.hash(), cb1.nonce)
	);
	assert_eq!(
		cb2.kern_ids()[0],
		tx.kernels()[0].short_id(&cb2.hash(), cb2.nonce)
	);
}

#[test]
fn convert_block_to_compact_block() {
	let keychain = ExtKeychain::from_random_seed().unwrap();
	let tx1 = tx1i2o();
	let prev = BlockHeader::default();
	let key_id = ExtKeychain::derive_key_id(1, 1, 0, 0, 0);
	let b = new_block(vec![&tx1], &keychain, &prev, &key_id);
	let cb: CompactBlock = b.clone().into();

	assert_eq!(cb.out_full().len(), 1);
	assert_eq!(cb.kern_full().len(), 1);
	assert_eq!(cb.kern_ids().len(), 1);

	assert_eq!(
		cb.kern_ids()[0],
		b.kernels()
			.iter()
			.find(|x| !x.features.contains(KernelFeatures::COINBASE_KERNEL))
			.unwrap()
			.short_id(&cb.hash(), cb.nonce)
	);
}

#[test]
fn hydrate_empty_compact_block() {
	let keychain = ExtKeychain::from_random_seed().unwrap();
	let prev = BlockHeader::default();
	let key_id = ExtKeychain::derive_key_id(1, 1, 0, 0, 0);
	let b = new_block(vec![], &keychain, &prev, &key_id);
	let cb: CompactBlock = b.clone().into();
	let hb = Block::hydrate_from(cb, vec![]).unwrap();
	assert_eq!(hb.header, b.header);
	assert_eq!(hb.outputs(), b.outputs());
	assert_eq!(hb.kernels(), b.kernels());
}

#[test]
fn serialize_deserialize_compact_block() {
	let keychain = ExtKeychain::from_random_seed().unwrap();
	let tx1 = tx1i2o();
	let prev = BlockHeader::default();
	let key_id = ExtKeychain::derive_key_id(1, 1, 0, 0, 0);
	let b = new_block(vec![&tx1], &keychain, &prev, &key_id);

	let mut cb1: CompactBlock = b.into();

	let mut vec = Vec::new();
	ser::serialize(&mut vec, &cb1).expect("serialization failed");

	// After header serialization, timestamp will lose 'nanos' info, that's the designed behavior.
	// To suppress 'nanos' difference caused assertion fail, we force b.header also lose 'nanos'.
	let origin_ts = cb1.header.timestamp;
	cb1.header.timestamp =
		origin_ts - Duration::nanoseconds(origin_ts.timestamp_subsec_nanos() as i64);

	let cb2: CompactBlock = ser::deserialize(&mut &vec[..]).unwrap();

	assert_eq!(cb1.header, cb2.header);
	assert_eq!(cb1.kern_ids(), cb2.kern_ids());
}<|MERGE_RESOLUTION|>--- conflicted
+++ resolved
@@ -12,15 +12,7 @@
 // See the License for the specific language governing permissions and
 // limitations under the License.
 
-<<<<<<< HEAD
 pub mod common;
-=======
-extern crate chrono;
-extern crate grin_core;
-extern crate grin_keychain as keychain;
-extern crate grin_util as util;
->>>>>>> 7ff323c8
-
 use self::core::consensus::{BLOCK_OUTPUT_WEIGHT, MAX_BLOCK_WEIGHT};
 use self::core::core::block::Error;
 use self::core::core::hash::Hashed;
@@ -33,8 +25,8 @@
 use self::util::secp;
 use self::util::RwLock;
 use self::wallet::libtx::build::{self, input, output, with_fee};
+use chrono::Duration;
 use crate::common::{new_block, tx1i2o, tx2i1o, txspend1i1o};
-use chrono::Duration;
 use grin_core as core;
 use grin_keychain as keychain;
 use grin_util as util;
@@ -42,25 +34,7 @@
 use std::sync::Arc;
 use std::time::Instant;
 
-<<<<<<< HEAD
 fn verifier_cache() -> Arc<RwLock<dyn VerifierCache>> {
-=======
-use chrono::Duration;
-use common::{new_block, tx1i2o, tx2i1o, txspend1i1o};
-use grin_core::consensus::{BLOCK_OUTPUT_WEIGHT, MAX_BLOCK_WEIGHT};
-use grin_core::core::block::Error;
-use grin_core::core::hash::Hashed;
-use grin_core::core::id::ShortIdentifiable;
-use grin_core::core::verifier_cache::{LruVerifierCache, VerifierCache};
-use grin_core::core::Committed;
-use grin_core::core::{Block, BlockHeader, CompactBlock, KernelFeatures, OutputFeatures};
-use grin_core::libtx::build::{self, input, output, with_fee};
-use grin_core::{global, ser};
-use keychain::{BlindingFactor, ExtKeychain, Keychain};
-use util::secp;
-
-fn verifier_cache() -> Arc<RwLock<VerifierCache>> {
->>>>>>> 7ff323c8
 	Arc::new(RwLock::new(LruVerifierCache::new()))
 }
 
@@ -89,9 +63,10 @@
 	let prev = BlockHeader::default();
 	let key_id = ExtKeychain::derive_key_id(1, 1, 0, 0, 0);
 	let b = new_block(vec![&tx], &keychain, &prev, &key_id);
-	assert!(b
-		.validate(&BlindingFactor::zero(), verifier_cache())
-		.is_err());
+	assert!(
+		b.validate(&BlindingFactor::zero(), verifier_cache())
+			.is_err()
+	);
 }
 
 #[test]
@@ -118,8 +93,7 @@
 	let mut btx2 = build::transaction(
 		vec![input(7, key_id1), output(5, key_id2.clone()), with_fee(2)],
 		&keychain,
-	)
-	.unwrap();
+	).unwrap();
 
 	// spending tx2 - reuse key_id2
 
@@ -172,9 +146,10 @@
 
 	// the block should be valid here (single coinbase output with corresponding
 	// txn kernel)
-	assert!(b
-		.validate(&BlindingFactor::zero(), verifier_cache())
-		.is_ok());
+	assert!(
+		b.validate(&BlindingFactor::zero(), verifier_cache())
+			.is_ok()
+	);
 }
 
 #[test]
@@ -187,17 +162,20 @@
 	let key_id = ExtKeychain::derive_key_id(1, 1, 0, 0, 0);
 	let mut b = new_block(vec![], &keychain, &prev, &key_id);
 
-	assert!(b.outputs()[0]
-		.features
-		.contains(OutputFeatures::COINBASE_OUTPUT));
+	assert!(
+		b.outputs()[0]
+			.features
+			.contains(OutputFeatures::COINBASE_OUTPUT)
+	);
 	b.outputs_mut()[0]
 		.features
 		.remove(OutputFeatures::COINBASE_OUTPUT);
 
 	assert_eq!(b.verify_coinbase(), Err(Error::CoinbaseSumMismatch));
-	assert!(b
-		.verify_kernel_sums(b.header.overage(), b.header.total_kernel_offset())
-		.is_ok());
+	assert!(
+		b.verify_kernel_sums(b.header.overage(), b.header.total_kernel_offset())
+			.is_ok()
+	);
 	assert_eq!(
 		b.validate(&BlindingFactor::zero(), verifier_cache()),
 		Err(Error::CoinbaseSumMismatch)
@@ -213,9 +191,11 @@
 	let key_id = ExtKeychain::derive_key_id(1, 1, 0, 0, 0);
 	let mut b = new_block(vec![], &keychain, &prev, &key_id);
 
-	assert!(b.kernels()[0]
-		.features
-		.contains(KernelFeatures::COINBASE_KERNEL));
+	assert!(
+		b.kernels()[0]
+			.features
+			.contains(KernelFeatures::COINBASE_KERNEL)
+	);
 	b.kernels_mut()[0]
 		.features
 		.remove(KernelFeatures::COINBASE_KERNEL);
