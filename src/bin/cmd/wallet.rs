// Copyright 2018 The Grin Developers
//
// Licensed under the Apache License, Version 2.0 (the "License");
// you may not use this file except in compliance with the License.
// You may obtain a copy of the License at
//
//     http://www.apache.org/licenses/LICENSE-2.0
//
// Unless required by applicable law or agreed to in writing, software
// distributed under the License is distributed on an "AS IS" BASIS,
// WITHOUT WARRANTIES OR CONDITIONS OF ANY KIND, either express or implied.
// See the License for the specific language governing permissions and
// limitations under the License.

use serde_json as json;
use std::fs::File;
use std::io::Read;
use std::path::PathBuf;
/// Wallet commands processing
use std::process::exit;
use std::sync::{Arc, Mutex};
use std::time::Duration;
use std::{process, thread};

use clap::ArgMatches;

use config::GlobalWalletConfig;
use core::{core, global};
use grin_wallet::{self, controller, display, libwallet};
use grin_wallet::{
	HTTPWalletClient, LMDBBackend, WalletBackend, WalletConfig, WalletInst, WalletSeed,
};
use keychain;
use servers::start_webwallet_server;
use util::file::get_first_line;
use util::LOGGER;

pub fn _init_wallet_seed(wallet_config: WalletConfig) {
	if let Err(_) = WalletSeed::from_file(&wallet_config) {
		WalletSeed::init_file(&wallet_config).expect("Failed to create wallet seed file.");
	};
}

pub fn seed_exists(wallet_config: WalletConfig) -> bool {
	let mut data_file_dir = PathBuf::new();
	data_file_dir.push(wallet_config.data_file_dir);
	data_file_dir.push(grin_wallet::SEED_FILE);
	if data_file_dir.exists() {
		true
	} else {
		false
	}
}
pub fn instantiate_wallet(
	wallet_config: WalletConfig,
	passphrase: &str,
<<<<<<< HEAD
	account: &str,
) -> Box<WalletInst<HTTPWalletClient, keychain::ExtKeychain>> {
	let client = HTTPWalletClient::new(&wallet_config.check_node_api_http_addr);
	let mut db_wallet =
		LMDBBackend::new(wallet_config.clone(), passphrase, client).unwrap_or_else(|e| {
			panic!(
				"Error creating DB wallet: {} Config: {:?}",
				e, wallet_config
			);
		});
	db_wallet
		.set_parent_key_id_by_name(account)
		.unwrap_or_else(|e| {
			println!("Error starting wallet: {}", e);
			process::exit(0);
		});
=======
	node_api_secret: Option<String>,
) -> Box<WalletInst<HTTPWalletClient, keychain::ExtKeychain>> {
	if grin_wallet::needs_migrate(&wallet_config.data_file_dir) {
		// Migrate wallet automatically
		warn!(LOGGER, "Migrating legacy File-Based wallet to LMDB Format");
		if let Err(e) = grin_wallet::migrate(&wallet_config.data_file_dir, passphrase) {
			error!(LOGGER, "Error while trying to migrate wallet: {:?}", e);
			error!(LOGGER, "Please ensure your file wallet files exist and are not corrupted, and that your password is correct");
			panic!();
		} else {
			warn!(LOGGER, "Migration successful. Using LMDB Wallet backend");
		}
		warn!(LOGGER, "Please check the results of the migration process using `grin wallet info` and `grin wallet outputs`");
		warn!(LOGGER, "If anything went wrong, you can try again by deleting the `db` directory and running a wallet command");
		warn!(LOGGER, "If all is okay, you can move/backup/delete all files in the wallet directory EXCEPT FOR wallet.seed");
	}
	let client = HTTPWalletClient::new(&wallet_config.check_node_api_http_addr, node_api_secret);
	let db_wallet = LMDBBackend::new(wallet_config.clone(), "", client).unwrap_or_else(|e| {
		panic!(
			"Error creating DB wallet: {} Config: {:?}",
			e, wallet_config
		);
	});
>>>>>>> a13c20ce
	info!(LOGGER, "Using LMDB Backend for wallet");
	Box::new(db_wallet)
}

pub fn wallet_command(wallet_args: &ArgMatches, config: GlobalWalletConfig) {
	// just get defaults from the global config
	let mut wallet_config = config.members.unwrap().wallet;

	if let Some(t) = wallet_config.chain_type.clone() {
		global::set_mining_mode(t);
	}

	if wallet_args.is_present("external") {
		wallet_config.api_listen_interface = "0.0.0.0".to_string();
	}

	if let Some(dir) = wallet_args.value_of("dir") {
		wallet_config.data_file_dir = dir.to_string().clone();
	}

	if let Some(sa) = wallet_args.value_of("api_server_address") {
		wallet_config.check_node_api_http_addr = sa.to_string().clone();
	}

	let mut show_spent = false;
	if wallet_args.is_present("show_spent") {
		show_spent = true;
	}
	let node_api_secret = get_first_line(wallet_config.node_api_secret_path.clone());

	// Derive the keychain based on seed from seed file and specified passphrase.
	// Generate the initial wallet seed if we are running "wallet init".
	if let ("init", Some(_)) = wallet_args.subcommand() {
		WalletSeed::init_file(&wallet_config).expect("Failed to init wallet seed file.");
		info!(LOGGER, "Wallet seed file created");
		let client =
			HTTPWalletClient::new(&wallet_config.check_node_api_http_addr, node_api_secret);
		let _: LMDBBackend<HTTPWalletClient, keychain::ExtKeychain> =
			LMDBBackend::new(wallet_config.clone(), "", client).unwrap_or_else(|e| {
				panic!(
					"Error creating DB for wallet: {} Config: {:?}",
					e, wallet_config
				);
			});
		info!(LOGGER, "Wallet database backend created");
		// give logging thread a moment to catch up
		thread::sleep(Duration::from_millis(200));
		// we are done here with creating the wallet, so just return
		return;
	}

	let passphrase = wallet_args
		.value_of("pass")
		.expect("Failed to read passphrase.");
<<<<<<< HEAD

	let account = wallet_args
		.value_of("account")
		.expect("Failed to read account.");

	// Handle listener startup commands
	{
		let wallet = instantiate_wallet(wallet_config.clone(), passphrase, account);
=======
	// Handle listener startup commands
	{
		let wallet = instantiate_wallet(wallet_config.clone(), passphrase, node_api_secret.clone());
		let api_secret = get_first_line(wallet_config.api_secret_path.clone());

>>>>>>> a13c20ce
		match wallet_args.subcommand() {
			("listen", Some(listen_args)) => {
				if let Some(port) = listen_args.value_of("port") {
					wallet_config.api_listen_port = port.parse().unwrap();
				}
				controller::foreign_listener(wallet, &wallet_config.api_listen_addr())
					.unwrap_or_else(|e| {
						panic!(
							"Error creating wallet listener: {:?} Config: {:?}",
							e, wallet_config
						)
					});
			}
			("owner_api", Some(_api_args)) => {
				controller::owner_listener(wallet, "127.0.0.1:13420", api_secret).unwrap_or_else(
					|e| {
						panic!(
							"Error creating wallet api listener: {:?} Config: {:?}",
							e, wallet_config
						)
					},
				);
			}
			("web", Some(_api_args)) => {
				// start owner listener and run static file server
				start_webwallet_server();
				controller::owner_listener(wallet, "127.0.0.1:13420", api_secret).unwrap_or_else(
					|e| {
						panic!(
							"Error creating wallet api listener: {:?} Config: {:?}",
							e, wallet_config
						)
					},
				);
			}
			_ => {}
		};
	}

	// Handle single-use (command line) owner commands
	let wallet = Arc::new(Mutex::new(instantiate_wallet(
		wallet_config.clone(),
		passphrase,
<<<<<<< HEAD
		account,
=======
		node_api_secret,
>>>>>>> a13c20ce
	)));
	let res = controller::owner_single_use(wallet.clone(), |api| {
		match wallet_args.subcommand() {
			("account", Some(acct_args)) => {
				let create = acct_args.value_of("create");
				if create.is_none() {
					let res = controller::owner_single_use(wallet, |api| {
						let acct_mappings = api.accounts()?;
						// give logging thread a moment to catch up
						thread::sleep(Duration::from_millis(200));
						display::accounts(acct_mappings, false);
						Ok(())
					});
					if res.is_err() {
						panic!("Error listing accounts: {}", res.unwrap_err());
					}
				} else {
					let label = create.unwrap();
					let res = controller::owner_single_use(wallet, |api| {
						api.new_account_path(label)?;
						thread::sleep(Duration::from_millis(200));
						println!("Account: '{}' Created!", label);
						Ok(())
					});
					if res.is_err() {
						thread::sleep(Duration::from_millis(200));
						println!("Error creating account '{}': {}", label, res.unwrap_err());
						exit(1);
					}
				}
				Ok(())
			}
			("send", Some(send_args)) => {
				let amount = send_args
					.value_of("amount")
					.expect("Amount to send required");
				let amount = core::amount_from_hr_string(amount)
					.expect("Could not parse amount as a number with optional decimal point.");
				let minimum_confirmations: u64 = send_args
					.value_of("minimum_confirmations")
					.unwrap()
					.parse()
					.expect("Could not parse minimum_confirmations as a whole number.");
				let selection_strategy = send_args
					.value_of("selection_strategy")
					.expect("Selection strategy required");
				let method = send_args
					.value_of("method")
					.expect("Payment method required");
				let dest = send_args
					.value_of("dest")
					.expect("Destination wallet address required");
				let change_outputs = send_args
					.value_of("change_outputs")
					.unwrap()
					.parse()
					.expect("Failed to parse number of change outputs.");
				let fluff = send_args.is_present("fluff");
				let max_outputs = 500;
				if method == "http" {
					if dest.starts_with("http://") {
						let result = api.issue_send_tx(
							amount,
							minimum_confirmations,
							dest,
							max_outputs,
							change_outputs,
							selection_strategy == "all",
						);
						let slate = match result {
							Ok(s) => {
								info!(
									LOGGER,
									"Tx created: {} grin to {} (strategy '{}')",
									core::amount_to_hr_string(amount, false),
									dest,
									selection_strategy,
								);
								s
							}
							Err(e) => {
								error!(LOGGER, "Tx not created: {:?}", e);
								match e.kind() {
									// user errors, don't backtrace
									libwallet::ErrorKind::NotEnoughFunds { .. } => {}
									libwallet::ErrorKind::FeeDispute { .. } => {}
									libwallet::ErrorKind::FeeExceedsAmount { .. } => {}
									_ => {
										// otherwise give full dump
										error!(LOGGER, "Backtrace: {}", e.backtrace().unwrap());
									}
								};
								panic!();
							}
						};
						let result = api.post_tx(&slate, fluff);
						match result {
							Ok(_) => {
								info!(LOGGER, "Tx sent",);
								Ok(())
							}
							Err(e) => {
								error!(LOGGER, "Tx not sent: {:?}", e);
								Err(e)
							}
						}
					} else {
						error!(
							LOGGER,
							"HTTP Destination should start with http://: {}", dest
						);
						panic!();
					}
				} else if method == "file" {
					api.send_tx(
						true,
						amount,
						minimum_confirmations,
						dest,
						max_outputs,
						change_outputs,
						selection_strategy == "all",
					).expect("Send failed");
					Ok(())
				} else {
					error!(LOGGER, "unsupported payment method: {}", method);
					panic!();
				}
			}
			("receive", Some(send_args)) => {
				let mut receive_result: Result<(), grin_wallet::libwallet::Error> = Ok(());
				let res = controller::foreign_single_use(wallet, |api| {
					let tx_file = send_args
						.value_of("input")
						.expect("Transaction file required");
					receive_result = api.file_receive_tx(tx_file);
					Ok(())
				});
				if res.is_err() {
					exit(1);
				}
				receive_result
			}
			("finalize", Some(send_args)) => {
				let fluff = send_args.is_present("fluff");
				let tx_file = send_args
					.value_of("input")
					.expect("Receiver's transaction file required");
				let mut pub_tx_f = File::open(tx_file)?;
				let mut content = String::new();
				pub_tx_f.read_to_string(&mut content)?;
				let mut slate: grin_wallet::libtx::slate::Slate = json::from_str(&content)
					.map_err(|_| grin_wallet::libwallet::ErrorKind::Format)?;
				let _ = api.finalize_tx(&mut slate).expect("Finalize failed");

				let result = api.post_tx(&slate, fluff);
				match result {
					Ok(_) => {
						info!(LOGGER, "Tx sent");
						Ok(())
					}
					Err(e) => {
						error!(LOGGER, "Tx not sent: {:?}", e);
						Err(e)
					}
				}
			}
			("burn", Some(send_args)) => {
				let amount = send_args
					.value_of("amount")
					.expect("Amount to burn required");
				let amount = core::amount_from_hr_string(amount)
					.expect("Could not parse amount as number with optional decimal point.");
				let minimum_confirmations: u64 = send_args
					.value_of("minimum_confirmations")
					.unwrap()
					.parse()
					.expect("Could not parse minimum_confirmations as a whole number.");
				let max_outputs = 500;
				api.issue_burn_tx(amount, minimum_confirmations, max_outputs)
					.unwrap_or_else(|e| {
						panic!("Error burning tx: {:?} Config: {:?}", e, wallet_config)
					});
				Ok(())
			}
			("info", Some(_)) => {
				let (validated, wallet_info) =
					api.retrieve_summary_info(true).unwrap_or_else(|e| {
						panic!(
							"Error getting wallet info: {:?} Config: {:?}",
							e, wallet_config
						)
					});
				display::info(account, &wallet_info, validated);
				Ok(())
			}
			("outputs", Some(_)) => {
				let (height, _) = api.node_height()?;
				let (validated, outputs) = api.retrieve_outputs(show_spent, true, None)?;
				let _res =
					display::outputs(account, height, validated, outputs).unwrap_or_else(|e| {
						panic!(
							"Error getting wallet outputs: {:?} Config: {:?}",
							e, wallet_config
						)
					});
				Ok(())
			}
			("txs", Some(txs_args)) => {
				let tx_id = match txs_args.value_of("id") {
					None => None,
					Some(tx) => match tx.parse() {
						Ok(t) => Some(t),
						Err(_) => panic!("Unable to parse argument 'id' as a number"),
					},
				};
				let (height, _) = api.node_height()?;
				let (validated, txs) = api.retrieve_txs(true, tx_id)?;
				let include_status = !tx_id.is_some();
				let _res = display::txs(account, height, validated, txs, include_status)
					.unwrap_or_else(|e| {
						panic!(
							"Error getting wallet outputs: {} Config: {:?}",
							e, wallet_config
						)
					});
				// if given a particular transaction id, also get and display associated
				// inputs/outputs
				if tx_id.is_some() {
					let (_, outputs) = api.retrieve_outputs(true, false, tx_id)?;
					let _res = display::outputs(account, height, validated, outputs)
						.unwrap_or_else(|e| {
							panic!(
								"Error getting wallet outputs: {} Config: {:?}",
								e, wallet_config
							)
						});
				};
				Ok(())
			}
			("repost", Some(repost_args)) => {
				let tx_id: u32 = match repost_args.value_of("id") {
					None => {
						error!(LOGGER, "Transaction of a completed but unconfirmed transaction required (specify with --id=[id])");
						panic!();
					}
					Some(tx) => match tx.parse() {
						Ok(t) => t,
						Err(_) => {
							panic!("Unable to parse argument 'id' as a number");
						}
					},
				};
				let dump_file = repost_args.value_of("dumpfile");
				let fluff = repost_args.is_present("fluff");
				match dump_file {
					None => {
						let result = api.post_stored_tx(tx_id, fluff);
						match result {
							Ok(_) => {
								info!(LOGGER, "Reposted transaction at {}", tx_id);
								Ok(())
							}
							Err(e) => {
								error!(LOGGER, "Transaction reposting failed: {}", e);
								Err(e)
							}
						}
					}
					Some(f) => {
						let result = api.dump_stored_tx(tx_id, true, f);
						match result {
							Ok(_) => {
								warn!(LOGGER, "Dumped transaction data for tx {} to {}", tx_id, f);
								Ok(())
							}
							Err(e) => {
								error!(LOGGER, "Transaction reposting failed: {}", e);
								Err(e)
							}
						}
					}
				}
			}
			("cancel", Some(tx_args)) => {
				let tx_id = tx_args
					.value_of("id")
					.expect("'id' argument (-i) is required.");
				let tx_id = tx_id.parse().expect("Could not parse id parameter.");
				let result = api.cancel_tx(tx_id);
				match result {
					Ok(_) => {
						info!(LOGGER, "Transaction {} Cancelled", tx_id);
						Ok(())
					}
					Err(e) => {
						error!(LOGGER, "TX Cancellation failed: {}", e);
						Err(e)
					}
				}
			}
			("restore", Some(_)) => {
				let result = api.restore();
				match result {
					Ok(_) => {
						info!(LOGGER, "Wallet restore complete",);
						Ok(())
					}
					Err(e) => {
						error!(LOGGER, "Wallet restore failed: {:?}", e);
						error!(LOGGER, "Backtrace: {}", e.backtrace().unwrap());
						Err(e)
					}
				}
			}
			_ => panic!("Unknown wallet command, use 'grin help wallet' for details"),
		}
	});
	// we need to give log output a chance to catch up before exiting
	thread::sleep(Duration::from_millis(100));

	if res.is_err() {
		exit(1);
	}
}<|MERGE_RESOLUTION|>--- conflicted
+++ resolved
@@ -54,10 +54,10 @@
 pub fn instantiate_wallet(
 	wallet_config: WalletConfig,
 	passphrase: &str,
-<<<<<<< HEAD
 	account: &str,
+	node_api_secret: Option<String>,
 ) -> Box<WalletInst<HTTPWalletClient, keychain::ExtKeychain>> {
-	let client = HTTPWalletClient::new(&wallet_config.check_node_api_http_addr);
+	let client = HTTPWalletClient::new(&wallet_config.check_node_api_http_addr, node_api_secret);
 	let mut db_wallet =
 		LMDBBackend::new(wallet_config.clone(), passphrase, client).unwrap_or_else(|e| {
 			panic!(
@@ -71,31 +71,6 @@
 			println!("Error starting wallet: {}", e);
 			process::exit(0);
 		});
-=======
-	node_api_secret: Option<String>,
-) -> Box<WalletInst<HTTPWalletClient, keychain::ExtKeychain>> {
-	if grin_wallet::needs_migrate(&wallet_config.data_file_dir) {
-		// Migrate wallet automatically
-		warn!(LOGGER, "Migrating legacy File-Based wallet to LMDB Format");
-		if let Err(e) = grin_wallet::migrate(&wallet_config.data_file_dir, passphrase) {
-			error!(LOGGER, "Error while trying to migrate wallet: {:?}", e);
-			error!(LOGGER, "Please ensure your file wallet files exist and are not corrupted, and that your password is correct");
-			panic!();
-		} else {
-			warn!(LOGGER, "Migration successful. Using LMDB Wallet backend");
-		}
-		warn!(LOGGER, "Please check the results of the migration process using `grin wallet info` and `grin wallet outputs`");
-		warn!(LOGGER, "If anything went wrong, you can try again by deleting the `db` directory and running a wallet command");
-		warn!(LOGGER, "If all is okay, you can move/backup/delete all files in the wallet directory EXCEPT FOR wallet.seed");
-	}
-	let client = HTTPWalletClient::new(&wallet_config.check_node_api_http_addr, node_api_secret);
-	let db_wallet = LMDBBackend::new(wallet_config.clone(), "", client).unwrap_or_else(|e| {
-		panic!(
-			"Error creating DB wallet: {} Config: {:?}",
-			e, wallet_config
-		);
-	});
->>>>>>> a13c20ce
 	info!(LOGGER, "Using LMDB Backend for wallet");
 	Box::new(db_wallet)
 }
@@ -150,7 +125,6 @@
 	let passphrase = wallet_args
 		.value_of("pass")
 		.expect("Failed to read passphrase.");
-<<<<<<< HEAD
 
 	let account = wallet_args
 		.value_of("account")
@@ -158,14 +132,9 @@
 
 	// Handle listener startup commands
 	{
-		let wallet = instantiate_wallet(wallet_config.clone(), passphrase, account);
-=======
-	// Handle listener startup commands
-	{
-		let wallet = instantiate_wallet(wallet_config.clone(), passphrase, node_api_secret.clone());
+		let wallet = instantiate_wallet(wallet_config.clone(), passphrase, account, node_api_secret.clone());
 		let api_secret = get_first_line(wallet_config.api_secret_path.clone());
 
->>>>>>> a13c20ce
 		match wallet_args.subcommand() {
 			("listen", Some(listen_args)) => {
 				if let Some(port) = listen_args.value_of("port") {
@@ -209,11 +178,8 @@
 	let wallet = Arc::new(Mutex::new(instantiate_wallet(
 		wallet_config.clone(),
 		passphrase,
-<<<<<<< HEAD
 		account,
-=======
 		node_api_secret,
->>>>>>> a13c20ce
 	)));
 	let res = controller::owner_single_use(wallet.clone(), |api| {
 		match wallet_args.subcommand() {
