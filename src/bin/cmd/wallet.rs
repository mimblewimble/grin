// Copyright 2018 The Grin Developers
//
// Licensed under the Apache License, Version 2.0 (the "License");
// you may not use this file except in compliance with the License.
// You may obtain a copy of the License at
//
//     http://www.apache.org/licenses/LICENSE-2.0
//
// Unless required by applicable law or agreed to in writing, software
// distributed under the License is distributed on an "AS IS" BASIS,
// WITHOUT WARRANTIES OR CONDITIONS OF ANY KIND, either express or implied.
// See the License for the specific language governing permissions and
// limitations under the License.

use crate::config::GlobalWalletConfig;
use crate::core::global;
use crate::servers::start_webwallet_server;
use clap::ArgMatches;
use grin_wallet::{self, command, command_args, WalletConfig, WalletSeed};
use std::path::PathBuf;
use std::thread;
use std::time::Duration;

<<<<<<< HEAD
// define what to do on argument error
macro_rules! arg_parse {
	( $r:expr ) => {
		match $r {
			Ok(res) => res,
			Err(e) => {
				println!("{}", e);
				return 0;
				}
			}
	};
}
=======
use super::wallet_args;
use config::GlobalWalletConfig;
use grin_wallet::{self, HTTPNodeClient, WalletConfig, WalletSeed};
use servers::start_webwallet_server;
>>>>>>> b06b4507

pub fn _init_wallet_seed(wallet_config: WalletConfig, password: &str) {
	if let Err(_) = WalletSeed::from_file(&wallet_config, password) {
		WalletSeed::init_file(&wallet_config, 32, password)
			.expect("Failed to create wallet seed file.");
	};
}

pub fn seed_exists(wallet_config: WalletConfig) -> bool {
	let mut data_file_dir = PathBuf::new();
	data_file_dir.push(wallet_config.data_file_dir);
	data_file_dir.push(grin_wallet::SEED_FILE);
	if data_file_dir.exists() {
		true
	} else {
		false
	}
}

pub fn wallet_command(wallet_args: &ArgMatches<'_>, config: GlobalWalletConfig) -> i32 {
	// just get defaults from the global config
	let wallet_config = config.members.unwrap().wallet;

	// web wallet http server must be started from here
	let _ = match wallet_args.subcommand() {
		("web", Some(_)) => start_webwallet_server(),
		_ => {}
	};

	let node_client = HTTPNodeClient::new(&wallet_config.check_node_api_http_addr, None);
	let res = wallet_args::wallet_command(wallet_args, wallet_config, node_client);

	// we need to give log output a chance to catch up before exiting
	thread::sleep(Duration::from_millis(100));

	if let Err(e) = res {
		println!("Wallet command failed: {}", e);
		1
	} else {
		println!(
			"Command '{}' completed successfully",
			wallet_args.subcommand().0
		);
		0
	}
}<|MERGE_RESOLUTION|>--- conflicted
+++ resolved
@@ -12,34 +12,14 @@
 // See the License for the specific language governing permissions and
 // limitations under the License.
 
+use crate::cmd::wallet_args;
 use crate::config::GlobalWalletConfig;
-use crate::core::global;
 use crate::servers::start_webwallet_server;
 use clap::ArgMatches;
-use grin_wallet::{self, command, command_args, WalletConfig, WalletSeed};
+use grin_wallet::{self, HTTPNodeClient, WalletConfig, WalletSeed};
 use std::path::PathBuf;
 use std::thread;
 use std::time::Duration;
-
-<<<<<<< HEAD
-// define what to do on argument error
-macro_rules! arg_parse {
-	( $r:expr ) => {
-		match $r {
-			Ok(res) => res,
-			Err(e) => {
-				println!("{}", e);
-				return 0;
-				}
-			}
-	};
-}
-=======
-use super::wallet_args;
-use config::GlobalWalletConfig;
-use grin_wallet::{self, HTTPNodeClient, WalletConfig, WalletSeed};
-use servers::start_webwallet_server;
->>>>>>> b06b4507
 
 pub fn _init_wallet_seed(wallet_config: WalletConfig, password: &str) {
 	if let Err(_) = WalletSeed::from_file(&wallet_config, password) {
