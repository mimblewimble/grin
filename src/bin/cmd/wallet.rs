--- conflicted
+++ resolved
@@ -12,31 +12,14 @@
 // See the License for the specific language governing permissions and
 // limitations under the License.
 
+use crate::config::GlobalWalletConfig;
+use crate::core::global;
+use crate::servers::start_webwallet_server;
 use clap::ArgMatches;
+use grin_wallet::{self, command, command_args, WalletConfig, WalletSeed};
 use std::path::PathBuf;
 use std::thread;
 use std::time::Duration;
-
-<<<<<<< HEAD
-use serde_json as json;
-
-use crate::api::TLSConfig;
-use crate::config::GlobalWalletConfig;
-use crate::core::{core, global};
-use crate::keychain;
-use crate::servers::start_webwallet_server;
-use crate::util::file::get_first_line;
-use grin_wallet::libwallet::ErrorKind;
-use grin_wallet::{self, controller, display, libwallet};
-use grin_wallet::{
-	instantiate_wallet, FileWalletCommAdapter, HTTPNodeClient, HTTPWalletCommAdapter, LMDBBackend,
-	NullWalletCommAdapter, WalletConfig, WalletSeed,
-};
-=======
-use config::GlobalWalletConfig;
-use core::global;
-use grin_wallet::{self, command, command_args, WalletConfig, WalletSeed};
-use servers::start_webwallet_server;
 
 // define what to do on argument error
 macro_rules! arg_parse {
@@ -50,7 +33,6 @@
 			}
 	};
 }
->>>>>>> 7ff323c8
 
 pub fn _init_wallet_seed(wallet_config: WalletConfig, password: &str) {
 	if let Err(_) = WalletSeed::from_file(&wallet_config, password) {
@@ -70,38 +52,7 @@
 	}
 }
 
-<<<<<<< HEAD
-pub fn prompt_password(args: &ArgMatches<'_>) -> String {
-	match args.value_of("pass") {
-		None => {
-			println!("Temporary note:");
-			println!(
-				"If this is your first time running your wallet since BIP32 (word lists) \
-				 were implemented, your seed will be converted to \
-				 the new format. Please ensure the provided password is correct."
-			);
-			println!("If this goes wrong, your old 'wallet.seed' file has been saved as 'wallet.seed.bak' \
-			Rename this file to back to `wallet.seed` and try again");
-			rpassword::prompt_password_stdout("Password: ").unwrap()
-		}
-		Some(p) => p.to_owned(),
-	}
-}
-
-pub fn prompt_password_confirm() -> String {
-	let first = rpassword::prompt_password_stdout("Password: ").unwrap();
-	let second = rpassword::prompt_password_stdout("Confirm Password: ").unwrap();
-	if first != second {
-		println!("Passwords do not match");
-		std::process::exit(0);
-	}
-	first
-}
-
 pub fn wallet_command(wallet_args: &ArgMatches<'_>, config: GlobalWalletConfig) -> i32 {
-=======
-pub fn wallet_command(wallet_args: &ArgMatches, config: GlobalWalletConfig) -> i32 {
->>>>>>> 7ff323c8
 	// just get defaults from the global config
 	let mut wallet_config = config.members.unwrap().wallet;
 
@@ -155,591 +106,6 @@
 			g.tls_conf = None;
 			command::owner_api(inst_wallet(), &g)
 		}
-<<<<<<< HEAD
-		Some(p) => p,
-	};
-
-	// all further commands always need a password
-	let passphrase = prompt_password(wallet_args);
-
-	// Handle listener startup commands
-	{
-		let api_secret = get_first_line(wallet_config.api_secret_path.clone());
-
-		let tls_conf = match wallet_config.tls_certificate_file.clone() {
-			None => None,
-			Some(file) => Some(TLSConfig::new(
-				file,
-				wallet_config
-					.tls_certificate_key
-					.clone()
-					.unwrap_or_else(|| {
-						panic!("Private key for certificate is not set");
-					}),
-			)),
-		};
-		match wallet_args.subcommand() {
-			("listen", Some(listen_args)) => {
-				if let Some(port) = listen_args.value_of("port") {
-					wallet_config.api_listen_port = port.parse().unwrap();
-				}
-				let mut params = HashMap::new();
-				params.insert(
-					"api_listen_addr".to_owned(),
-					wallet_config.api_listen_addr(),
-				);
-				if let Some(t) = tls_conf {
-					params.insert("certificate".to_owned(), t.certificate);
-					params.insert("private_key".to_owned(), t.private_key);
-				}
-				let adapter = HTTPWalletCommAdapter::new();
-				adapter
-					.listen(
-						params,
-						wallet_config.clone(),
-						&passphrase,
-						account,
-						node_api_secret.clone(),
-					)
-					.unwrap_or_else(|e| {
-						if e.kind() == ErrorKind::WalletSeedDecryption {
-							println!("Error decrypting wallet seed (check provided password)");
-							std::process::exit(0);
-						}
-						panic!(
-							"Error creating wallet listener: {:?} Config: {:?}",
-							e, wallet_config
-						);
-					});
-			}
-			("owner_api", Some(_api_args)) => {
-				let wallet = instantiate_wallet(
-					wallet_config.clone(),
-					&passphrase,
-					account,
-					node_api_secret.clone(),
-				)
-				.unwrap_or_else(|e| {
-					if e.kind() == grin_wallet::ErrorKind::Encryption {
-						println!("Error decrypting wallet seed (check provided password)");
-						std::process::exit(0);
-					}
-					panic!(
-						"Error creating wallet listener: {:?} Config: {:?}",
-						e, wallet_config
-					);
-				});
-				// TLS is disabled because we bind to localhost
-				controller::owner_listener(wallet.clone(), "127.0.0.1:13420", api_secret, None)
-					.unwrap_or_else(|e| {
-						panic!(
-							"Error creating wallet api listener: {:?} Config: {:?}",
-							e, wallet_config
-						);
-					});
-			}
-			("web", Some(_api_args)) => {
-				let wallet = instantiate_wallet(
-					wallet_config.clone(),
-					&passphrase,
-					account,
-					node_api_secret.clone(),
-				)
-				.unwrap_or_else(|e| {
-					if e.kind() == grin_wallet::ErrorKind::Encryption {
-						println!("Error decrypting wallet seed (check provided password)");
-						std::process::exit(0);
-					}
-					panic!(
-						"Error creating wallet listener: {:?} Config: {:?}",
-						e, wallet_config
-					);
-				});
-				// start owner listener and run static file server
-				start_webwallet_server();
-				controller::owner_listener(wallet.clone(), "127.0.0.1:13420", api_secret, tls_conf)
-					.unwrap_or_else(|e| {
-						panic!(
-							"Error creating wallet api listener: {:?} Config: {:?}",
-							e, wallet_config
-						);
-					});
-			}
-			_ => {}
-		};
-	}
-
-	let wallet = instantiate_wallet(
-		wallet_config.clone(),
-		&passphrase,
-		account,
-		node_api_secret.clone(),
-	)
-	.unwrap_or_else(|e| {
-		if e.kind() == grin_wallet::ErrorKind::Encryption {
-			println!("Error decrypting wallet seed (check provided password)");
-			std::process::exit(0);
-		}
-		panic!(
-			"Error instantiating wallet: {:?} Config: {:?}",
-			e, wallet_config
-		);
-	});
-
-	let res = controller::owner_single_use(wallet.clone(), |api| {
-		match wallet_args.subcommand() {
-			("account", Some(acct_args)) => {
-				let create = acct_args.value_of("create");
-				if create.is_none() {
-					let res = controller::owner_single_use(wallet, |api| {
-						let acct_mappings = api.accounts()?;
-						// give logging thread a moment to catch up
-						thread::sleep(Duration::from_millis(200));
-						display::accounts(acct_mappings);
-						Ok(())
-					});
-					if let Err(e) = res {
-						error!("Error listing accounts: {}", e);
-						return Err(e);
-					}
-				} else {
-					let label = create.unwrap();
-					let res = controller::owner_single_use(wallet, |api| {
-						api.create_account_path(label)?;
-						thread::sleep(Duration::from_millis(200));
-						println!("Account: '{}' Created!", label);
-						Ok(())
-					});
-					if let Err(e) = res {
-						thread::sleep(Duration::from_millis(200));
-						error!("Error creating account '{}': {}", label, e);
-						return Err(e);
-					}
-				}
-				Ok(())
-			}
-			("send", Some(send_args)) => {
-				let amount = send_args.value_of("amount").ok_or_else(|| {
-					ErrorKind::GenericError("Amount to send required".to_string())
-				})?;
-				let amount = core::amount_from_hr_string(amount).map_err(|e| {
-					ErrorKind::GenericError(format!(
-						"Could not parse amount as a number with optional decimal point. e={:?}",
-						e
-					))
-				})?;
-				let message = match send_args.is_present("message") {
-					true => Some(send_args.value_of("message").unwrap().to_owned()),
-					false => None,
-				};
-				let minimum_confirmations: u64 = send_args
-					.value_of("minimum_confirmations")
-					.ok_or_else(|| {
-						ErrorKind::GenericError(
-							"Minimum confirmations to send required".to_string(),
-						)
-					})
-					.and_then(|v| {
-						v.parse().map_err(|e| {
-							ErrorKind::GenericError(format!(
-								"Could not parse minimum_confirmations as a whole number. e={:?}",
-								e
-							))
-						})
-					})?;
-				let selection_strategy =
-					send_args.value_of("selection_strategy").ok_or_else(|| {
-						ErrorKind::GenericError("Selection strategy required".to_string())
-					})?;
-				let method = send_args.value_of("method").ok_or_else(|| {
-					ErrorKind::GenericError("Payment method required".to_string())
-				})?;
-				let dest = {
-					if method == "self" {
-						match send_args.value_of("dest") {
-							Some(d) => d,
-							None => "default",
-						}
-					} else {
-						send_args.value_of("dest").ok_or_else(|| {
-							ErrorKind::GenericError(
-								"Destination wallet address required".to_string(),
-							)
-						})?
-					}
-				};
-				let change_outputs = send_args
-					.value_of("change_outputs")
-					.ok_or_else(|| ErrorKind::GenericError("Change outputs required".to_string()))
-					.and_then(|v| {
-						v.parse().map_err(|e| {
-							ErrorKind::GenericError(format!(
-								"Failed to parse number of change outputs. e={:?}",
-								e
-							))
-						})
-					})?;
-				let fluff = send_args.is_present("fluff");
-				let max_outputs = 500;
-				if method == "http" && !dest.starts_with("http://") && !dest.starts_with("https://")
-				{
-					return Err(ErrorKind::GenericError(format!(
-						"HTTP Destination should start with http://: or https://: {}",
-						dest
-					))
-					.into());
-				}
-				let result = api.initiate_tx(
-					None,
-					amount,
-					minimum_confirmations,
-					max_outputs,
-					change_outputs,
-					selection_strategy == "all",
-					message,
-				);
-				let (mut slate, lock_fn) = match result {
-					Ok(s) => {
-						info!(
-							"Tx created: {} grin to {} (strategy '{}')",
-							core::amount_to_hr_string(amount, false),
-							dest,
-							selection_strategy,
-						);
-						s
-					}
-					Err(e) => {
-						error!("Tx not created: {}", e);
-						match e.kind() {
-							// user errors, don't backtrace
-							libwallet::ErrorKind::NotEnoughFunds { .. } => {}
-							libwallet::ErrorKind::FeeDispute { .. } => {}
-							libwallet::ErrorKind::FeeExceedsAmount { .. } => {}
-							_ => {
-								// otherwise give full dump
-								error!("Backtrace: {}", e.backtrace().unwrap());
-							}
-						};
-						return Err(e);
-					}
-				};
-				let adapter = match method {
-					"http" => HTTPWalletCommAdapter::new(),
-					"file" => FileWalletCommAdapter::new(),
-					"self" => NullWalletCommAdapter::new(),
-					_ => NullWalletCommAdapter::new(),
-				};
-				if adapter.supports_sync() {
-					slate = adapter.send_tx_sync(dest, &slate)?;
-					if method == "self" {
-						controller::foreign_single_use(wallet, |api| {
-							api.receive_tx(&mut slate, Some(dest), None)?;
-							Ok(())
-						})?;
-					}
-					api.tx_lock_outputs(&slate, lock_fn)?;
-					if let Err(e) = api.verify_slate_messages(&slate) {
-						error!("Error validating participant messages: {}", e);
-						return Err(e);
-					}
-					api.finalize_tx(&mut slate)?;
-				} else {
-					adapter.send_tx_async(dest, &slate)?;
-					api.tx_lock_outputs(&slate, lock_fn)?;
-				}
-				if adapter.supports_sync() {
-					let result = api.post_tx(&slate.tx, fluff);
-					match result {
-						Ok(_) => {
-							info!("Tx sent",);
-							println!("Tx sent",);
-							return Ok(());
-						}
-						Err(e) => {
-							error!("Tx not sent: {}", e);
-							return Err(e);
-						}
-					}
-				}
-				Ok(())
-			}
-			("receive", Some(send_args)) => {
-				let receive_result: Result<(), grin_wallet::libwallet::Error> = Ok(());
-				let message = match send_args.is_present("message") {
-					true => Some(send_args.value_of("message").unwrap().to_owned()),
-					false => None,
-				};
-				let tx_file = send_args.value_of("input").ok_or_else(|| {
-					ErrorKind::GenericError("Transaction file required".to_string())
-				})?;
-				if !Path::new(tx_file).is_file() {
-					return Err(
-						ErrorKind::GenericError(format!("File {} not found.", tx_file)).into(),
-					);
-				}
-				let adapter = FileWalletCommAdapter::new();
-				let mut slate = adapter.receive_tx_async(tx_file)?;
-				controller::foreign_single_use(wallet, |api| {
-					api.receive_tx(&mut slate, Some(account), message)?;
-					Ok(())
-				})?;
-				let send_tx = format!("{}.response", tx_file);
-				adapter.send_tx_async(&send_tx, &slate)?;
-				info!(
-					"Response file {}.response generated, sending it back to the transaction originator.",
-					tx_file,
-				);
-				receive_result
-			}
-			("finalize", Some(send_args)) => {
-				let fluff = send_args.is_present("fluff");
-				let tx_file = send_args.value_of("input").ok_or_else(|| {
-					ErrorKind::GenericError("Receiver's transaction file required".to_string())
-				})?;
-				if !Path::new(tx_file).is_file() {
-					return Err(
-						ErrorKind::GenericError(format!("File {} not found.", tx_file)).into(),
-					);
-				}
-				let adapter = FileWalletCommAdapter::new();
-				let mut slate = adapter.receive_tx_async(tx_file)?;
-				if let Err(e) = api.verify_slate_messages(&slate) {
-					error!("Error validating participant messages: {}", e);
-					return Err(e);
-				}
-				let _ = api.finalize_tx(&mut slate).expect("Finalize failed");
-
-				let result = api.post_tx(&slate.tx, fluff);
-				match result {
-					Ok(_) => {
-						info!("Transaction sent successfully, check the wallet again for confirmation.");
-						Ok(())
-					}
-					Err(e) => {
-						error!("Tx not sent: {}", e);
-						Err(e)
-					}
-				}
-			}
-			("info", Some(args)) => {
-				let minimum_confirmations: u64 = args
-					.value_of("minimum_confirmations")
-					.ok_or_else(|| {
-						ErrorKind::GenericError("Minimum confirmations required".to_string())
-					})
-					.and_then(|v| {
-						v.parse().map_err(|e| {
-							ErrorKind::GenericError(format!(
-								"Could not parse minimum_confirmations as a whole number. e={:?}",
-								e
-							))
-						})
-					})?;
-				let (validated, wallet_info) = api
-					.retrieve_summary_info(true, minimum_confirmations)
-					.map_err(|e| {
-						ErrorKind::GenericError(format!(
-							"Error getting wallet info: {:?} Config: {:?}",
-							e, wallet_config
-						))
-					})?;
-				display::info(
-					account,
-					&wallet_info,
-					validated,
-					wallet_config.dark_background_color_scheme.unwrap_or(true),
-				);
-				Ok(())
-			}
-			("outputs", Some(_)) => {
-				let (height, _) = api.node_height()?;
-				let (validated, outputs) = api.retrieve_outputs(show_spent, true, None)?;
-				display::outputs(
-					account,
-					height,
-					validated,
-					outputs,
-					wallet_config.dark_background_color_scheme.unwrap_or(true),
-				)
-				.map_err(|e| {
-					ErrorKind::GenericError(format!(
-						"Error getting wallet outputs: {:?} Config: {:?}",
-						e, wallet_config
-					))
-				})?;
-				Ok(())
-			}
-			("txs", Some(txs_args)) => {
-				let tx_id = match txs_args.value_of("id") {
-					None => None,
-					Some(tx) => match tx.parse() {
-						Ok(t) => Some(t),
-						Err(_) => {
-							return Err(ErrorKind::GenericError(
-								"Unable to parse argument 'id' as a number".to_string(),
-							)
-							.into());
-						}
-					},
-				};
-				let (height, _) = api.node_height()?;
-				let (validated, txs) = api.retrieve_txs(true, tx_id, None)?;
-				let include_status = !tx_id.is_some();
-				display::txs(
-					account,
-					height,
-					validated,
-					txs,
-					include_status,
-					wallet_config.dark_background_color_scheme.unwrap_or(true),
-				)
-				.map_err(|e| {
-					ErrorKind::GenericError(format!(
-						"Error getting wallet outputs: {} Config: {:?}",
-						e, wallet_config
-					))
-				})?;
-				// if given a particular transaction id, also get and display associated
-				// inputs/outputs
-				if tx_id.is_some() {
-					let (_, outputs) = api.retrieve_outputs(true, false, tx_id)?;
-					display::outputs(
-						account,
-						height,
-						validated,
-						outputs,
-						wallet_config.dark_background_color_scheme.unwrap_or(true),
-					)
-					.map_err(|e| {
-						ErrorKind::GenericError(format!(
-							"Error getting wallet outputs: {} Config: {:?}",
-							e, wallet_config
-						))
-					})?;
-				};
-				Ok(())
-			}
-			("repost", Some(repost_args)) => {
-				let tx_id = repost_args
-					.value_of("id")
-					.ok_or_else(|| {
-						ErrorKind::GenericError("Transaction of a completed but unconfirmed transaction required (specify with --id=[id])".to_string())
-					}).and_then(|v|{
-					v.parse().map_err(|e| {
-						ErrorKind::GenericError(format!(
-							"Unable to parse argument 'id' as a number. e={:?}",
-							e
-						))
-					})})?;
-
-				let dump_file = repost_args.value_of("dumpfile");
-				let fluff = repost_args.is_present("fluff");
-				let (_, txs) = api.retrieve_txs(true, Some(tx_id), None)?;
-				let stored_tx = txs[0].get_stored_tx();
-				if stored_tx.is_none() {
-					println!(
-						"Transaction with id {} does not have transaction data. Not reposting.",
-						tx_id
-					);
-					std::process::exit(0);
-				}
-				match dump_file {
-					None => {
-						if txs[0].confirmed {
-							println!("Transaction with id {} is confirmed. Not reposting.", tx_id);
-							std::process::exit(0);
-						}
-						api.post_tx(&stored_tx.unwrap(), fluff)?;
-						info!("Reposted transaction at {}", tx_id);
-						println!("Reposted transaction at {}", tx_id);
-						Ok(())
-					}
-					Some(f) => {
-						let mut tx_file = File::create(f)?;
-						tx_file.write_all(json::to_string(&stored_tx).unwrap().as_bytes())?;
-						tx_file.sync_all()?;
-						info!("Dumped transaction data for tx {} to {}", tx_id, f);
-						println!("Dumped transaction data for tx {} to {}", tx_id, f);
-						Ok(())
-					}
-				}
-			}
-			("cancel", Some(tx_args)) => {
-				let mut tx_id_string = "";
-				let tx_id = match tx_args.value_of("id") {
-					None => None,
-					Some(tx) => match tx.parse() {
-						Ok(t) => {
-							tx_id_string = tx;
-							Some(t)
-						}
-						Err(e) => {
-							return Err(ErrorKind::GenericError(format!(
-								"Could not parse id parameter. e={:?}",
-								e,
-							))
-							.into());
-						}
-					},
-				};
-				let tx_slate_id = match tx_args.value_of("txid") {
-					None => None,
-					Some(tx) => match tx.parse() {
-						Ok(t) => {
-							tx_id_string = tx;
-							Some(t)
-						}
-						Err(e) => {
-							return Err(ErrorKind::GenericError(format!(
-								"Could not parse txid parameter. e={:?}",
-								e,
-							))
-							.into());
-						}
-					},
-				};
-				if (tx_id.is_none() && tx_slate_id.is_none())
-					|| (tx_id.is_some() && tx_slate_id.is_some())
-				{
-					return Err(ErrorKind::GenericError(format!(
-						"'id' (-i) or 'txid' (-t) argument is required."
-					))
-					.into());
-				}
-
-				let result = api.cancel_tx(tx_id, tx_slate_id);
-				match result {
-					Ok(_) => {
-						info!("Transaction {} Cancelled", tx_id_string);
-						Ok(())
-					}
-					Err(e) => {
-						error!("TX Cancellation failed: {}", e);
-						Err(e)
-					}
-				}
-			}
-			("restore", Some(_)) => {
-				let result = api.restore();
-				match result {
-					Ok(_) => {
-						info!("Wallet restore complete",);
-						Ok(())
-					}
-					Err(e) => {
-						error!("Wallet restore failed: {}", e);
-						error!("Backtrace: {}", e.backtrace().unwrap());
-						Err(e)
-					}
-				}
-			}
-			_ => {
-				return Err(ErrorKind::GenericError(
-					"Unknown wallet command, use 'grin help wallet' for details".to_string(),
-				)
-				.into());
-			}
-=======
 		("web", Some(_)) => {
 			start_webwallet_server();
 			command::owner_api(inst_wallet(), &global_wallet_args)
@@ -755,7 +121,6 @@
 		("receive", Some(args)) => {
 			let a = arg_parse!(command_args::parse_receive_args(&args));
 			command::receive(inst_wallet(), &global_wallet_args, a)
->>>>>>> 7ff323c8
 		}
 		("finalize", Some(args)) => {
 			let a = arg_parse!(command_args::parse_finalize_args(&args));
