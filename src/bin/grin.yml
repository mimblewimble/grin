name: grin
<<<<<<< HEAD
version: "1.1.1-beta.1"
=======
version: "2.0.0"
>>>>>>> edf775af
about: Lightweight implementation of the MimbleWimble protocol.
author: The Grin Team

args:
  - floonet:
      help: Run grin against the Floonet (as opposed to mainnet)
      long: floonet
      takes_value: false
  - usernet:
      help: Run grin as a local-only network. Doesn't block peer connections but will not connect to any peer or seed
      long: usernet
      takes_value: false
subcommands:
  - wallet:
      about: As of v1.1.0, the wallet has been split into a separate executable. See https://github.com/mimblewimble/grin-wallet/releases
      usage: As of v1.1.0, the wallet has been split into a separate executable. See https://github.com/mimblewimble/grin-wallet/releases to download
  - server:
      about: Control the Grin server
      args:
        - config_file:
            help: Path to a grin-server.toml configuration file
            short: c
            long: config_file
            takes_value: true
        - port:
            help: Port to start the P2P server on
            short: p
            long: port
            takes_value: true
        - api_port:
            help: Port on which to start the api server (e.g. transaction pool api)
            short: api
            long: api_port
            takes_value: true
        - seed:
            help: Override seed node(s) to connect to
            short: s
            long: seed
            takes_value: true
        - wallet_url:
            help: The wallet listener to which mining rewards will be sent
            short: w
            long: wallet_url
            takes_value: true
      subcommands:
        - config:
            about: Generate a configuration grin-server.toml file in the current directory
        - run:
            about: Run the Grin server in this console
  - client:
      about: Communicates with the Grin server
      subcommands:
        - status:
            about: Current status of the Grin chain
        - listconnectedpeers:
            about: Print a list of currently connected peers
        - ban:
            about: Ban peer
            args:
              - peer:
                  help: Peer ip and port (e.g. 10.12.12.13:13414)
                  short: p
                  long: peer
                  required: true
                  takes_value: true
        - unban:
            about: Unban peer
            args:
              - peer:
                  help: Peer ip and port (e.g. 10.12.12.13:13414)
                  short: p
                  long: peer
                  required: true
                  takes_value: true<|MERGE_RESOLUTION|>--- conflicted
+++ resolved
@@ -1,9 +1,5 @@
 name: grin
-<<<<<<< HEAD
-version: "1.1.1-beta.1"
-=======
-version: "2.0.0"
->>>>>>> edf775af
+version: "2.0.0-beta.2"
 about: Lightweight implementation of the MimbleWimble protocol.
 author: The Grin Team
 
