--- conflicted
+++ resolved
@@ -49,7 +49,7 @@
 use config::GlobalConfig;
 use core::core::amount_to_hr_string;
 use core::global;
-use keychain::ExtKeychain;
+use keychain::{self, ExtKeychain};
 use tui::ui;
 use util::{init_logger, LoggingConfig, LOGGER};
 use wallet::{libwallet, FileWallet};
@@ -428,13 +428,8 @@
 		let _ = thread::Builder::new()
 			.name("wallet_listener".to_string())
 			.spawn(move || {
-<<<<<<< HEAD
 				let wallet: FileWallet<keychain::ExtKeychain> =
 					FileWallet::new(wallet_config.clone(), "").unwrap_or_else(|e| {
-=======
-				let wallet: FileWallet<ExtKeychain> = FileWallet::new(wallet_config.clone(), "")
-					.unwrap_or_else(|e| {
->>>>>>> 59472e95
 						panic!("Error creating wallet: {:?} Config: {:?}", e, wallet_config)
 					});
 				wallet::controller::foreign_listener(wallet, &wallet_config.api_listen_addr())
@@ -573,13 +568,8 @@
 
 	// Handle listener startup commands
 	{
-<<<<<<< HEAD
 		let wallet: FileWallet<keychain::ExtKeychain> =
 			FileWallet::new(wallet_config.clone(), passphrase).unwrap_or_else(|e| {
-=======
-		let wallet: FileWallet<ExtKeychain> = FileWallet::new(wallet_config.clone(), passphrase)
-			.unwrap_or_else(|e| {
->>>>>>> 59472e95
 				panic!("Error creating wallet: {:?} Config: {:?}", e, wallet_config)
 			});
 		match wallet_args.subcommand() {
@@ -609,11 +599,7 @@
 
 	// Handle single-use (command line) owner commands
 	{
-<<<<<<< HEAD
 		let mut wallet: FileWallet<keychain::ExtKeychain> =
-=======
-		let mut wallet: FileWallet<ExtKeychain> =
->>>>>>> 59472e95
 			FileWallet::new(wallet_config.clone(), passphrase).unwrap_or_else(|e| {
 				panic!("Error creating wallet: {:?} Config: {:?}", e, wallet_config)
 			});
