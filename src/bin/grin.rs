// Copyright 2018 The Grin Developers
//
// Licensed under the Apache License, Version 2.0 (the "License");
// you may not use this file except in compliance with the License.
// You may obtain a copy of the License at
//
//     http://www.apache.org/licenses/LICENSE-2.0
//
// Unless required by applicable law or agreed to in writing, software
// distributed under the License is distributed on an "AS IS" BASIS,
// WITHOUT WARRANTIES OR CONDITIONS OF ANY KIND, either express or implied.
// See the License for the specific language governing permissions and
// limitations under the License.

//! Main for building the binary of a Grin peer-to-peer node.

#[macro_use]
extern crate clap;
use ctrlc;

use serde_json;
#[macro_use]
extern crate log;
<<<<<<< HEAD
use rpassword;
use term;

use grin_api as api;
use grin_config as config;
use grin_core as core;
use grin_keychain as keychain;
use grin_p2p as p2p;
use grin_servers as servers;
use grin_util as util;
use grin_wallet;
=======
extern crate failure;
extern crate term;

extern crate grin_api as api;
extern crate grin_config as config;
extern crate grin_core as core;
extern crate grin_keychain as keychain;
extern crate grin_p2p as p2p;
extern crate grin_servers as servers;
extern crate grin_util as util;
extern crate grin_wallet;
>>>>>>> 7ff323c8

mod cmd;
pub mod tui;

use std::process::exit;

use clap::App;

use crate::config::config::{SERVER_CONFIG_FILE_NAME, WALLET_CONFIG_FILE_NAME};
use crate::core::global;
use crate::util::init_logger;

// include build information
pub mod built_info {
	include!(concat!(env!("OUT_DIR"), "/built.rs"));
}

pub fn info_strings() -> (String, String) {
	(
		format!(
			"This is Grin version {}{}, built for {} by {}.",
			built_info::PKG_VERSION,
			built_info::GIT_VERSION.map_or_else(|| "".to_owned(), |v| format!(" (git {})", v)),
			built_info::TARGET,
			built_info::RUSTC_VERSION,
		)
		.to_string(),
		format!(
			"Built with profile \"{}\", features \"{}\".",
			built_info::PROFILE,
			built_info::FEATURES_STR,
		)
		.to_string(),
	)
}

fn log_build_info() {
	let (basic_info, detailed_info) = info_strings();
	info!("{}", basic_info);
	debug!("{}", detailed_info);
}

fn main() {
	let exit_code = real_main();
	std::process::exit(exit_code);
}

fn real_main() -> i32 {
	let yml = load_yaml!("grin.yml");
	let args = App::from_yaml(yml).get_matches();
	let mut wallet_config = None;
	let mut node_config = None;

	// Deal with configuration file creation
	match args.subcommand() {
		("server", Some(server_args)) => {
			// If it's just a server config command, do it and exit
			if let ("config", Some(_)) = server_args.subcommand() {
				cmd::config_command_server(SERVER_CONFIG_FILE_NAME);
				return 0;
			}
		}
		("wallet", Some(wallet_args)) => {
			// wallet init command should spit out its config file then continue
			// (if desired)
			if let ("init", Some(init_args)) = wallet_args.subcommand() {
				if init_args.is_present("here") {
					cmd::config_command_wallet(WALLET_CONFIG_FILE_NAME);
				}
			}
		}
		_ => {}
	}

	match args.subcommand() {
		// If it's a wallet command, try and load a wallet config file
		("wallet", Some(wallet_args)) => {
			let mut w = config::initial_setup_wallet().unwrap_or_else(|e| {
				panic!("Error loading wallet configuration: {}", e);
			});
			if !cmd::seed_exists(w.members.as_ref().unwrap().wallet.clone()) {
				if "init" == wallet_args.subcommand().0 || "recover" == wallet_args.subcommand().0 {
				} else {
					println!("Wallet seed file doesn't exist. Run `grin wallet init` first");
					exit(1);
				}
			}
			let mut l = w.members.as_mut().unwrap().logging.clone().unwrap();
			l.tui_running = Some(false);
			init_logger(Some(l));
			info!(
				"Using wallet configuration file at {}",
				w.config_file_path.as_ref().unwrap().to_str().unwrap()
			);
			wallet_config = Some(w);
		}
		// Otherwise load up the node config as usual
		_ => {
			let mut s = config::initial_setup_server().unwrap_or_else(|e| {
				panic!("Error loading server configuration: {}", e);
			});
			let mut l = s.members.as_mut().unwrap().logging.clone().unwrap();
			let run_tui = s.members.as_mut().unwrap().server.run_tui;
			if let Some(true) = run_tui {
				l.log_to_stdout = false;
				l.tui_running = Some(true);
			}
			init_logger(Some(l));
			global::set_mining_mode(s.members.as_mut().unwrap().server.clone().chain_type);
			if let Some(file_path) = &s.config_file_path {
				info!(
					"Using configuration file at {}",
					file_path.to_str().unwrap()
				);
			} else {
				info!("Node configuration file not found, using default");
			}
			node_config = Some(s);
		}
	}

	log_build_info();

	match args.subcommand() {
		// server commands and options
		("server", Some(server_args)) => {
			cmd::server_command(Some(server_args), node_config.unwrap())
		}

		// client commands and options
		("client", Some(client_args)) => cmd::client_command(client_args, node_config.unwrap()),

		// client commands and options
		("wallet", Some(wallet_args)) => cmd::wallet_command(wallet_args, wallet_config.unwrap()),

		// If nothing is specified, try to just use the config file instead
		// this could possibly become the way to configure most things
		// with most command line options being phased out
		_ => cmd::server_command(None, node_config.unwrap()),
	}
}<|MERGE_RESOLUTION|>--- conflicted
+++ resolved
@@ -21,42 +21,23 @@
 use serde_json;
 #[macro_use]
 extern crate log;
-<<<<<<< HEAD
-use rpassword;
-use term;
 
+use crate::config::config::{SERVER_CONFIG_FILE_NAME, WALLET_CONFIG_FILE_NAME};
+use crate::core::global;
+use crate::util::init_logger;
+use clap::App;
 use grin_api as api;
 use grin_config as config;
 use grin_core as core;
-use grin_keychain as keychain;
 use grin_p2p as p2p;
 use grin_servers as servers;
 use grin_util as util;
 use grin_wallet;
-=======
-extern crate failure;
-extern crate term;
-
-extern crate grin_api as api;
-extern crate grin_config as config;
-extern crate grin_core as core;
-extern crate grin_keychain as keychain;
-extern crate grin_p2p as p2p;
-extern crate grin_servers as servers;
-extern crate grin_util as util;
-extern crate grin_wallet;
->>>>>>> 7ff323c8
+use std::process::exit;
+use term;
 
 mod cmd;
 pub mod tui;
-
-use std::process::exit;
-
-use clap::App;
-
-use crate::config::config::{SERVER_CONFIG_FILE_NAME, WALLET_CONFIG_FILE_NAME};
-use crate::core::global;
-use crate::util::init_logger;
 
 // include build information
 pub mod built_info {
