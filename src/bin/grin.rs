--- conflicted
+++ resolved
@@ -16,41 +16,11 @@
 
 #[macro_use]
 extern crate clap;
-<<<<<<< HEAD
 use ctrlc;
 
 use serde_json;
 #[macro_use]
 extern crate log;
-=======
-extern crate ctrlc;
-extern crate cursive;
-extern crate daemonize;
-extern crate rpassword;
-extern crate serde;
-extern crate serde_json;
-#[macro_use]
-extern crate log;
-extern crate failure;
-extern crate term;
-
-extern crate grin_api as api;
-extern crate grin_config as config;
-extern crate grin_core as core;
-extern crate grin_keychain as keychain;
-extern crate grin_p2p as p2p;
-extern crate grin_servers as servers;
-extern crate grin_util as util;
-extern crate grin_wallet;
-
-mod cmd;
-pub mod tui;
-
-pub use cmd::wallet_args;
-
-use std::process::exit;
->>>>>>> b06b4507
-
 use crate::config::config::{SERVER_CONFIG_FILE_NAME, WALLET_CONFIG_FILE_NAME};
 use crate::core::global;
 use crate::util::init_logger;
