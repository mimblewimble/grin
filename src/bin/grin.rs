--- conflicted
+++ resolved
@@ -146,11 +146,7 @@
 
 	log_build_info();
 
-<<<<<<< HEAD
-	// Initialize our global chain_type, feature flags (NRD kernel support currently), and accept_fee_base.
-=======
-	// Initialize our global chain_type, feature flags (NRD kernel support currently), and future_time_limit.
->>>>>>> 97425af6
+	// Initialize our global chain_type, feature flags (NRD kernel support currently), accept_fee_base, and future_time_limit.
 	// These are read via global and not read from config beyond this point.
 	global::init_global_chain_type(config.members.as_ref().unwrap().server.chain_type);
 	info!("Chain: {:?}", global::get_chain_type());
@@ -164,13 +160,10 @@
 			global::init_global_nrd_enabled(true);
 		}
 	}
-<<<<<<< HEAD
 	global::init_global_accept_fee_base(config.members.unwrap().server.pool_config.accept_fee_base);
 	info!("Accept Fee Base: {:?}", global::get_accept_fee_base());
-=======
 	global::init_global_future_time_limit(config.members.unwrap().server.future_time_limit);
 	info!("Future Time Limit: {:?}", global::get_future_time_limit());
->>>>>>> 97425af6
 	log_feature_flags();
 
 	// Execute subcommand
