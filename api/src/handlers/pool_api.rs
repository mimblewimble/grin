--- conflicted
+++ resolved
@@ -126,32 +126,16 @@
 		tx.kernels().len(),
 	);
 
-<<<<<<< HEAD
 	//  Push to tx pool.
 	let mut tx_pool = pool.write();
 	let header = tx_pool
 		.blockchain
 		.chain_head()
 		.context(ErrorKind::Internal("Failed to get chain head".to_owned()))?;
-	let res = tx_pool
+	tx_pool
 		.add_to_pool(source, tx, !fluff, &header)
 		.context(ErrorKind::Internal("Failed to update pool".to_owned()))?;
-	Ok(res)
-=======
-					//  Push to tx pool.
-					let mut tx_pool = pool_arc.write();
-					let header = tx_pool
-						.blockchain
-						.chain_head()
-						.context(ErrorKind::Internal("Failed to get chain head".to_owned()))?;
-					tx_pool
-						.add_to_pool(source, tx, !fluff, &header)
-						.context(ErrorKind::Internal("Failed to update pool".to_owned()))?;
-					Ok(())
-				}),
-		)
-	}
->>>>>>> 2d4a2c30
+	Ok(())
 }
 
 impl Handler for PoolPushHandler {
