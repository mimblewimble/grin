--- conflicted
+++ resolved
@@ -108,58 +108,8 @@
 }
 
 impl OutputHandler {
-<<<<<<< HEAD
-	pub fn get_outputs(
-		&self,
-		commits: Option<Vec<String>>,
-		start_height: Option<u64>,
-		end_height: Option<u64>,
-	) -> Result<Vec<OutputPrintable>, Error> {
-		/*let mut outputs: Vec<OutputPrintable> = vec![];
-		if let Some(commits) = commits {
-			// First check the commits length
-			for commit in &commits {
-				if commit.len() != 66 {
-					return Err(ErrorKind::RequestError("invalid commit length".into()).into());
-				}
-			}
-			for commit in commits {
-				match self.get_output(&commit) {
-					Ok(output) => {
-						let output_printable = OutputPrintable::from_output(
-							&output,
-							self.chain.clone(),
-							None,
-							true,
-							true,
-						)?;
-						outputs.push(output_printable)
-					}
-					// do not crash here simply do not retrieve this output
-					Err(e) => error!(
-						"Failure to get output for commitment {} with error {}",
-						commit, e
-					),
-				};
-			}
-		}
-		// cannot chain to let Some() for now  see https://github.com/rust-lang/rust/issues/53667
-		if let Some(start_height) = start_height {
-			if let Some(end_height) = end_height {
-				let block_output_batch = self.outputs_block_batch_v2(start_height, end_height)?;
-				[&outputs[..], &block_output_batch[..]].concat();
-			}
-		}
-		return Ok(outputs);*/
-		return Err(ErrorKind::NotFound.into());
-	}
-
-	fn get_output(&self, id: &str) -> Result<OutputPrintable, Error> {
-		let res = get_output(&self.chain, id)?;
-=======
 	fn get_output(&self, id: &str, include_proof: bool) -> Result<OutputPrintable, Error> {
 		let res = get_output(&self.chain, id, include_proof)?;
->>>>>>> dc419324
 		Ok(res.0)
 	}
 
@@ -170,11 +120,8 @@
 		let params = QueryParams::from(query);
 		params.process_multival_param("id", |id| commitments.push(id.to_owned()));
 
-<<<<<<< HEAD
-=======
 		let include_proof = params.get("include_rp").is_some();
 
->>>>>>> dc419324
 		let mut outputs: Vec<OutputPrintable> = vec![];
 		for x in commitments {
 			match self.get_output(&x, include_proof) {
