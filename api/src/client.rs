--- conflicted
+++ resolved
@@ -30,14 +30,10 @@
 /// Helper function to easily issue a HTTP GET request against a given URL that
 /// returns a JSON object. Handles request building, JSON deserialization and
 /// response code checking.
-<<<<<<< HEAD
 /// This function spawns a new Tokio runtime, which means it is pretty inefficient for multiple
 /// requests. In those situations you are probably better off creating a runtime once and spawning
 /// `get_async` tasks on it
-pub fn get<'a, T>(url: &'a str, api_secret: Option<String>) -> Result<T, Error>
-=======
 pub fn get<T>(url: &str, api_secret: Option<String>) -> Result<T, Error>
->>>>>>> 2d4a2c30
 where
 	for<'de> T: Deserialize<'de>,
 {
@@ -47,11 +43,7 @@
 /// Helper function to easily issue an async HTTP GET request against a given
 /// URL that returns a future. Handles request building, JSON deserialization
 /// and response code checking.
-<<<<<<< HEAD
-pub async fn get_async<'a, T>(url: &'a str, api_secret: Option<String>) -> Result<T, Error>
-=======
-pub fn get_async<T>(url: &str, api_secret: Option<String>) -> ClientResponseFuture<T>
->>>>>>> 2d4a2c30
+pub async fn get_async<T>(url: &str, api_secret: Option<String>) -> Result<T, Error>
 where
 	for<'de> T: Deserialize<'de> + Send + 'static,
 {
