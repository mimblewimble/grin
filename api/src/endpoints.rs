// Copyright 2016 The Grin Developers
//
// Licensed under the Apache License, Version 2.0 (the "License");
// you may not use this file except in compliance with the License.
// You may obtain a copy of the License at
//
//     http://www.apache.org/licenses/LICENSE-2.0
//
// Unless required by applicable law or agreed to in writing, software
// distributed under the License is distributed on an "AS IS" BASIS,
// WITHOUT WARRANTIES OR CONDITIONS OF ANY KIND, either express or implied.
// See the License for the specific language governing permissions and
// limitations under the License.


use std::sync::{Arc, RwLock};
use std::thread;

use chain;
use core::core::Transaction;
use core::ser;
use pool;
use rest::*;
use types::*;
use secp::pedersen::Commitment;
use util;
use log::LOGGER;

/// ApiEndpoint implementation for the blockchain. Exposes the current chain
/// state as a simple JSON object.
#[derive(Clone)]
pub struct ChainApi {
	/// data store access
	chain: Arc<chain::Chain>,
}

impl ApiEndpoint for ChainApi {
	type ID = String;
	type T = Tip;
	type OP_IN = ();
	type OP_OUT = ();

	fn operations(&self) -> Vec<Operation> {
		vec![Operation::Get]
	}

	fn get(&self, _: String) -> ApiResult<Tip> {
		match self.chain.head() {
			Ok(tip) => Ok(Tip::from_tip(tip)),
			Err(e) => Err(Error::Internal(format!("{:?}", e))),
		}
	}
}

/// ApiEndpoint implementation for outputs that have been included in the chain.
#[derive(Clone)]
pub struct OutputApi {
	/// data store access
	chain: Arc<chain::Chain>,
}

impl ApiEndpoint for OutputApi {
	type ID = String;
	type T = Output;
	type OP_IN = ();
	type OP_OUT = ();

	fn operations(&self) -> Vec<Operation> {
		vec![Operation::Get]
	}

	fn get(&self, id: String) -> ApiResult<Output> {
		debug!(LOGGER, "GET output {}", id);
		let c = util::from_hex(id.clone())
			.map_err(|_| Error::Argument(format!("Not a valid commitment: {}", id)))?;
		let commit = Commitment::from_vec(c);

<<<<<<< HEAD
		let out = self.chain
			.get_unspent(&commit)
			.map_err(|_| Error::NotFound)?;
=======
		let out = self.chain.get_unspent(&commit).map_err(|_| Error::NotFound)?;

>>>>>>> bf7c1fb4
		let header = self.chain
			.get_block_header_by_output_commit(&commit)
			.map_err(|_| Error::NotFound)?;

		Ok(Output::from_output(&out, &header))
	}
}

/// ApiEndpoint implementation for the transaction pool, to check its status
/// and size as well as push new transactions.
#[derive(Clone)]
pub struct PoolApi<T> {
	tx_pool: Arc<RwLock<pool::TransactionPool<T>>>,
}

impl<T> ApiEndpoint for PoolApi<T>
    where T: pool::BlockChain + Clone + Send + Sync + 'static
{
	type ID = String;
	type T = PoolInfo;
	type OP_IN = TxWrapper;
	type OP_OUT = ();

	fn operations(&self) -> Vec<Operation> {
		vec![Operation::Get, Operation::Custom("push".to_string())]
	}

	fn get(&self, _: String) -> ApiResult<PoolInfo> {
		let pool = self.tx_pool.read().unwrap();
		Ok(PoolInfo {
			pool_size: pool.pool_size(),
			orphans_size: pool.orphans_size(),
			total_size: pool.total_size(),
		})
	}

	fn operation(&self, _: String, input: TxWrapper) -> ApiResult<()> {
		let tx_bin = util::from_hex(input.tx_hex)
			.map_err(|_| Error::Argument(format!("Invalid hex in transaction wrapper.")))?;

		let tx: Transaction = ser::deserialize(&mut &tx_bin[..])
			.map_err(|_| {
				Error::Argument("Could not deserialize transaction, invalid format.".to_string())
			})?;

		let source = pool::TxSource {
			debug_name: "push-api".to_string(),
			identifier: "?.?.?.?".to_string(),
		};
		info!(
			LOGGER,
			"Pushing transaction with {} inputs and {} outputs to pool.",
			tx.inputs.len(),
			tx.outputs.len()
		);
		self.tx_pool
			.write()
			.unwrap()
			.add_to_memory_pool(source, tx)
			.map_err(|e| Error::Internal(format!("Addition to transaction pool failed: {:?}", e)))?;

		Ok(())
	}
}

/// Dummy wrapper for the hex-encoded serialized transaction.
#[derive(Serialize, Deserialize)]
pub struct TxWrapper {
	tx_hex: String,
}

/// Start all server REST APIs. Just register all of them on a ApiServer
/// instance and runs the corresponding HTTP server.
pub fn start_rest_apis<T>(addr: String,
                          chain: Arc<chain::Chain>,
                          tx_pool: Arc<RwLock<pool::TransactionPool<T>>>)
	where T: pool::BlockChain + Clone + Send + Sync + 'static
{

	thread::spawn(move || {
		let mut apis = ApiServer::new("/v1".to_string());
		apis.register_endpoint("/chain".to_string(), ChainApi { chain: chain.clone() });
		apis.register_endpoint(
			"/chain/utxo".to_string(),
			OutputApi { chain: chain.clone() },
		);
		apis.register_endpoint("/pool".to_string(), PoolApi { tx_pool: tx_pool });

		apis.start(&addr[..]).unwrap_or_else(|e| {
			error!(LOGGER, "Failed to start API HTTP server: {}.", e);
		});
	});
}<|MERGE_RESOLUTION|>--- conflicted
+++ resolved
@@ -75,14 +75,10 @@
 			.map_err(|_| Error::Argument(format!("Not a valid commitment: {}", id)))?;
 		let commit = Commitment::from_vec(c);
 
-<<<<<<< HEAD
 		let out = self.chain
 			.get_unspent(&commit)
 			.map_err(|_| Error::NotFound)?;
-=======
-		let out = self.chain.get_unspent(&commit).map_err(|_| Error::NotFound)?;
 
->>>>>>> bf7c1fb4
 		let header = self.chain
 			.get_block_header_by_output_commit(&commit)
 			.map_err(|_| Error::NotFound)?;
