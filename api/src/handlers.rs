--- conflicted
+++ resolved
@@ -224,20 +224,6 @@
 	}
 
 	// gets last n utxos inserted in to the tree
-<<<<<<< HEAD
-	fn get_last_n_utxo(&self, distance: u64) -> Vec<SumTreeNode> {
-		SumTreeNode::get_last_n_utxo(w(&self.chain), distance)
-	}
-
-	// gets last n utxos inserted in to the tree
-	fn get_last_n_rangeproof(&self, distance: u64) -> Vec<SumTreeNode> {
-		SumTreeNode::get_last_n_rangeproof(w(&self.chain), distance)
-	}
-
-	// gets last n utxos inserted in to the tree
-	fn get_last_n_kernel(&self, distance: u64) -> Vec<SumTreeNode> {
-		SumTreeNode::get_last_n_kernel(w(&self.chain), distance)
-=======
 	fn get_last_n_utxo(&self, distance: u64) -> Vec<PmmrTreeNode> {
 		PmmrTreeNode::get_last_n_utxo(w(&self.chain), distance)
 	}
@@ -250,7 +236,6 @@
 	// gets last n utxos inserted in to the tree
 	fn get_last_n_kernel(&self, distance: u64) -> Vec<PmmrTreeNode> {
 		PmmrTreeNode::get_last_n_kernel(w(&self.chain), distance)
->>>>>>> f2d709cb
 	}
 }
 
