--- conflicted
+++ resolved
@@ -118,7 +118,6 @@
 		include_proof: bool,
 	) -> BlockOutputs {
 		let header = w(&self.chain).get_header_by_height(block_height).unwrap();
-<<<<<<< HEAD
 
 		// TODO - possible to compact away blocks we care about
 		// in the period between accepting the block and refreshing the wallet
@@ -128,7 +127,7 @@
 				.iter()
 				.filter(|output| commitments.is_empty() || commitments.contains(&output.commit))
 				.map(|output| {
-					OutputPrintable::from_output(output, w(&self.chain), &block, include_proof)
+					OutputPrintable::from_output(output, w(&self.chain), &header, include_proof)
 				})
 				.collect();
 
@@ -148,20 +147,6 @@
 				header: BlockHeaderInfo::from_header(&header),
 				outputs: vec![],
 			}
-=======
-		let block = w(&self.chain).get_block(&header.hash()).unwrap();
-		let outputs = block
-			.outputs
-			.iter()
-			.filter(|output| commitments.is_empty() || commitments.contains(&output.commit))
-			.map(|output| {
-				OutputPrintable::from_output(output, w(&self.chain), &header, include_proof)
-			})
-			.collect();
-		BlockOutputs {
-			header: BlockHeaderInfo::from_header(&header),
-			outputs: outputs,
->>>>>>> a8fcc37a
 		}
 	}
 
