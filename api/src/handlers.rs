// Copyright 2018 The Grin Developers
//
// Licensed under the Apache License, Version 2.0 (the "License");
// you may not use this file except in compliance with the License.
// You may obtain a copy of the License at
//
//     http://www.apache.org/licenses/LICENSE-2.0
//
// Unless required by applicable law or agreed to in writing, software
// distributed under the License is distributed on an "AS IS" BASIS,
// WITHOUT WARRANTIES OR CONDITIONS OF ANY KIND, either express or implied.
// See the License for the specific language governing permissions and
// limitations under the License.

use std::io::Read;
use std::sync::{Arc, RwLock, Weak};
use std::thread;

use iron::prelude::*;
use iron::Handler;
use iron::status;
use urlencoded::UrlEncodedQuery;
use serde::Serialize;
use serde_json;

use chain;
use core::core::{OutputFeatures, OutputIdentifier, Transaction};
use core::core::hash::{Hash, Hashed};
use core::ser;
use pool;
use p2p;
use regex::Regex;
use rest::*;
use util::secp::pedersen::Commitment;
use types::*;
use util;
use util::LOGGER;

// All handlers use `Weak` references instead of `Arc` to avoid cycles that
// can never be destroyed. These 2 functions are simple helpers to reduce the
// boilerplate of dealing with `Weak`.
fn w<T>(weak: &Weak<T>) -> Arc<T> {
	weak.upgrade().unwrap()
}

// RESTful index of available api endpoints
// GET /v1/
struct IndexHandler {
	list: Vec<String>,
}

impl IndexHandler {}

impl Handler for IndexHandler {
	fn handle(&self, _req: &mut Request) -> IronResult<Response> {
		json_response_pretty(&self.list)
	}
}

// Supports retrieval of multiple outputs in a single request -
// GET /v1/chain/outputs/byids?id=xxx,yyy,zzz
// GET /v1/chain/outputs/byids?id=xxx&id=yyy&id=zzz
// GET /v1/chain/outputs/byheight?start_height=101&end_height=200
struct OutputHandler {
	chain: Weak<chain::Chain>,
}

impl OutputHandler {
	fn get_output(&self, id: &str) -> Result<Output, Error> {
		let c = util::from_hex(String::from(id))
			.map_err(|_| Error::Argument(format!("Not a valid commitment: {}", id)))?;
		let commit = Commitment::from_vec(c);

		// We need the features here to be able to generate the necessary hash
		// to compare against the hash in the output MMR.
		// For now we can just try both (but this probably needs to be part of the api
		// params)
		let outputs = [
			OutputIdentifier::new(OutputFeatures::DEFAULT_OUTPUT, &commit),
			OutputIdentifier::new(OutputFeatures::COINBASE_OUTPUT, &commit),
		];

		for x in outputs.iter() {
			if let Ok(_) = w(&self.chain).is_unspent(&x) {
				return Ok(Output::new(&commit));
			}
		}
		Err(Error::NotFound)
	}

	fn outputs_by_ids(&self, req: &mut Request) -> Vec<Output> {
		let mut commitments: Vec<&str> = vec![];
		if let Ok(params) = req.get_ref::<UrlEncodedQuery>() {
			if let Some(ids) = params.get("id") {
				for id in ids {
					for id in id.split(",") {
						commitments.push(id.clone());
					}
				}
			}
		}

		debug!(LOGGER, "outputs_by_ids: {:?}", commitments);

		let mut outputs: Vec<Output> = vec![];
		for x in commitments {
			if let Ok(output) = self.get_output(x) {
				outputs.push(output);
			}
		}
		outputs
	}

	fn outputs_at_height(
		&self,
		block_height: u64,
		commitments: Vec<Commitment>,
		include_proof: bool,
	) -> BlockOutputs {
		let header = w(&self.chain).get_header_by_height(block_height).unwrap();
		let block = w(&self.chain).get_block(&header.hash()).unwrap();
		let outputs = block
			.outputs
			.iter()
			.filter(|output| commitments.is_empty() || commitments.contains(&output.commit))
			.map(|output| {
				OutputPrintable::from_output(output, w(&self.chain), &block, include_proof)
			})
			.collect();
		BlockOutputs {
			header: BlockHeaderInfo::from_header(&header),
			outputs: outputs,
		}
	}

	// returns outputs for a specified range of blocks
	fn outputs_block_batch(&self, req: &mut Request) -> Vec<BlockOutputs> {
		let mut commitments: Vec<Commitment> = vec![];
		let mut start_height = 1;
		let mut end_height = 1;
		let mut include_rp = false;

		if let Ok(params) = req.get_ref::<UrlEncodedQuery>() {
			if let Some(ids) = params.get("id") {
				for id in ids {
					for id in id.split(",") {
						if let Ok(x) = util::from_hex(String::from(id)) {
							commitments.push(Commitment::from_vec(x));
						}
					}
				}
			}
			if let Some(heights) = params.get("start_height") {
				for height in heights {
					start_height = height.parse().unwrap();
				}
			}
			if let Some(heights) = params.get("end_height") {
				for height in heights {
					end_height = height.parse().unwrap();
				}
			}
			if let Some(_) = params.get("include_rp") {
				include_rp = true;
			}
		}

		debug!(
			LOGGER,
			"outputs_block_batch: {}-{}, {:?}, {:?}",
			start_height,
			end_height,
			commitments,
			include_rp,
		);

		let mut return_vec = vec![];
		for i in start_height..end_height + 1 {
			let res = self.outputs_at_height(i, commitments.clone(), include_rp);
			if res.outputs.len() > 0 {
				return_vec.push(res);
			}
		}

		return_vec
	}
}

impl Handler for OutputHandler {
	fn handle(&self, req: &mut Request) -> IronResult<Response> {
		let url = req.url.clone();
		let mut path_elems = url.path();
		if *path_elems.last().unwrap() == "" {
			path_elems.pop();
		}
		match *path_elems.last().unwrap() {
			"byids" => json_response(&self.outputs_by_ids(req)),
			"byheight" => json_response(&self.outputs_block_batch(req)),
			_ => Ok(Response::with((status::BadRequest, ""))),
		}
	}
}

// Sum tree handler. Retrieve the roots:
// GET /v1/txhashset/roots
//
// Last inserted nodes::
// GET /v1/txhashset/lastoutputs (gets last 10)
// GET /v1/txhashset/lastoutputs?n=5
// GET /v1/txhashset/lastrangeproofs
// GET /v1/txhashset/lastkernels
struct TxHashSetHandler {
	chain: Weak<chain::Chain>,
}

impl TxHashSetHandler {
	// gets roots
	fn get_roots(&self) -> TxHashSet {
		TxHashSet::from_head(w(&self.chain))
	}

	// gets last n outputs inserted in to the tree
	fn get_last_n_output(&self, distance: u64) -> Vec<TxHashSetNode> {
		TxHashSetNode::get_last_n_output(w(&self.chain), distance)
	}

	// gets last n outputs inserted in to the tree
	fn get_last_n_rangeproof(&self, distance: u64) -> Vec<TxHashSetNode> {
		TxHashSetNode::get_last_n_rangeproof(w(&self.chain), distance)
	}

	// gets last n outputs inserted in to the tree
	fn get_last_n_kernel(&self, distance: u64) -> Vec<TxHashSetNode> {
		TxHashSetNode::get_last_n_kernel(w(&self.chain), distance)
	}
}

impl Handler for TxHashSetHandler {
	fn handle(&self, req: &mut Request) -> IronResult<Response> {
		let url = req.url.clone();
		let mut path_elems = url.path();
		if *path_elems.last().unwrap() == "" {
			path_elems.pop();
		}
		// TODO: probably need to set a reasonable max limit here
		let mut last_n = 10;
		if let Ok(params) = req.get_ref::<UrlEncodedQuery>() {
			if let Some(nums) = params.get("n") {
				for num in nums {
					if let Ok(n) = str::parse(num) {
						last_n = n;
					}
				}
			}
		}
		match *path_elems.last().unwrap() {
			"roots" => json_response_pretty(&self.get_roots()),
			"lastoutputs" => json_response_pretty(&self.get_last_n_output(last_n)),
			"lastrangeproofs" => json_response_pretty(&self.get_last_n_rangeproof(last_n)),
			"lastkernels" => json_response_pretty(&self.get_last_n_kernel(last_n)),
			_ => Ok(Response::with((status::BadRequest, ""))),
		}
	}
}

pub struct PeersAllHandler {
	pub peers: Weak<p2p::Peers>,
}

impl Handler for PeersAllHandler {
	fn handle(&self, _req: &mut Request) -> IronResult<Response> {
		let peers = &w(&self.peers).all_peers();
		json_response_pretty(&peers)
	}
}

pub struct PeersConnectedHandler {
	pub peers: Weak<p2p::Peers>,
}

impl Handler for PeersConnectedHandler {
	fn handle(&self, _req: &mut Request) -> IronResult<Response> {
		let mut peers = vec![];
		for p in &w(&self.peers).connected_peers() {
			let p = p.read().unwrap();
			let peer_info = p.info.clone();
			peers.push(peer_info);
		}
		json_response(&peers)
	}
}

/// Peer operations
/// POST /v1/peers/10.12.12.13/ban
/// POST /v1/peers/10.12.12.13/unban
pub struct PeerPostHandler {
	pub peers: Weak<p2p::Peers>,
}

impl Handler for PeerPostHandler {
	fn handle(&self, req: &mut Request) -> IronResult<Response> {
		let url = req.url.clone();
		let mut path_elems = url.path();
		if *path_elems.last().unwrap() == "" {
			path_elems.pop();
		}
		match *path_elems.last().unwrap() {
			"ban" => {
				path_elems.pop();
				if let Ok(addr) = path_elems.last().unwrap().parse() {
					w(&self.peers).ban_peer(&addr);
					Ok(Response::with((status::Ok, "")))
				} else {
					Ok(Response::with((status::BadRequest, "")))
				}
			}
			"unban" => {
				path_elems.pop();
				if let Ok(addr) = path_elems.last().unwrap().parse() {
					w(&self.peers).unban_peer(&addr);
					Ok(Response::with((status::Ok, "")))
				} else {
					Ok(Response::with((status::BadRequest, "")))
				}
			}
			_ => Ok(Response::with((status::BadRequest, ""))),
		}
	}
}

/// Get details about a given peer
pub struct PeerGetHandler {
	pub peers: Weak<p2p::Peers>,
}

impl Handler for PeerGetHandler {
	fn handle(&self, req: &mut Request) -> IronResult<Response> {
		let url = req.url.clone();
		let mut path_elems = url.path();
		if *path_elems.last().unwrap() == "" {
			path_elems.pop();
		}
		if let Ok(addr) = path_elems.last().unwrap().parse() {
			match w(&self.peers).get_peer(addr) {
				Ok(peer) => json_response(&peer),
				Err(_) => Ok(Response::with((status::BadRequest, ""))),
			}
		} else {
			Ok(Response::with((status::BadRequest, "")))
		}
	}
}

/// Status handler. Post a summary of the server status
/// GET /v1/status
pub struct StatusHandler {
	pub chain: Weak<chain::Chain>,
	pub peers: Weak<p2p::Peers>,
}

impl StatusHandler {
	fn get_status(&self) -> Status {
		Status::from_tip_and_peers(w(&self.chain).head().unwrap(), w(&self.peers).peer_count())
	}
}

impl Handler for StatusHandler {
	fn handle(&self, _req: &mut Request) -> IronResult<Response> {
		json_response(&self.get_status())
	}
}

/// Chain handler. Get the head details.
/// GET /v1/chain
pub struct ChainHandler {
	pub chain: Weak<chain::Chain>,
}

impl ChainHandler {
	fn get_tip(&self) -> Tip {
		Tip::from_tip(w(&self.chain).head().unwrap())
	}
}

impl Handler for ChainHandler {
	fn handle(&self, _req: &mut Request) -> IronResult<Response> {
		json_response(&self.get_tip())
	}
}

/// Chain compaction handler. Trigger a compaction of the chain state to regain
/// storage space.
/// GET /v1/chain/compact
pub struct ChainCompactHandler {
	pub chain: Weak<chain::Chain>,
}

impl Handler for ChainCompactHandler {
	fn handle(&self, _req: &mut Request) -> IronResult<Response> {
		w(&self.chain).compact().unwrap();
		Ok(Response::with((status::Ok, "{}")))
	}
}

/// Gets block details given either a hash or height.
/// GET /v1/blocks/<hash>
/// GET /v1/blocks/<height>
///
/// Optionally return results as "compact blocks" by passing "?compact" query param
/// GET /v1/blocks/<hash>?compact
///
pub struct BlockHandler {
	pub chain: Weak<chain::Chain>,
}

impl BlockHandler {
	fn get_block(&self, h: &Hash) -> Result<BlockPrintable, Error> {
		let block = w(&self.chain).get_block(h).map_err(|_| Error::NotFound)?;
		Ok(BlockPrintable::from_block(&block, w(&self.chain), false))
	}

	fn get_compact_block(&self, h: &Hash) -> Result<CompactBlockPrintable, Error> {
		let block = w(&self.chain).get_block(h).map_err(|_| Error::NotFound)?;
		Ok(CompactBlockPrintable::from_compact_block(
			&block.as_compact_block(),
			w(&self.chain),
		))
	}

	// Try to decode the string as a height or a hash.
	fn parse_input(&self, input: String) -> Result<Hash, Error> {
		if let Ok(height) = input.parse() {
			match w(&self.chain).get_header_by_height(height) {
				Ok(header) => return Ok(header.hash()),
				Err(_) => return Err(Error::NotFound),
			}
		}
		lazy_static! {
			static ref RE: Regex = Regex::new(r"[0-9a-fA-F]{64}").unwrap();
		}
		if !RE.is_match(&input) {
			return Err(Error::Argument(String::from("Not a valid hash or height.")));
		}
		let vec = util::from_hex(input).unwrap();
		Ok(Hash::from_vec(vec))
	}
}

impl Handler for BlockHandler {
	fn handle(&self, req: &mut Request) -> IronResult<Response> {
		let url = req.url.clone();
		let mut path_elems = url.path();
		if *path_elems.last().unwrap() == "" {
			path_elems.pop();
		}
		let el = *path_elems.last().unwrap();
		let h = try!(self.parse_input(el.to_string()));

		let mut compact = false;
		if let Ok(params) = req.get_ref::<UrlEncodedQuery>() {
			if let Some(_) = params.get("compact") {
				compact = true;
			}
		}

		if compact {
			let b = try!(self.get_compact_block(&h));
			json_response(&b)
		} else {
			let b = try!(self.get_block(&h));
			json_response(&b)
		}
	}
}

// Get basic information about the transaction pool.
struct PoolInfoHandler<T> {
	tx_pool: Weak<RwLock<pool::TransactionPool<T>>>,
}

impl<T> Handler for PoolInfoHandler<T>
where
	T: pool::BlockChain + Send + Sync + 'static,
{
	fn handle(&self, _req: &mut Request) -> IronResult<Response> {
		let pool_arc = w(&self.tx_pool);
		let pool = pool_arc.read().unwrap();
		json_response(&PoolInfo {
			pool_size: pool.pool_size(),
			orphans_size: pool.orphans_size(),
			total_size: pool.total_size(),
		})
	}
}

/// Dummy wrapper for the hex-encoded serialized transaction.
#[derive(Serialize, Deserialize)]
struct TxWrapper {
	tx_hex: String,
}

// Push new transactions to our transaction pool, that should broadcast it
// to the network if valid.
struct PoolPushHandler<T> {
	tx_pool: Weak<RwLock<pool::TransactionPool<T>>>,
}

impl<T> Handler for PoolPushHandler<T>
where
	T: pool::BlockChain + Send + Sync + 'static,
{
	fn handle(&self, req: &mut Request) -> IronResult<Response> {
		let wrapper: TxWrapper = serde_json::from_reader(req.body.by_ref())
			.map_err(|e| IronError::new(e, status::BadRequest))?;

		let tx_bin = util::from_hex(wrapper.tx_hex)
			.map_err(|_| Error::Argument(format!("Invalid hex in transaction wrapper.")))?;

		let tx: Transaction = ser::deserialize(&mut &tx_bin[..]).map_err(|_| {
			Error::Argument("Could not deserialize transaction, invalid format.".to_string())
		})?;

		let source = pool::TxSource {
			debug_name: "push-api".to_string(),
			identifier: "?.?.?.?".to_string(),
		};
		info!(
			LOGGER,
			"Pushing transaction with {} inputs and {} outputs to pool.",
			tx.inputs.len(),
			tx.outputs.len()
		);

		let pool_arc = w(&self.tx_pool);
		let res = pool_arc.write().unwrap().add_to_memory_pool(source, tx);

		match res {
			Ok(()) => Ok(Response::with(status::Ok)),
			Err(e) => {
				debug!(LOGGER, "error - {:?}", e);
				Err(IronError::from(Error::Argument(format!("{:?}", e))))
			}
		}
	}
}

// Utility to serialize a struct into JSON and produce a sensible IronResult
// out of it.
fn json_response<T>(s: &T) -> IronResult<Response>
where
	T: Serialize,
{
	match serde_json::to_string(s) {
		Ok(json) => Ok(Response::with((status::Ok, json))),
		Err(_) => Ok(Response::with((status::InternalServerError, ""))),
	}
}

// pretty-printed version of above
fn json_response_pretty<T>(s: &T) -> IronResult<Response>
where
	T: Serialize,
{
	match serde_json::to_string_pretty(s) {
		Ok(json) => Ok(Response::with((status::Ok, json))),
		Err(_) => Ok(Response::with((status::InternalServerError, ""))),
	}
}
/// Start all server HTTP handlers. Register all of them with Iron
/// and runs the corresponding HTTP server.
///
/// Hyper currently has a bug that prevents clean shutdown. In order
/// to avoid having references kept forever by handlers, we only pass
/// weak references. Note that this likely means a crash if the handlers are
/// used after a server shutdown (which should normally never happen,
/// except during tests).
pub fn start_rest_apis<T>(
	addr: String,
	chain: Weak<chain::Chain>,
	tx_pool: Weak<RwLock<pool::TransactionPool<T>>>,
	peers: Weak<p2p::Peers>,
) where
	T: pool::BlockChain + Send + Sync + 'static,
{
	let _ = thread::Builder::new()
		.name("apis".to_string())
		.spawn(move || {
			// build handlers and register them under the appropriate endpoint
			let output_handler = OutputHandler {
				chain: chain.clone(),
			};
			let block_handler = BlockHandler {
				chain: chain.clone(),
			};
			let chain_tip_handler = ChainHandler {
				chain: chain.clone(),
			};
			let chain_compact_handler = ChainCompactHandler {
				chain: chain.clone(),
			};
			let status_handler = StatusHandler {
				chain: chain.clone(),
				peers: peers.clone(),
			};
			let txhashset_handler = TxHashSetHandler {
				chain: chain.clone(),
			};
			let pool_info_handler = PoolInfoHandler {
				tx_pool: tx_pool.clone(),
			};
			let pool_push_handler = PoolPushHandler {
				tx_pool: tx_pool.clone(),
			};
			let peers_all_handler = PeersAllHandler {
				peers: peers.clone(),
			};
			let peers_connected_handler = PeersConnectedHandler {
				peers: peers.clone(),
			};
			let peer_post_handler = PeerPostHandler {
				peers: peers.clone(),
			};
			let peer_get_handler = PeerGetHandler {
				peers: peers.clone(),
			};

			let route_list = vec![
				"get blocks".to_string(),
				"get chain".to_string(),
<<<<<<< HEAD
				"get chain/compact".to_string(),
				"get chain/utxos".to_string(),
=======
				"get chain/outputs".to_string(),
>>>>>>> 35c16eac
				"get status".to_string(),
				"get txhashset/roots".to_string(),
				"get txhashset/lastoutputs?n=10".to_string(),
				"get txhashset/lastrangeproofs".to_string(),
				"get txhashset/lastkernels".to_string(),
				"get pool".to_string(),
				"post pool/push".to_string(),
				"post peers/a.b.c.d:p/ban".to_string(),
				"post peers/a.b.c.d:p/unban".to_string(),
				"get peers/all".to_string(),
				"get peers/connected".to_string(),
				"get peers/a.b.c.d".to_string(),
			];
			let index_handler = IndexHandler { list: route_list };

			let router = router!(
				index: get "/" => index_handler,
				blocks: get "/blocks/*" => block_handler,
				chain_tip: get "/chain" => chain_tip_handler,
<<<<<<< HEAD
				chain_compact: get "/chain/compact" => chain_compact_handler,
				chain_utxos: get "/chain/utxos/*" => utxo_handler,
=======
				chain_outputs: get "/chain/outputs/*" => output_handler,
>>>>>>> 35c16eac
				status: get "/status" => status_handler,
				txhashset_roots: get "/txhashset/*" => txhashset_handler,
				pool_info: get "/pool" => pool_info_handler,
				pool_push: post "/pool/push" => pool_push_handler,
				peers_all: get "/peers/all" => peers_all_handler,
				peers_connected: get "/peers/connected" => peers_connected_handler,
				peer: post "/peers/*" => peer_post_handler,
				peer: get "/peers/*" => peer_get_handler
			);

			let mut apis = ApiServer::new("/v1".to_string());
			apis.register_handler(router);

			info!(LOGGER, "Starting HTTP API server at {}.", addr);
			apis.start(&addr[..]).unwrap_or_else(|e| {
				error!(LOGGER, "Failed to start API HTTP server: {}.", e);
			});
		});
}<|MERGE_RESOLUTION|>--- conflicted
+++ resolved
@@ -627,12 +627,8 @@
 			let route_list = vec![
 				"get blocks".to_string(),
 				"get chain".to_string(),
-<<<<<<< HEAD
 				"get chain/compact".to_string(),
-				"get chain/utxos".to_string(),
-=======
 				"get chain/outputs".to_string(),
->>>>>>> 35c16eac
 				"get status".to_string(),
 				"get txhashset/roots".to_string(),
 				"get txhashset/lastoutputs?n=10".to_string(),
@@ -652,12 +648,8 @@
 				index: get "/" => index_handler,
 				blocks: get "/blocks/*" => block_handler,
 				chain_tip: get "/chain" => chain_tip_handler,
-<<<<<<< HEAD
 				chain_compact: get "/chain/compact" => chain_compact_handler,
-				chain_utxos: get "/chain/utxos/*" => utxo_handler,
-=======
 				chain_outputs: get "/chain/outputs/*" => output_handler,
->>>>>>> 35c16eac
 				status: get "/status" => status_handler,
 				txhashset_roots: get "/txhashset/*" => txhashset_handler,
 				pool_info: get "/pool" => pool_info_handler,
