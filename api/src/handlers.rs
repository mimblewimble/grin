--- conflicted
+++ resolved
@@ -491,7 +491,6 @@
 			tx.outputs.len()
 		);
 
-<<<<<<< HEAD
 		let res = self.tx_pool
 			.write()
 			.unwrap()
@@ -503,13 +502,6 @@
 				debug!(LOGGER, "error - {:?}", e);
 				Err(IronError::from(Error::Argument(format!("{:?}", e))))
 			}
-=======
-		let res = self.tx_pool.write().unwrap().add_to_memory_pool(source, tx);
-
-		match res {
-			Ok(()) => Ok(Response::with(status::Ok)),
-			Err(e) => Err(IronError::from(Error::Argument(format!("{:?}", e)))),
->>>>>>> 40bc3386
 		}
 	}
 }
