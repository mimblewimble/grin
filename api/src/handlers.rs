--- conflicted
+++ resolved
@@ -566,11 +566,7 @@
 /// GET /v1/blocks/<height>
 ///
 /// Optionally return results as "compact blocks" by passing "?compact" query
-<<<<<<< HEAD
-/// param. GET /v1/blocks/<hash>?compact
-=======
 /// param GET /v1/blocks/<hash>?compact
->>>>>>> 43540b36
 pub struct BlockHandler {
 	pub chain: Weak<chain::Chain>,
 }
