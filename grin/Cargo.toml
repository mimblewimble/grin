[package]
name = "grin_grin"
version = "0.1.0"
authors = ["Ignotus Peverell <igno.peverell@protonmail.com>"]
workspace = ".."

[dependencies]
grin_api = { path = "../api" }
grin_chain = { path = "../chain" }
grin_core = { path = "../core" }
grin_store = { path = "../store" }
grin_p2p = { path = "../p2p" }
grin_pool = { path = "../pool" }
grin_util = { path = "../util" }
grin_wallet = { path = "../wallet" }
secp256k1zkp = { path = "../secp256k1zkp" }

#cuckoo_miner = { git = "https://github.com/mimblewimble/cuckoo-miner", tag="grin_integration_2"}
cuckoo_miner = { path = "../../cuckoo-miner"}

blake2-rfc = "~0.2.17"
env_logger="^0.3.5"
futures = "^0.1.9"
futures-cpupool = "^0.1.3"
hyper = { git = "https://github.com/hyperium/hyper" }
log = "^0.3"
time = "^0.1"
serde = "~1.0.8"
serde_derive = "~1.0.8"
tokio-core="^0.1.1"
tokio-timer="^0.1.0"
rand = "^0.3"
<<<<<<< HEAD
tiny-keccak = "1.1"
=======
>>>>>>> 113462ef
lazy_static = "~0.2.8"
itertools = "~0.6.0"<|MERGE_RESOLUTION|>--- conflicted
+++ resolved
@@ -30,9 +30,5 @@
 tokio-core="^0.1.1"
 tokio-timer="^0.1.0"
 rand = "^0.3"
-<<<<<<< HEAD
-tiny-keccak = "1.1"
-=======
->>>>>>> 113462ef
 lazy_static = "~0.2.8"
 itertools = "~0.6.0"