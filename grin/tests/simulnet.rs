--- conflicted
+++ resolved
@@ -27,14 +27,6 @@
 use std::time;
 use std::default::Default;
 
-<<<<<<< HEAD
-use futures::{Async, Future, Poll};
-use futures::task::current;
-use futures::Stream;
-use tokio_core::reactor;
-
-=======
->>>>>>> eb0ebab2
 use core::global;
 use core::global::ChainTypes;
 
@@ -276,37 +268,17 @@
 		..Default::default()
 	};
 
-<<<<<<< HEAD
-	// instantiates 2 servers on different ports
-	let mut servers = vec![];
-	for n in 0..2 {
-		let config = grin::ServerConfig {
-			api_http_addr: format!("127.0.0.1:{}", 19000 + n),
-			db_root: format!("target/{}/grin-sync-{}", test_name_dir, n),
-			p2p_config: Some(p2p::P2PConfig {
-				port: 11000 + n,
-				..p2p::P2PConfig::default()
-			}),
-			archive_mode: true,
-			seeding_type: grin::Seeding::List,
-			seeds: Some(vec!["127.0.0.1:11000".to_string()]),
-			chain_type: core::global::ChainTypes::AutomatedTesting,
-			..Default::default()
-		};
-		let s = grin::Server::future(config, &handle).unwrap();
-		servers.push(s);
-	}
-
-=======
 	let s1 = grin::Server::new(config(0, "grin-sync")).unwrap();
->>>>>>> eb0ebab2
 	// mine a few blocks on server 1
 	s1.start_miner(miner_config);
 	thread::sleep(time::Duration::from_secs(5));
 
-<<<<<<< HEAD
-	// 2 should get blocks
-	evtlp.run(change(&servers[1]));
+	let mut conf = config(1, "grin-sync");
+	conf.skip_sync_wait = Some(false);
+	let s2 = grin::Server::new(conf).unwrap();
+	while s2.head().height < 4 {
+		thread::sleep(time::Duration::from_millis(100));
+	}
 }
 
 /// Creates 2 different disconnected servers, mine a few blocks on one, connect
@@ -383,23 +355,6 @@
 	thread::sleep(time::Duration::from_secs(60));
 }
 
-// Builds the change future, monitoring for a change of head on the provided
-// server
-fn change<'a>(s: &'a grin::Server) -> HeadChange<'a> {
-	let start_head = s.head();
-	HeadChange {
-		server: s,
-		original: start_head,
-=======
-	let mut conf = config(1, "grin-sync");
-	conf.skip_sync_wait = Some(false);
-	let s2 = grin::Server::new(conf).unwrap();
-	while s2.head().height < 4 {
-		thread::sleep(time::Duration::from_millis(100));
->>>>>>> eb0ebab2
-	}
-}
-
 fn config(n: u16, test_name_dir: &str) -> grin::ServerConfig {
 	grin::ServerConfig {
 		api_http_addr: format!("127.0.0.1:{}", 19000 + n),
