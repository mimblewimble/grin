--- conflicted
+++ resolved
@@ -39,16 +39,14 @@
 use tokio_core::reactor;
 use tokio_timer::Timer;
 
+use core::consensus;
+use wallet::WalletConfig;
+
 use framework::{LocalServerContainer, LocalServerContainerConfig,
                 LocalServerContainerPoolConfig, LocalServerContainerPool};
 
-<<<<<<< HEAD
 /// Testing the frameworks by starting a fresh server, creating a genesis
 /// Block and mining into a wallet for a bit
-=======
-use core::consensus;
-use wallet::WalletConfig;
->>>>>>> 75f19ecf
 
 #[test]
 fn basic_genesis_mine(){
@@ -73,75 +71,8 @@
 
 }
 
-<<<<<<< HEAD
 /// Creates 5 servers, first being a seed and check that through peer address
 /// messages they all end up connected.
-=======
-impl LocalServerContainer {
-    pub fn new(api_addr:String, server_port: u16, event_loop: &reactor::Core) -> Result<LocalServerContainer, Error> {
-      let working_dir = format!("target/test_servers/server-{}", server_port);
-      let mut s = grin::Server::future(
-            grin::ServerConfig{
-                api_http_addr: api_addr,
-                db_root: format!("{}/grin-prop", working_dir),
-                p2p_config: p2p::P2PConfig{port: server_port, ..p2p::P2PConfig::default()},
-                ..Default::default()
-            }, &event_loop.handle()).unwrap();
-       Ok((LocalServerContainer {
-           server: s,
-           enable_mining: false,
-           enable_wallet: false,
-           wallet_port: 30000,
-           wallet_is_running: false,
-           working_dir: working_dir,
-
-           apis: api::ApiServer::new("/v1".to_string()),
-       }))
-    }
-
-    /// Starts a wallet daemon to receive and returns the
-    /// listening server url
-
-    pub fn start_wallet(&mut self) -> String {
-      
-        //Just use the server address and port number for the wallet seed now
-      	let url = format!("{}:{}", self.server.config.p2p_config.host,
-                                       self.wallet_port);
-
-	      let mut sha3 = Keccak::new_sha3_256();
-	      sha3.update(url.as_bytes());
-	      let mut seed = [0; 32];
-	      sha3.finalize(&mut seed);
-
-	      let s = Secp256k1::new();
-	      let key = wallet::ExtendedKey::from_seed(&s, &seed[..])
-		         .expect("Error deriving extended key from seed.");
-        
-        println!("Starting the Grin wallet receiving daemon on {} ", self.wallet_port );
-
-        let mut wallet_config = WalletConfig::default();
-        wallet_config.data_file_dir=self.working_dir.clone();
-			  
-			  self.apis.register_endpoint("/receive".to_string(), wallet::WalletReceiver { 
-          key: key,
-          config: wallet_config,
-        });
-
-        let return_url = url.clone();
-			  self.apis.start(url).unwrap_or_else(|e| {
-				    println!("Failed to start Grin wallet receiver: {}.", e);
-			  });
-
-        self.wallet_is_running = true;
-        return return_url;
-    }
-
-    /// Stops the wallet daemon
-    pub fn stop_wallet(&mut self){
-        self.apis.stop();
-    }
-}
->>>>>>> 75f19ecf
 
 #[test]
 fn simulate_seeding () {
@@ -165,9 +96,9 @@
     pool.create_server(&mut server_config);
 
     //point next servers at first seed
-    server_config.is_seeding=false;
-    server_config.seed_addr=String::from(format!("{}:{}",server_config.base_addr,
-                                                 server_config.p2p_server_port));
+    server_config.is_seeding = false;
+    server_config.seed_addr = String::from(format!("{}:{}", server_config.base_addr,
+                                                   server_config.p2p_server_port));
 
     for i in 0..4 {
         pool.create_server(&mut server_config);
@@ -175,67 +106,7 @@
 
     pool.connect_all_peers();
 
-    let result_vec=pool.run_all_servers();
-
-<<<<<<< HEAD
-    for s in result_vec {
-        println!("Peer count: {}", s.peer_count);
-        assert!(s.peer_count >= 4);
-=======
-    ///Starts all servers, with or without mining
-    ///TODO: This should accept a closure so tests can determine what 
-    ///to do when the run is finished
-
-    pub fn start_all_servers(&mut self) {
-        
-        for s in &mut self.server_containers {
-            let mut wallet_url = String::from("http://localhost:13416");
-            if s.enable_wallet == true {
-              wallet_url=s.start_wallet();
-              //Instead of making all sorts of changes to the api server
-              //to support futures, just going to pause this thread for 
-              //half a second for the wallet to start
-              //before continuing
-
-              thread::sleep(time::Duration::from_millis(500));
-            }
-            let mut miner_config = grin::MinerConfig{
-                  enable_mining: true,
-                  burn_reward: true,
-                  wallet_receiver_url : format!("http://{}", wallet_url),
-                  cuckoo_size: consensus::TEST_SIZESHIFT as u32,
-                  ..Default::default()
-            };
-            if s.enable_wallet == true {
-                miner_config.burn_reward = false;
-            }
-            if s.enable_mining == true {
-                println!("starting Miner on port {}", s.server.config.p2p_config.port);
-                s.server.start_miner(miner_config);        
-            }
-            
-        }
-
-        //borrow copy to allow access in closure
-        let mut server_containers = mem::replace(&mut self.server_containers, Vec::new());
-        //let &mut server_containers = self.server_containers;
-
-        self.event_loop.run(Timer::default().sleep(time::Duration::from_secs(60)).and_then(|_| {
-          //Stop any assocated wallet servers
-          for s in &mut server_containers {
-              if s.wallet_is_running{
-                s.stop_wallet();
-              }
-          }
-          //for s in &mut self.server_containers {  
-            // occasionally 2 peers will connect to each other at the same time
-            //assert!(s.peer_count() >= 4);
-          //}
-          Ok(())
-        }));
->>>>>>> 75f19ecf
-    }
-
+    let result_vec = pool.run_all_servers();
 }
 
 /// Create 1 server, start it mining, then connect 4 other peers mining and using the first
@@ -383,41 +254,6 @@
   evtlp.run(change(&servers[1]));
 }
 
-<<<<<<< HEAD
-=======
-/// Creates 5 servers, one being a seed and check that through peer address
-/// messages they all end up connected.
-#[test]
-fn simulate_seeding() {
-  env_logger::init();
-
-  let mut evtlp = reactor::Core::new().unwrap();
-  let handle = evtlp.handle();
-
-  // instantiates 5 servers on different ports, with 0 as a seed
-  let mut servers = vec![];
-  for n in 0..5 {
-      let s = grin::Server::future(
-          grin::ServerConfig{
-            db_root: format!("target/grin-seed-{}", n),
-            p2p_config: p2p::P2PConfig{port: 12000+n, ..p2p::P2PConfig::default()},
-            seeding_type: grin::Seeding::List(vec!["127.0.0.1:12000".to_string()]),
-            ..Default::default()
-          }, &handle).unwrap();
-      servers.push(s);
-  }
-
-  // wait a bit and check all servers are now connected
-  evtlp.run(Timer::default().sleep(time::Duration::from_secs(30)).and_then(|_| {
-    for s in servers {
-      // occasionally 2 peers will connect to each other at the same time
-      assert!(s.peer_count() >= 4);
-    }
-    Ok(())
-  }));
-}
->>>>>>> 75f19ecf
-
 // Builds the change future, monitoring for a change of head on the provided server
 fn change<'a>(s: &'a grin::Server) -> HeadChange<'a> {
   let start_head = s.head();
