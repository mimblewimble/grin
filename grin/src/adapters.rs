--- conflicted
+++ resolved
@@ -375,22 +375,6 @@
 
 	// pushing the new block through the chain pipeline
 	// remembering to reset the head if we have a bad block
-<<<<<<< HEAD
-	fn process_block(&self, b: core::Block) -> bool {
-		let bhash = b.hash();
-		let chain = w(&self.chain);
-		let res = chain.process_block(b, self.chain_opts());
-		if let Err(ref e) = res {
-			debug!(LOGGER, "Block {} refused by chain: {:?}", bhash, e);
-			if e.is_bad_data() {
-				debug!(LOGGER, "adapter: process_block: {} is a bad block, resetting head", bhash);
-				let _ = chain.reset_head();
-				return false;
-			}
-		};
-		true
-	}
-=======
        fn process_block(&self, b: core::Block, addr: SocketAddr) -> bool {
                let prev_hash = b.header.previous;
                let bhash = b.hash();
@@ -416,7 +400,6 @@
                        }
                }
        }
->>>>>>> f2d709cb
 
 	// After receiving a compact block if we cannot successfully hydrate
 	// it into a full block then fallback to requesting the full block
@@ -425,19 +408,7 @@
 	// TODO - currently only request block from a single peer
 	// consider additional peers for redundancy?
 	fn request_block(&self, bh: &BlockHeader, addr: &SocketAddr) {
-<<<<<<< HEAD
-		if let None = wo(&self.peers).adapter.get_block(bh.hash()) {
-			if let Some(peer) = wo(&self.peers).get_connected_peer(addr) {
-				if let Ok(peer) = peer.read() {
-					let _ = peer.send_block_request(bh.hash());
-				}
-			}
-		} else {
-			debug!(LOGGER, "request_block: block {} already known", bh.hash());
-		}
-=======
                self.request_block_by_hash(bh.hash(), addr)
->>>>>>> f2d709cb
 	}
 
 	fn request_block_by_hash(&self, h: Hash, addr: &SocketAddr) {
@@ -451,19 +422,7 @@
 	// TODO - currently only request block from a single peer
 	// consider additional peers for redundancy?
 	fn request_compact_block(&self, bh: &BlockHeader, addr: &SocketAddr) {
-<<<<<<< HEAD
-		if let None = wo(&self.peers).adapter.get_block(bh.hash()) {
-			if let Some(peer) = wo(&self.peers).get_connected_peer(addr) {
-				if let Ok(peer) = peer.read() {
-					let _ = peer.send_compact_block_request(bh.hash());
-				}
-			}
-		} else {
-			debug!(LOGGER, "request_compact_block: block {} already known", bh.hash());
-		}
-=======
                self.send_block_request_to_peer(bh.hash(), addr, |peer, h| peer.send_compact_block_request(h))
->>>>>>> f2d709cb
 	}
 
        fn send_block_request_to_peer<F>(&self, h: Hash, addr: &SocketAddr, f: F)
