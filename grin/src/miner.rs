--- conflicted
+++ resolved
@@ -575,16 +575,11 @@
 		if self.config.burn_reward {
 			let keychain = Keychain::from_random_seed().unwrap();
 			let pubkey = keychain.derive_pubkey(1).unwrap();
-<<<<<<< HEAD
-			let (out, kern) = core::Block::reward_output(&keychain, &pubkey, block_fees.fees)
-				.unwrap();
-=======
 			let (out, kern) = core::Block::reward_output(
 				&keychain,
 				&pubkey,
 				block_fees.fees,
 			).unwrap();
->>>>>>> bf7c1fb4
 			(out, kern, block_fees)
 		} else {
 			let url = format!(
