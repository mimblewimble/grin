// Copyright 2016 The Grin Developers
//
// Licensed under the Apache License, Version 2.0 (the "License");
// you may not use this file except in compliance with the License.
// You may obtain a copy of the License at
//
//     http://www.apache.org/licenses/LICENSE-2.0
//
// Unless required by applicable law or agreed to in writing, software
// distributed under the License is distributed on an "AS IS" BASIS,
// WITHOUT WARRANTIES OR CONDITIONS OF ANY KIND, either express or implied.
// See the License for the specific language governing permissions and
// limitations under the License.

//! Mining service, gathers transactions from the pool, assemble them in a
//! block and mine the block to produce a valid header with its proof-of-work.

use rand::{self, Rng};
use std::sync::{Arc, RwLock};
use std::thread;
use std::time::Duration;
use time;

use adapters::PoolToChainAdapter;
use core::consensus;
use core::core;
use core::core::Proof;
use pow::cuckoo;
use core::core::target::Difficulty;
use core::core::{Block, BlockHeader, Transaction};
use core::core::hash::{Hash, Hashed};
use pow::MiningWorker;
use pow::types::MinerConfig;
use core::ser;
use core::ser::AsFixedBytes;
use util::LOGGER;
use types::Error;

use chain;
use pool;
use util;
use keychain::{Identifier, Keychain};
use wallet;
use wallet::BlockFees;

use pow::plugin::PluginMiner;

use itertools::Itertools;


// Max number of transactions this miner will assemble in a block
const MAX_TX: u32 = 5000;

const PRE_NONCE_SIZE: usize = 113;

/// Serializer that outputs pre and post nonce portions of a block header
/// which can then be sent off to miner to mutate at will
pub struct HeaderPartWriter {
	//
	pub pre_nonce: Vec<u8>,
	// Post nonce is currently variable length
	// because of difficulty
	pub post_nonce: Vec<u8>,
	// which difficulty field we're on
	bytes_written: usize,
	writing_pre: bool,
}

impl Default for HeaderPartWriter {
	fn default() -> HeaderPartWriter {
		HeaderPartWriter {
			bytes_written: 0,
			writing_pre: true,
			pre_nonce: Vec::new(),
			post_nonce: Vec::new(),
		}
	}
}

impl HeaderPartWriter {
	pub fn parts_as_hex_strings(&self) -> (String, String) {
		(
			String::from(format!("{:02x}", self.pre_nonce.iter().format(""))),
			String::from(format!("{:02x}", self.post_nonce.iter().format(""))),
		)
	}
}

impl ser::Writer for HeaderPartWriter {
	fn serialization_mode(&self) -> ser::SerializationMode {
		ser::SerializationMode::Hash
	}

	fn write_fixed_bytes<T: AsFixedBytes>(&mut self, bytes_in: &T) -> Result<(), ser::Error> {
		if self.writing_pre {
			for i in 0..bytes_in.len() {
				self.pre_nonce.push(bytes_in.as_ref()[i])
			}
		} else if self.bytes_written != 0 {
			for i in 0..bytes_in.len() {
				self.post_nonce.push(bytes_in.as_ref()[i])
			}
		}

		self.bytes_written += bytes_in.len();

		if self.bytes_written == PRE_NONCE_SIZE && self.writing_pre {
			self.writing_pre = false;
			self.bytes_written = 0;
		}

		Ok(())
	}
}

pub struct Miner {
	config: MinerConfig,
	chain: Arc<chain::Chain>,
	tx_pool: Arc<RwLock<pool::TransactionPool<PoolToChainAdapter>>>,

	// Just to hold the port we're on, so this miner can be identified
	// while watching debug output
	debug_output_id: String,
}

impl Miner {
	/// Creates a new Miner. Needs references to the chain state and its
	/// storage.
	pub fn new(
		config: MinerConfig,
		chain_ref: Arc<chain::Chain>,
		tx_pool: Arc<RwLock<pool::TransactionPool<PoolToChainAdapter>>>,
	) -> Miner {
		Miner {
			config: config,
			chain: chain_ref,
			tx_pool: tx_pool,
			debug_output_id: String::from("none"),
		}
	}

	/// Keeping this optional so setting in a separate function
	/// instead of in the new function
	pub fn set_debug_output_id(&mut self, debug_output_id: String) {
		self.debug_output_id = debug_output_id;
	}

	/// Inner part of the mining loop for cuckoo-miner async mode
	pub fn inner_loop_async(
		&self,
		plugin_miner: &mut PluginMiner,
		difficulty: Difficulty,
		b: &mut Block,
		cuckoo_size: u32,
		head: &BlockHeader,
		latest_hash: &Hash,
		attempt_time_per_block: u32,
	) -> Option<Proof> {
		debug!(
			LOGGER,
			"(Server ID: {}) Mining at Cuckoo{} for at most {} secs at height {} and difficulty {}.",
			self.debug_output_id,
			cuckoo_size,
			attempt_time_per_block,
			b.header.height,
			b.header.difficulty
		);

		// look for a pow for at most attempt_time_per_block sec on the
  // same block (to give a chance to new
  // transactions) and as long as the head hasn't changed
  // Will change this to something else at some point
		let deadline = time::get_time().sec + attempt_time_per_block as i64;

		// how often to output stats
		let stat_output_interval = 2;
		let mut next_stat_output = time::get_time().sec + stat_output_interval;

		// Get parts of the header
		let mut header_parts = HeaderPartWriter::default();
		ser::Writeable::write(&b.header, &mut header_parts).unwrap();
		let (pre, post) = header_parts.parts_as_hex_strings();

		//Just test output to mine a genesis block when needed
		/*let mut header_parts = HeaderPartWriter::default();
		let gen = genesis::genesis();
		ser::Writeable::write(&gen.header, &mut header_parts).unwrap();
		let (pre, post) = header_parts.parts_as_hex_strings();
		println!("pre, post: {}, {}", pre, post);*/

		// Start the miner working
		let miner = plugin_miner.get_consumable();
		let job_handle = miner.notify(1, &pre, &post, difficulty.into_num()).unwrap();

		let mut sol = None;

		while head.hash() == *latest_hash && time::get_time().sec < deadline {
			if let Some(s) = job_handle.get_solution() {
				sol = Some(Proof::new(s.solution_nonces.to_vec()));
				b.header.nonce = s.get_nonce_as_u64();
				// debug!(LOGGER, "Nonce: {}", b.header.nonce);
				break;
			}
			if time::get_time().sec > next_stat_output {
				let mut sps_total = 0.0;
				for i in 0..plugin_miner.loaded_plugin_count() {
					let stats = job_handle.get_stats(i);
					if let Ok(stat_vec) = stats {
						for s in stat_vec {
							let last_solution_time_secs = s.last_solution_time as f64 / 1000000000.0;
							let last_hashes_per_sec = 1.0 / last_solution_time_secs;
							debug!(
								LOGGER,
								"Mining: Plugin {} - Device {} ({}): Last Graph time: {}s; \
								 Graphs per second: {:.*} - Total Attempts: {}",
								i,
								s.device_id,
								s.device_name,
								last_solution_time_secs,
								3,
								last_hashes_per_sec,
								s.iterations_completed
							);
							if last_hashes_per_sec.is_finite() {
								sps_total += last_hashes_per_sec;
							}
						}
					}
					debug!(LOGGER, "Total solutions per second: {}", sps_total);
					next_stat_output = time::get_time().sec + stat_output_interval;
				}
			}
			// avoid busy wait
			thread::sleep(Duration::from_millis(100));
		}
		if sol == None {
			debug!(
				LOGGER,
				"(Server ID: {}) No solution found after {} seconds, continuing...",
				self.debug_output_id,
				attempt_time_per_block
			);
		}

		job_handle.stop_jobs();
		sol
	}

	/// The inner part of mining loop for cuckoo miner sync mode
	pub fn inner_loop_sync_plugin(
		&self,
		plugin_miner: &mut PluginMiner,
		b: &mut Block,
		cuckoo_size: u32,
		head: &BlockHeader,
		attempt_time_per_block: u32,
		latest_hash: &mut Hash,
	) -> Option<Proof> {
		// look for a pow for at most attempt_time_per_block sec on the same block (to
  // give a chance to new
  // transactions) and as long as the head hasn't changed
		let deadline = time::get_time().sec + attempt_time_per_block as i64;
		let stat_check_interval = 3;
		let mut next_stat_check = time::get_time().sec + stat_check_interval;

		debug!(
			LOGGER,
			"(Server ID: {}) Mining at Cuckoo{} for {} secs (will wait for last solution) \
			 on block {} at difficulty {}.",
			self.debug_output_id,
			cuckoo_size,
			attempt_time_per_block,
			latest_hash,
			b.header.difficulty
		);
		let mut iter_count = 0;

		if self.config.slow_down_in_millis != None && self.config.slow_down_in_millis.unwrap() > 0 {
			debug!(
				LOGGER,
				"(Server ID: {}) Artificially slowing down loop by {}ms per iteration.",
				self.debug_output_id,
				self.config.slow_down_in_millis.unwrap()
			);
		}

		let mut sol = None;
		while head.hash() == *latest_hash && time::get_time().sec < deadline {
			let pow_hash = b.hash();
			if let Ok(proof) = plugin_miner.mine(&pow_hash[..]) {
				let proof_diff = proof.clone().to_difficulty();
				if proof_diff >= b.header.difficulty {
					sol = Some(proof);
					break;
				}
			}

			if time::get_time().sec >= next_stat_check {
				let stats_vec = plugin_miner.get_stats(0).unwrap();
				for s in stats_vec.into_iter() {
					let last_solution_time_secs = s.last_solution_time as f64 / 1000000000.0;
					let last_hashes_per_sec = 1.0 / last_solution_time_secs;
					debug!(
						LOGGER,
						"Plugin 0 - Device {} ({}) - Last Graph time: {}; Graphs per second: {:.*}",
						s.device_id,
						s.device_name,
						last_solution_time_secs,
						3,
						last_hashes_per_sec
					);
				}
				next_stat_check = time::get_time().sec + stat_check_interval;
			}

			b.header.nonce += 1;
			*latest_hash = self.chain.head().unwrap().last_block_h;
			iter_count += 1;

			// Artificial slow down
			if self.config.slow_down_in_millis != None
				&& self.config.slow_down_in_millis.unwrap() > 0
			{
				thread::sleep(Duration::from_millis(
					self.config.slow_down_in_millis.unwrap(),
				));
			}
		}

		if sol == None {
			debug!(
				LOGGER,
				"(Server ID: {}) No solution found after {} iterations, continuing...",
				self.debug_output_id,
				iter_count
			)
		}

		sol
	}

	/// The inner part of mining loop for the internal miner
	pub fn inner_loop_sync_internal<T: MiningWorker>(
		&self,
		miner: &mut T,
		b: &mut Block,
		cuckoo_size: u32,
		head: &BlockHeader,
		attempt_time_per_block: u32,
		latest_hash: &mut Hash,
	) -> Option<Proof> {
		// look for a pow for at most 2 sec on the same block (to give a chance to new
		// transactions) and as long as the head hasn't changed
		let deadline = time::get_time().sec + attempt_time_per_block as i64;

		debug!(
			LOGGER,
			"(Server ID: {}) Mining at Cuckoo{} for at most {} secs on block {} at difficulty {}.",
			self.debug_output_id,
			cuckoo_size,
			attempt_time_per_block,
			latest_hash,
			b.header.difficulty
		);
		let mut iter_count = 0;

		if self.config.slow_down_in_millis != None && self.config.slow_down_in_millis.unwrap() > 0 {
			debug!(
				LOGGER,
				"(Server ID: {}) Artificially slowing down loop by {}ms per iteration.",
				self.debug_output_id,
				self.config.slow_down_in_millis.unwrap()
			);
		}

		let mut sol = None;
		while head.hash() == *latest_hash && time::get_time().sec < deadline {
			let pow_hash = b.hash();
			if let Ok(proof) = miner.mine(&pow_hash[..]) {
				let proof_diff = proof.clone().to_difficulty();
				if proof_diff >= b.header.difficulty {
					sol = Some(proof);
					break;
				}
			}

			b.header.nonce += 1;
			*latest_hash = self.chain.head().unwrap().last_block_h;
			iter_count += 1;

			// Artificial slow down
			if self.config.slow_down_in_millis != None
				&& self.config.slow_down_in_millis.unwrap() > 0
			{
				thread::sleep(Duration::from_millis(
					self.config.slow_down_in_millis.unwrap(),
				));
			}
		}

		if sol == None {
			debug!(
				LOGGER,
				"(Server ID: {}) No solution found after {} iterations, continuing...",
				self.debug_output_id,
				iter_count
			)
		}

		sol
	}

	/// Starts the mining loop, building a new block on top of the existing
	/// chain anytime required and looking for PoW solution.
	pub fn run_loop(&self, miner_config: MinerConfig, cuckoo_size: u32, proof_size: usize) {
		info!(
			LOGGER,
			"(Server ID: {}) Starting miner loop.",
			self.debug_output_id
		);
		let mut plugin_miner = None;
		let mut miner = None;
		if miner_config.use_cuckoo_miner {
			plugin_miner = Some(PluginMiner::new(
				consensus::EASINESS,
				cuckoo_size,
				proof_size,
			));
			plugin_miner.as_mut().unwrap().init(miner_config.clone());
		} else {
			miner = Some(cuckoo::Miner::new(
				consensus::EASINESS,
				cuckoo_size,
				proof_size,
			));
		}

		// to prevent the wallet from generating a new HD key derivation for each
		// iteration, we keep the returned derivation to provide it back when
		// nothing has changed
		let mut key_id = None;

		loop {
			debug!(LOGGER, "in miner loop...");
			trace!(LOGGER, "key_id: {:?}", key_id);

			// get the latest chain state and build a block on top of it
			let head = self.chain.head_header().unwrap();
			let mut latest_hash = self.chain.head().unwrap().last_block_h;

			let mut result = self.build_block(&head, key_id.clone());
			while let Err(e) = result {
				match e {
					self::Error::Chain(chain::Error::DuplicateCommitment(_)) => {
						debug!(LOGGER, "Duplicate commit for potential coinbase detected. Trying next derivation.");
					}
					ae => {
						warn!(LOGGER, "Error building new block: {:?}. Retrying.", ae);
					}
				}
				thread::sleep(Duration::from_millis(100));
				result = self.build_block(&head, key_id.clone());
			}

			let (mut b, block_fees) = result.unwrap();

			let mut sol = None;
			let mut use_async = false;
			if let Some(c) = self.config.cuckoo_miner_async_mode {
				if c {
					use_async = true;
				}
			}
			if let Some(mut p) = plugin_miner.as_mut() {
				if use_async {
					sol = self.inner_loop_async(
						&mut p,
						b.header.difficulty.clone(),
						&mut b,
						cuckoo_size,
						&head,
						&latest_hash,
						miner_config.attempt_time_per_block,
					);
				} else {
					sol = self.inner_loop_sync_plugin(
						p,
						&mut b,
						cuckoo_size,
						&head,
						miner_config.attempt_time_per_block,
						&mut latest_hash,
					);
				}
			}
			if let Some(m) = miner.as_mut() {
				sol = self.inner_loop_sync_internal(
					m,
					&mut b,
					cuckoo_size,
					&head,
					miner_config.attempt_time_per_block,
					&mut latest_hash,
				);
			}

			// if we found a solution, push our block out
			if let Some(proof) = sol {
				info!(
					LOGGER,
					"(Server ID: {}) Found valid proof of work, adding block {}.",
					self.debug_output_id,
					b.hash()
				);
				b.header.pow = proof;
				let res = self.chain.process_block(b, chain::NONE);
				if let Err(e) = res {
					error!(
						LOGGER,
						"(Server ID: {}) Error validating mined block: {:?}",
						self.debug_output_id,
						e
					);
				}
				debug!(LOGGER, "resetting key_id in miner to None");
				key_id = None;
			} else {
				debug!(
					LOGGER,
					"setting pubkey in miner to pubkey from block_fees - {:?}",
					block_fees
				);
				key_id = block_fees.key_id();
			}
		}
	}

	/// Builds a new block with the chain head as previous and eligible
	/// transactions from the pool.
	fn build_block(
		&self,
		head: &core::BlockHeader,
		key_id: Option<Identifier>,
	) -> Result<(core::Block, BlockFees), Error> {

		// prepare the block header timestamp
		let mut now_sec = time::get_time().sec;
		let head_sec = head.timestamp.to_timespec().sec;
		if now_sec == head_sec {
			now_sec += 1;
		}

		// get the difficulty our block should be at
		let diff_iter = self.chain.difficulty_iter();
		let difficulty = consensus::next_difficulty(diff_iter).unwrap();

		// extract current transaction from the pool
		let txs_box = self.tx_pool
			.read()
			.unwrap()
			.prepare_mineable_transactions(MAX_TX);
		let txs: Vec<&Transaction> = txs_box.iter().map(|tx| tx.as_ref()).collect();

		// build the coinbase and the block itself
		let fees = txs.iter().map(|tx| tx.fee).sum();
		let height = head.height + 1;
		let block_fees = BlockFees {
			fees,
			key_id,
			height,
		};

		let (output, kernel, block_fees) = self.get_coinbase(block_fees)?;
		let mut b = core::Block::with_reward(head, txs, output, kernel)?;

		debug!(
			LOGGER,
			"(Server ID: {}) Built new block with {} inputs and {} outputs, difficulty: {}",
			self.debug_output_id,
			b.inputs.len(),
			b.outputs.len(),
			difficulty
		);

		// making sure we're not spending time mining a useless block
		b.validate()?;

		let mut rng = rand::OsRng::new().unwrap();
		b.header.nonce = rng.gen();
		b.header.difficulty = difficulty;
		b.header.timestamp = time::at_utc(time::Timespec::new(now_sec, 0));
		trace!(LOGGER, "Block: {:?}", b);
<<<<<<< HEAD

		let roots_result = self.chain.set_sumtree_roots(&mut b);
=======
	
		let roots_result = self.chain.set_sumtree_roots(&mut b, false);
>>>>>>> 6a9a584c
		match roots_result {
			Ok(_) => Ok((b, block_fees)),

			// If it's a duplicate commitment, it's likely trying to use
			// a key that's already been derived but not in the wallet
			// for some reason, allow caller to retry
			Err(chain::Error::DuplicateCommitment(e)) => {
				Err(Error::Chain(chain::Error::DuplicateCommitment(e)))
			}

			//Some other issue, possibly duplicate kernel
			Err(e) => {
				error!(LOGGER, "Error setting sumtree root to build a block: {:?}", e);
				Err(Error::Chain(chain::Error::Other(format!("{:?}", e))))
			}
		}
	}

	///
	/// Probably only want to do this when testing.
	///
	fn burn_reward(
		&self,
		block_fees: BlockFees,
	) -> Result<(core::Output, core::TxKernel, BlockFees), Error> {
		let keychain = Keychain::from_random_seed().unwrap();
		let key_id = keychain.derive_key_id(1).unwrap();
		let (out, kernel) = core::Block::reward_output(
			&keychain,
			&key_id,
			block_fees.fees,
			block_fees.height,
		).unwrap();
		Ok((out, kernel, block_fees))
	}

	fn get_coinbase(
		&self,
		block_fees: BlockFees,
	) -> Result<(core::Output, core::TxKernel, BlockFees), Error> {
		if self.config.burn_reward {
			self.burn_reward(block_fees)
		} else {
			let url = format!(
				"{}/v1/receive/coinbase",
				self.config.wallet_listener_url.as_str()
			);

			let res = wallet::client::create_coinbase(&url, &block_fees)?;

			let out_bin = util::from_hex(res.output).unwrap();
			let kern_bin = util::from_hex(res.kernel).unwrap();
			let key_id_bin = util::from_hex(res.key_id).unwrap();
			let output = ser::deserialize(&mut &out_bin[..]).unwrap();
			let kernel = ser::deserialize(&mut &kern_bin[..]).unwrap();
			let key_id = ser::deserialize(&mut &key_id_bin[..]).unwrap();
			let block_fees = BlockFees {
				key_id: Some(key_id),
				..block_fees
			};

			debug!(LOGGER, "block_fees here: {:?}", block_fees);

			Ok((output, kernel, block_fees))
		}
	}
}<|MERGE_RESOLUTION|>--- conflicted
+++ resolved
@@ -590,13 +590,8 @@
 		b.header.difficulty = difficulty;
 		b.header.timestamp = time::at_utc(time::Timespec::new(now_sec, 0));
 		trace!(LOGGER, "Block: {:?}", b);
-<<<<<<< HEAD
-
-		let roots_result = self.chain.set_sumtree_roots(&mut b);
-=======
-	
+
 		let roots_result = self.chain.set_sumtree_roots(&mut b, false);
->>>>>>> 6a9a584c
 		match roots_result {
 			Ok(_) => Ok((b, block_fees)),
 
