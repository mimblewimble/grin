// Copyright 2016 The Grin Developers
//
// Licensed under the Apache License, Version 2.0 (the "License");
// you may not use this file except in compliance with the License.
// You may obtain a copy of the License at
//
//     http://www.apache.org/licenses/LICENSE-2.0
//
// Unless required by applicable law or agreed to in writing, software
// distributed under the License is distributed on an "AS IS" BASIS,
// WITHOUT WARRANTIES OR CONDITIONS OF ANY KIND, either express or implied.
// See the License for the specific language governing permissions and
// limitations under the License.

//! Mining service, gathers transactions from the pool, assemble them in a
//! block and mine the block to produce a valid header with its proof-of-work.

use rand::{self, Rng};
use std::sync::{Arc, RwLock};
use std::thread;
use std::time::Duration;
use time;

use adapters::PoolToChainAdapter;
use core::consensus;
use core::core;
use core::core::Proof;
use pow::cuckoo;
use core::core::target::Difficulty;
use core::core::{Block, BlockHeader, Transaction};
use core::core::hash::{Hash, Hashed};
use pow::MiningWorker;
use pow::types::MinerConfig;
use core::ser;
use core::ser::AsFixedBytes;
use util::LOGGER;
use types::Error;

use chain;
use pool;
use util;
use keychain::{Identifier, Keychain};
use wallet;
use wallet::BlockFees;

use pow::plugin::PluginMiner;

use itertools::Itertools;


// Max number of transactions this miner will assemble in a block
const MAX_TX: u32 = 5000;

const PRE_NONCE_SIZE: usize = 113;

/// Serializer that outputs pre and post nonce portions of a block header
/// which can then be sent off to miner to mutate at will
pub struct HeaderPartWriter {
	//
	pub pre_nonce: Vec<u8>,
	// Post nonce is currently variable length
	// because of difficulty
	pub post_nonce: Vec<u8>,
	// which difficulty field we're on
	bytes_written: usize,
	writing_pre: bool,
}

impl Default for HeaderPartWriter {
	fn default() -> HeaderPartWriter {
		HeaderPartWriter {
			bytes_written: 0,
			writing_pre: true,
			pre_nonce: Vec::new(),
			post_nonce: Vec::new(),
		}
	}
}

impl HeaderPartWriter {
	pub fn parts_as_hex_strings(&self) -> (String, String) {
		(
			String::from(format!("{:02x}", self.pre_nonce.iter().format(""))),
			String::from(format!("{:02x}", self.post_nonce.iter().format(""))),
		)
	}
}

impl ser::Writer for HeaderPartWriter {
	fn serialization_mode(&self) -> ser::SerializationMode {
		ser::SerializationMode::Hash
	}

	fn write_fixed_bytes<T: AsFixedBytes>(&mut self, bytes_in: &T) -> Result<(), ser::Error> {
		if self.writing_pre {
			for i in 0..bytes_in.len() {
				self.pre_nonce.push(bytes_in.as_ref()[i])
			}
		} else if self.bytes_written != 0 {
			for i in 0..bytes_in.len() {
				self.post_nonce.push(bytes_in.as_ref()[i])
			}
		}

		self.bytes_written += bytes_in.len();

		if self.bytes_written == PRE_NONCE_SIZE && self.writing_pre {
			self.writing_pre = false;
			self.bytes_written = 0;
		}

		Ok(())
	}
}

pub struct Miner {
	config: MinerConfig,
	chain: Arc<chain::Chain>,
	tx_pool: Arc<RwLock<pool::TransactionPool<PoolToChainAdapter>>>,

	// Just to hold the port we're on, so this miner can be identified
	// while watching debug output
	debug_output_id: String,
}

impl Miner {
	/// Creates a new Miner. Needs references to the chain state and its
	/// storage.
	pub fn new(
		config: MinerConfig,
		chain_ref: Arc<chain::Chain>,
		tx_pool: Arc<RwLock<pool::TransactionPool<PoolToChainAdapter>>>,
	) -> Miner {
		Miner {
			config: config,
			chain: chain_ref,
			tx_pool: tx_pool,
			debug_output_id: String::from("none"),
		}
	}

	/// Keeping this optional so setting in a separate function
	/// instead of in the new function
	pub fn set_debug_output_id(&mut self, debug_output_id: String) {
		self.debug_output_id = debug_output_id;
	}

	/// Inner part of the mining loop for cuckoo-miner async mode
	pub fn inner_loop_async(
		&self,
		plugin_miner: &mut PluginMiner,
		difficulty: Difficulty,
		b: &mut Block,
		cuckoo_size: u32,
		head: &BlockHeader,
		latest_hash: &Hash,
		attempt_time_per_block: u32,
	) -> Option<Proof> {
		debug!(
			LOGGER,
			"(Server ID: {}) Mining at Cuckoo{} for at most {} secs at height {} and difficulty {}.",
			self.debug_output_id,
			cuckoo_size,
			attempt_time_per_block,
			b.header.height,
			b.header.difficulty
		);

		// look for a pow for at most attempt_time_per_block sec on the
  // same block (to give a chance to new
  // transactions) and as long as the head hasn't changed
  // Will change this to something else at some point
		let deadline = time::get_time().sec + attempt_time_per_block as i64;

		// how often to output stats
		let stat_output_interval = 2;
		let mut next_stat_output = time::get_time().sec + stat_output_interval;

		// Get parts of the header
		let mut header_parts = HeaderPartWriter::default();
		ser::Writeable::write(&b.header, &mut header_parts).unwrap();
		let (pre, post) = header_parts.parts_as_hex_strings();

		//Just test output to mine a genesis block when needed
		/*let mut header_parts = HeaderPartWriter::default();
		let gen = genesis::genesis();
		ser::Writeable::write(&gen.header, &mut header_parts).unwrap();
		let (pre, post) = header_parts.parts_as_hex_strings();
		println!("pre, post: {}, {}", pre, post);*/

		// Start the miner working
		let miner = plugin_miner.get_consumable();
		let job_handle = miner.notify(1, &pre, &post, difficulty.into_num()).unwrap();

		let mut sol = None;

		while head.hash() == *latest_hash && time::get_time().sec < deadline {
			if let Some(s) = job_handle.get_solution() {
				sol = Some(Proof::new(s.solution_nonces.to_vec()));
				b.header.nonce = s.get_nonce_as_u64();
				// debug!(LOGGER, "Nonce: {}", b.header.nonce);
				break;
			}
			if time::get_time().sec > next_stat_output {
				let mut sps_total = 0.0;
				for i in 0..plugin_miner.loaded_plugin_count() {
					let stats = job_handle.get_stats(i);
					if let Ok(stat_vec) = stats {
						for s in stat_vec {
							let last_solution_time_secs = s.last_solution_time as f64 / 1000000000.0;
							let last_hashes_per_sec = 1.0 / last_solution_time_secs;
							debug!(
								LOGGER,
								"Mining: Plugin {} - Device {} ({}): Last Graph time: {}s; \
								 Graphs per second: {:.*} - Total Attempts: {}",
								i,
								s.device_id,
								s.device_name,
								last_solution_time_secs,
								3,
								last_hashes_per_sec,
								s.iterations_completed
							);
							if last_hashes_per_sec.is_finite() {
								sps_total += last_hashes_per_sec;
							}
						}
					}
					debug!(LOGGER, "Total solutions per second: {}", sps_total);
					next_stat_output = time::get_time().sec + stat_output_interval;
				}
			}
			// avoid busy wait
			thread::sleep(Duration::from_millis(100));
		}
		if sol == None {
			debug!(
				LOGGER,
				"(Server ID: {}) No solution found after {} seconds, continuing...",
				self.debug_output_id,
				attempt_time_per_block
			);
		}

		job_handle.stop_jobs();
		sol
	}

	/// The inner part of mining loop for cuckoo miner sync mode
	pub fn inner_loop_sync_plugin(
		&self,
		plugin_miner: &mut PluginMiner,
		b: &mut Block,
		cuckoo_size: u32,
		head: &BlockHeader,
		attempt_time_per_block: u32,
		latest_hash: &mut Hash,
	) -> Option<Proof> {
		// look for a pow for at most attempt_time_per_block sec on the same block (to
  // give a chance to new
  // transactions) and as long as the head hasn't changed
		let deadline = time::get_time().sec + attempt_time_per_block as i64;
		let stat_check_interval = 3;
		let mut next_stat_check = time::get_time().sec + stat_check_interval;

		debug!(
			LOGGER,
			"(Server ID: {}) Mining at Cuckoo{} for {} secs (will wait for last solution) \
			 on block {} at difficulty {}.",
			self.debug_output_id,
			cuckoo_size,
			attempt_time_per_block,
			latest_hash,
			b.header.difficulty
		);
		let mut iter_count = 0;

		if self.config.slow_down_in_millis != None && self.config.slow_down_in_millis.unwrap() > 0 {
			debug!(
				LOGGER,
				"(Server ID: {}) Artificially slowing down loop by {}ms per iteration.",
				self.debug_output_id,
				self.config.slow_down_in_millis.unwrap()
			);
		}

		let mut sol = None;
		while head.hash() == *latest_hash && time::get_time().sec < deadline {
			let pow_hash = b.hash();
			if let Ok(proof) = plugin_miner.mine(&pow_hash[..]) {
				let proof_diff = proof.clone().to_difficulty();
				if proof_diff >= b.header.difficulty {
					sol = Some(proof);
					break;
				}
			}

			if time::get_time().sec >= next_stat_check {
				let stats_vec = plugin_miner.get_stats(0).unwrap();
				for s in stats_vec.into_iter() {
					let last_solution_time_secs = s.last_solution_time as f64 / 1000000000.0;
					let last_hashes_per_sec = 1.0 / last_solution_time_secs;
					debug!(
						LOGGER,
						"Plugin 0 - Device {} ({}) - Last Graph time: {}; Graphs per second: {:.*}",
						s.device_id,
						s.device_name,
						last_solution_time_secs,
						3,
						last_hashes_per_sec
					);
				}
				next_stat_check = time::get_time().sec + stat_check_interval;
			}

			b.header.nonce += 1;
			*latest_hash = self.chain.head().unwrap().last_block_h;
			iter_count += 1;

			// Artificial slow down
			if self.config.slow_down_in_millis != None
				&& self.config.slow_down_in_millis.unwrap() > 0
			{
				thread::sleep(Duration::from_millis(
					self.config.slow_down_in_millis.unwrap(),
				));
			}
		}

		if sol == None {
			debug!(
				LOGGER,
				"(Server ID: {}) No solution found after {} iterations, continuing...",
				self.debug_output_id,
				iter_count
			)
		}

		sol
	}

	/// The inner part of mining loop for the internal miner
	pub fn inner_loop_sync_internal<T: MiningWorker>(
		&self,
		miner: &mut T,
		b: &mut Block,
		cuckoo_size: u32,
		head: &BlockHeader,
		attempt_time_per_block: u32,
		latest_hash: &mut Hash,
	) -> Option<Proof> {
		// look for a pow for at most 2 sec on the same block (to give a chance to new
		// transactions) and as long as the head hasn't changed
		let deadline = time::get_time().sec + attempt_time_per_block as i64;

		debug!(
			LOGGER,
			"(Server ID: {}) Mining at Cuckoo{} for at most {} secs on block {} at difficulty {}.",
			self.debug_output_id,
			cuckoo_size,
			attempt_time_per_block,
			latest_hash,
			b.header.difficulty
		);
		let mut iter_count = 0;

		if self.config.slow_down_in_millis != None && self.config.slow_down_in_millis.unwrap() > 0 {
			debug!(
				LOGGER,
				"(Server ID: {}) Artificially slowing down loop by {}ms per iteration.",
				self.debug_output_id,
				self.config.slow_down_in_millis.unwrap()
			);
		}

		let mut sol = None;
		while head.hash() == *latest_hash && time::get_time().sec < deadline {
			let pow_hash = b.hash();
			if let Ok(proof) = miner.mine(&pow_hash[..]) {
				let proof_diff = proof.clone().to_difficulty();
				if proof_diff >= b.header.difficulty {
					sol = Some(proof);
					break;
				}
			}

			b.header.nonce += 1;
			*latest_hash = self.chain.head().unwrap().last_block_h;
			iter_count += 1;

			// Artificial slow down
			if self.config.slow_down_in_millis != None
				&& self.config.slow_down_in_millis.unwrap() > 0
			{
				thread::sleep(Duration::from_millis(
					self.config.slow_down_in_millis.unwrap(),
				));
			}
		}

		if sol == None {
			debug!(
				LOGGER,
				"(Server ID: {}) No solution found after {} iterations, continuing...",
				self.debug_output_id,
				iter_count
			)
		}

		sol
	}

	/// Starts the mining loop, building a new block on top of the existing
	/// chain anytime required and looking for PoW solution.
	pub fn run_loop(&self, miner_config: MinerConfig, cuckoo_size: u32, proof_size: usize) {
		info!(
			LOGGER,
			"(Server ID: {}) Starting miner loop.",
			self.debug_output_id
		);
		let mut plugin_miner = None;
		let mut miner = None;
		if miner_config.use_cuckoo_miner {
			plugin_miner = Some(PluginMiner::new(
				consensus::EASINESS,
				cuckoo_size,
				proof_size,
			));
			plugin_miner.as_mut().unwrap().init(miner_config.clone());
		} else {
			miner = Some(cuckoo::Miner::new(
				consensus::EASINESS,
				cuckoo_size,
				proof_size,
			));
		}

		// to prevent the wallet from generating a new HD key derivation for each
		// iteration, we keep the returned derivation to provide it back when
		// nothing has changed
		let mut key_id = None;

		loop {
			debug!(LOGGER, "in miner loop...");
			trace!(LOGGER, "key_id: {:?}", key_id);

			// get the latest chain state and build a block on top of it
			let head = self.chain.head_header().unwrap();
			let mut latest_hash = self.chain.head().unwrap().last_block_h;

			let mut result = self.build_block(&head, key_id.clone());
			while let Err(e) = result {
				match e {
					self::Error::Chain(chain::Error::DuplicateCommitment(_)) => {
						debug!(LOGGER, "Duplicate commit for potential coinbase detected. Trying next derivation.");
					}
					ae => {
						warn!(LOGGER, "Error building new block: {:?}. Retrying.", ae);
					}
				}
				thread::sleep(Duration::from_millis(100));
				result = self.build_block(&head, key_id.clone());
			}

			let (mut b, block_fees) = result.unwrap();

			let mut sol = None;
			let mut use_async = false;
			if let Some(c) = self.config.cuckoo_miner_async_mode {
				if c {
					use_async = true;
				}
			}
			if let Some(mut p) = plugin_miner.as_mut() {
				if use_async {
					sol = self.inner_loop_async(
						&mut p,
						b.header.difficulty.clone(),
						&mut b,
						cuckoo_size,
						&head,
						&latest_hash,
						miner_config.attempt_time_per_block,
					);
				} else {
					sol = self.inner_loop_sync_plugin(
						p,
						&mut b,
						cuckoo_size,
						&head,
						miner_config.attempt_time_per_block,
						&mut latest_hash,
					);
				}
			}
			if let Some(m) = miner.as_mut() {
				sol = self.inner_loop_sync_internal(
					m,
					&mut b,
					cuckoo_size,
					&head,
					miner_config.attempt_time_per_block,
					&mut latest_hash,
				);
			}

			// if we found a solution, push our block out
			if let Some(proof) = sol {
				info!(
					LOGGER,
					"(Server ID: {}) Found valid proof of work, adding block {}.",
					self.debug_output_id,
					b.hash()
				);
				b.header.pow = proof;
				let res = self.chain.process_block(b, chain::NONE);
				if let Err(e) = res {
					error!(
						LOGGER,
						"(Server ID: {}) Error validating mined block: {:?}",
						self.debug_output_id,
						e
					);
				}
				debug!(LOGGER, "resetting key_id in miner to None");
				key_id = None;
			} else {
				debug!(
					LOGGER,
					"setting pubkey in miner to pubkey from block_fees - {:?}",
					block_fees
				);
				key_id = block_fees.key_id();
			}
		}
	}

	/// Builds a new block with the chain head as previous and eligible
	/// transactions from the pool.
	fn build_block(
		&self,
		head: &core::BlockHeader,
		key_id: Option<Identifier>,
	) -> Result<(core::Block, BlockFees), Error> {

		// prepare the block header timestamp
		let mut now_sec = time::get_time().sec;
		let head_sec = head.timestamp.to_timespec().sec;
		if now_sec == head_sec {
			now_sec += 1;
		}

		// get the difficulty our block should be at
		let diff_iter = self.chain.difficulty_iter();
		let difficulty = consensus::next_difficulty(diff_iter).unwrap();

		// extract current transaction from the pool
		let txs_box = self.tx_pool
			.read()
			.unwrap()
			.prepare_mineable_transactions(MAX_TX);
		let txs: Vec<&Transaction> = txs_box.iter().map(|tx| tx.as_ref()).collect();

		// build the coinbase and the block itself
		let fees = txs.iter().map(|tx| tx.fee).sum();
		let height = head.height + 1;
		let block_fees = BlockFees {
			fees,
			key_id,
			height,
		};

		let (output, kernel, block_fees) = self.get_coinbase(block_fees)?;
		let mut b = core::Block::with_reward(head, txs, output, kernel, difficulty.clone())?;

		debug!(
			LOGGER,
			"(Server ID: {}) Built new block with {} inputs and {} outputs, network difficulty: {}, block cumulative difficulty {}",
			self.debug_output_id,
			b.inputs.len(),
			b.outputs.len(),
			difficulty.clone().into_num(),
			b.header.clone().difficulty.clone().into_num(),
		);

		debug!(LOGGER, "{:?}", b.inputs.clone());

		// making sure we're not spending time mining a useless block
		b.validate()?;

		let mut rng = rand::OsRng::new().unwrap();
		b.header.nonce = rng.gen();
		b.header.difficulty = difficulty;
		b.header.timestamp = time::at_utc(time::Timespec::new(now_sec, 0));
		trace!(LOGGER, "Block: {:?}", b);

		let roots_result = self.chain.set_sumtree_roots(&mut b, false);

		match roots_result {
<<<<<<< HEAD
			Ok(_) => {
				Ok((b, block_fees))
			}
=======
			Ok(_) => Ok((b, block_fees)),
>>>>>>> 40bc3386

			// If it's a duplicate commitment, it's likely trying to use
			// a key that's already been derived but not in the wallet
			// for some reason, allow caller to retry
			Err(chain::Error::DuplicateCommitment(e)) => {
				Err(Error::Chain(chain::Error::DuplicateCommitment(e)))
			}

			//Some other issue, possibly duplicate kernel
			Err(e) => {
				error!(LOGGER, "Error setting sumtree root to build a block: {:?}", e);
				Err(Error::Chain(chain::Error::Other(format!("{:?}", e))))
			}
		}
	}

	///
	/// Probably only want to do this when testing.
	///
	fn burn_reward(
		&self,
		block_fees: BlockFees,
	) -> Result<(core::Output, core::TxKernel, BlockFees), Error> {
		let keychain = Keychain::from_random_seed().unwrap();
		let key_id = keychain.derive_key_id(1).unwrap();
		let (out, kernel) = core::Block::reward_output(
			&keychain,
			&key_id,
			block_fees.fees,
			block_fees.height,
		).unwrap();
		Ok((out, kernel, block_fees))
	}

	fn get_coinbase(
		&self,
		block_fees: BlockFees,
	) -> Result<(core::Output, core::TxKernel, BlockFees), Error> {
		if self.config.burn_reward {
			self.burn_reward(block_fees)
		} else {
			let url = format!(
				"{}/v1/receive/coinbase",
				self.config.wallet_listener_url.as_str()
			);

			let res = wallet::client::create_coinbase(&url, &block_fees)?;

			let out_bin = util::from_hex(res.output).unwrap();
			let kern_bin = util::from_hex(res.kernel).unwrap();
			let key_id_bin = util::from_hex(res.key_id).unwrap();
			let output = ser::deserialize(&mut &out_bin[..]).unwrap();
			let kernel = ser::deserialize(&mut &kern_bin[..]).unwrap();
			let key_id = ser::deserialize(&mut &key_id_bin[..]).unwrap();
			let block_fees = BlockFees {
				key_id: Some(key_id),
				..block_fees
			};

			debug!(LOGGER, "block_fees here: {:?}", block_fees);

			Ok((output, kernel, block_fees))
		}
	}
}<|MERGE_RESOLUTION|>--- conflicted
+++ resolved
@@ -597,13 +597,7 @@
 		let roots_result = self.chain.set_sumtree_roots(&mut b, false);
 
 		match roots_result {
-<<<<<<< HEAD
-			Ok(_) => {
-				Ok((b, block_fees))
-			}
-=======
 			Ok(_) => Ok((b, block_fees)),
->>>>>>> 40bc3386
 
 			// If it's a duplicate commitment, it's likely trying to use
 			// a key that's already been derived but not in the wallet
