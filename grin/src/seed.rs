// Copyright 2016 The Grin Developers
//
// Licensed under the Apache License, Version 2.0 (the "License");
// you may not use this file except in compliance with the License.
// You may obtain a copy of the License at
//
//     http://www.apache.org/licenses/LICENSE-2.0
//
// Unless required by applicable law or agreed to in writing, software
// distributed under the License is distributed on an "AS IS" BASIS,
// WITHOUT WARRANTIES OR CONDITIONS OF ANY KIND, either express or implied.
// See the License for the specific language governing permissions and
// limitations under the License.

//! Mining plugin manager, using the cuckoo-miner crate to provide
//! a mining worker implementation
//!

use std::io::Read;
use std::net::SocketAddr;
use std::str;
use std::sync::{Arc, mpsc};
use std::time;
use std::thread;

use hyper;
<<<<<<< HEAD
=======
use tokio_core::reactor;
use tokio_timer::Timer;
use time::now_utc;
>>>>>>> 5dce526f

use p2p;
use util::LOGGER;

const PEER_MAX_COUNT: u32 = 25;
const PEER_PREFERRED_COUNT: u32 = 8;
const SEEDS_URL: &'static str = "http://grin-tech.org/seeds.txt";

pub fn connect_and_monitor(
	p2p_server: Arc<p2p::Server>,
	capabilities: p2p::Capabilities,
	seed_list: Box<Fn() -> Vec<SocketAddr> + Send>,
) {

	let _ = thread::Builder::new()
		.name("seed".to_string())
		.spawn(move || {
			let peers = p2p_server.peers.clone();

			// open a channel with a listener that connects every peer address sent below
			// max peer count
			let (tx, rx) = mpsc::channel();

<<<<<<< HEAD
			// check seeds first
			connect_to_seeds(peers.clone(), tx.clone(), seed_list);

			loop {
				// try to connect to any address sent to the channel
				listen_for_addrs(peers.clone(), p2p_server.clone(), capabilities, &rx);
=======
		h.spawn(seeder.map(|_| ()).map_err(|e| {
			error!(LOGGER, "Seeding or peer monitoring error: {}", e);
			()
		}));
	}

	fn monitor_peers(
		&self,
		tx: mpsc::UnboundedSender<SocketAddr>,
	) -> Box<Future<Item = (), Error = String>> {
		let peers = self.peers.clone();
		let capabilities = self.capabilities.clone();

		// Unban peer after 3 hours
		let ban_windows: i64 = 10800;

		// now spawn a new future to regularly check if we need to acquire more peers
		// and if so, gets them from db and unban the banned peers after the ban is
		// expired
		let mon_loop = Timer::default()
			.interval(time::Duration::from_secs(30))
			.for_each(move |_| {
				let total_count = peers.all_peers().len();
				debug!(
					LOGGER,
					"monitor_peers: {} most_work_peers, {} connected, {} total known",
					peers.most_work_peers().len(),
					peers.connected_peers().len(),
					total_count,
				);

				let mut healthy_count = 0;
				let mut banned_count = 0;
				let mut defunct_count = 0;
				for x in peers.all_peers() {
					if x.flags == p2p::State::Healthy {
						healthy_count += 1
					} else if x.flags == p2p::State::Banned {
						let interval = now_utc().to_timespec().sec - x.last_banned;
						if interval >= ban_windows {
							// Unban peer
							peers.unban_peer(&x.addr);
							debug!(
								LOGGER,
								"monitor_peers: unbanned {} after {} seconds", x.addr, interval
							);
						} else {
							banned_count += 1;
						}
					} else if x.flags == p2p::State::Defunct {
						defunct_count += 1
					};
				}
>>>>>>> 5dce526f

				// monitor additional peers if we need to add more
				monitor_peers(peers.clone(), capabilities, tx.clone());

<<<<<<< HEAD
				thread::sleep(time::Duration::from_secs(20));
			}
		});
}
=======
				// maintenance step first, clean up p2p server peers
				{
					peers.clean_peers(PEER_MAX_COUNT as usize);
				}

				// not enough peers, getting more from db
				if peers.peer_count() < PEER_PREFERRED_COUNT {
					// loop over connected peers
					// ask them for their list of peers
					for p in peers.connected_peers() {
						if let Ok(p) = p.try_read() {
							debug!(
								LOGGER,
								"monitor_peers: asking {} for more peers", p.info.addr,
							);
							let _ = p.send_peer_request(capabilities);
						} else {
							warn!(LOGGER, "monitor_peers: failed to get read lock on peer",);
						}
					}

					// find some peers from our db
					// and queue them up for a connection attempt
					let peers = peers.find_peers(p2p::State::Healthy, p2p::UNKNOWN, 100);
					for p in peers {
						debug!(LOGGER, "monitor_peers: queue to soon try {}", p.addr,);
						tx.unbounded_send(p.addr).unwrap();
					}
				}
				Ok(())
			})
			.map_err(|e| e.to_string());
>>>>>>> 5dce526f

fn monitor_peers(
	peers: p2p::Peers,
	capabilities: p2p::Capabilities,
	tx: mpsc::Sender<SocketAddr>,
) {
	// regularly check if we need to acquire more peers  and if so, gets
	// them from db
	let total_count = peers.all_peers().len();
	debug!(
		LOGGER,
		"monitor_peers: {} most_work_peers, {} connected, {} total known",
		peers.most_work_peers().len(),
		peers.connected_peers().len(),
		total_count,
	);

	let mut healthy_count = 0;
	let mut banned_count = 0;
	let mut defunct_count = 0;
	for x in peers.all_peers() {
		if x.flags == p2p::State::Healthy { healthy_count += 1 }
		else if x.flags == p2p::State::Banned { banned_count += 1 }
		else if x.flags == p2p::State::Defunct { defunct_count += 1 };
	}

<<<<<<< HEAD
	debug!(
		LOGGER,
		"monitor_peers: all {} = {} healthy + {} banned + {} defunct",
		total_count,
		healthy_count,
		banned_count,
		defunct_count,
		);

	// maintenance step first, clean up p2p server peers
	peers.clean_peers(PEER_MAX_COUNT as usize);

	// not enough peers, getting more from db
	if peers.peer_count() >= PEER_PREFERRED_COUNT {
		return;
	}

	// loop over connected peers
	// ask them for their list of peers
	for p in peers.connected_peers() {
		if let Ok(p) = p.try_read() {
			debug!(LOGGER, "monitor_peers: ask {} for more peers", p.info.addr);
			let _ = p.send_peer_request(capabilities);
		} else {
			warn!(LOGGER, "monitor_peers: failed to get read lock on peer");
		}
	}
=======
	// Check if we have any pre-existing peer in db. If so, start with those,
	// otherwise use the seeds provided.
	fn connect_to_seeds(
		&self,
		tx: mpsc::UnboundedSender<SocketAddr>,
		seed_list: Box<Future<Item = Vec<SocketAddr>, Error = String>>,
	) -> Box<Future<Item = (), Error = String>> {
		// a thread pool is required so we don't block the event loop with a
		// db query
		let thread_pool = cpupool::Builder::new()
			.pool_size(1)
			.name_prefix("seed")
			.create();
		let peers = self.peers.clone();
		let seeder = thread_pool
			.spawn_fn(move || {
				// check if we have some peers in db
				let peers = peers.find_peers(p2p::State::Healthy, p2p::FULL_HIST, 100);
				Ok(peers)
			})
			.and_then(|peers| {
				// if so, get their addresses, otherwise use our seeds
				if peers.len() > 3 {
					Box::new(future::ok(peers.iter().map(|p| p.addr).collect::<Vec<_>>()))
				} else {
					seed_list
				}
			})
			.and_then(move |peer_addrs| {
				if peer_addrs.len() == 0 {
					warn!(LOGGER, "No seeds were retrieved.");
				}
>>>>>>> 5dce526f

	// find some peers from our db
	// and queue them up for a connection attempt
	let peers = peers.find_peers(p2p::State::Healthy, p2p::UNKNOWN, 100);
	for p in peers {
		debug!(LOGGER, "monitor_peers: queue to soon try {}", p.addr);
		tx.send(p.addr).unwrap();
	}
}

// Check if we have any pre-existing peer in db. If so, start with those,
// otherwise use the seeds provided.
fn connect_to_seeds(
	peers: p2p::Peers,
	tx: mpsc::Sender<SocketAddr>,
	seed_list: Box<Fn() -> Vec<SocketAddr>>,
) {

	// check if we have some peers in db
	let peers = peers.find_peers(p2p::State::Healthy, p2p::FULL_HIST, 100);

	// if so, get their addresses, otherwise use our seeds
	let peer_addrs = if peers.len() > 3 {
		peers.iter().map(|p| p.addr).collect::<Vec<_>>()
	} else {
		seed_list()
	};

	if peer_addrs.len() == 0 {
		warn!(LOGGER, "No seeds were retrieved.");
	}

	// connect to this first set of addresses
	for addr in peer_addrs {
		tx.send(addr).unwrap();
	}
}

<<<<<<< HEAD
/// Regularly poll a channel receiver for new addresses and initiate a
/// connection if the max peer count isn't exceeded. A request for more
/// peers is also automatically sent after connection.
fn listen_for_addrs(
	peers: p2p::Peers,
	p2p: Arc<p2p::Server>,
	capab: p2p::Capabilities,
	rx: &mpsc::Receiver<SocketAddr>,
) {

	let pc = peers.peer_count();
	for addr in rx.try_iter() {
		if pc < PEER_MAX_COUNT {
			let connect_peer = p2p.connect(&addr);
			match connect_peer {
				Ok(p) => {
					debug!(LOGGER, "connect_and_req: ok. attempting send_peer_request");
					if let Ok(p) = p.try_read() {
						let _ = p.send_peer_request(capab);
					}
				},
				Err(e) => {
					debug!(LOGGER, "connect_and_req: {} is Defunct; {:?}", addr, e);
					let _ = peers.update_state(addr, p2p::State::Defunct);
				},
=======
		let listener = rx.for_each(move |peer_addr| {
			debug!(LOGGER, "New peer address to connect to: {}.", peer_addr);
			let inner_h = h.clone();
			if peers.peer_count() < PEER_MAX_COUNT {
				h.spawn(connect_and_req(
					capab,
					p2p_server.clone(),
					peers.clone(),
					inner_h,
					peer_addr,
				))
>>>>>>> 5dce526f
			}
		}
	}
}

/// Extract the list of seeds from a pre-defined text file available through
/// http. Easy method until we have a set of DNS names we can rely on.
pub fn web_seeds() -> Box<Fn() -> Vec<SocketAddr> + Send> {
	Box::new(|| {
		let client = hyper::Client::new();
		debug!(LOGGER, "Retrieving seed nodes from {}", &SEEDS_URL);

		// http get, filtering out non 200 results
		let mut res = client.get(SEEDS_URL).send().expect("Failed to resolve seeds.");
		if res.status != hyper::Ok {
			panic!("Failed to resolve seeds, got status {}.", res.status);
		}
		let mut buf = vec![];
		res.read_to_end(&mut buf).expect("Could not read seed list.");

		let text = str::from_utf8(&buf[..]).expect("Corrupted seed list.");
		let addrs = text.split_whitespace()
			.map(|s| s.parse().unwrap())
			.collect::<Vec<_>>();
		debug!(LOGGER, "Retrieved seed addresses: {:?}", addrs);
		addrs
	})
}

/// Convenience function when the seed list is immediately known. Mostly used
/// for tests.
<<<<<<< HEAD
pub fn predefined_seeds(addrs_str: Vec<String>) -> Box<Fn() -> Vec<SocketAddr> + Send> {
	Box::new(move || {
		addrs_str
			.iter()
			.map(|s| s.parse().unwrap())
			.collect::<Vec<_>>()
	})
=======
pub fn predefined_seeds(
	addrs_str: Vec<String>,
) -> Box<Future<Item = Vec<SocketAddr>, Error = String>> {
	let seeds = future::ok(()).and_then(move |_| {
		Ok(addrs_str
			.iter()
			.map(|s| s.parse().unwrap())
			.collect::<Vec<_>>())
	});
	Box::new(seeds)
}

fn connect_and_req(
	capab: p2p::Capabilities,
	p2p: Arc<p2p::Server>,
	peers: p2p::Peers,
	h: reactor::Handle,
	addr: SocketAddr,
) -> Box<Future<Item = (), Error = ()>> {
	let connect_peer = p2p.connect_peer(addr, h);
	let peers = peers.clone();
	let fut = connect_peer.then(move |p| {
		match p {
			Ok(Some(p)) => {
				debug!(LOGGER, "connect_and_req: ok. attempting send_peer_request");
				if let Ok(p) = p.try_read() {
					let _ = p.send_peer_request(capab);
				}
			}
			Ok(None) => {
				debug!(
					LOGGER,
					"connect_and_req: ok but none inner (what does this mean?), {}", addr
				);
			}
			Err(e) => {
				debug!(LOGGER, "connect_and_req: {} is Defunct; {:?}", addr, e);
				let _ = peers.update_state(addr, p2p::State::Defunct);
			}
		}
		Ok(())
	});
	Box::new(fut)
>>>>>>> 5dce526f
}<|MERGE_RESOLUTION|>--- conflicted
+++ resolved
@@ -22,18 +22,14 @@
 use std::sync::{Arc, mpsc};
 use std::time;
 use std::thread;
+use time::now_utc;
 
 use hyper;
-<<<<<<< HEAD
-=======
-use tokio_core::reactor;
-use tokio_timer::Timer;
-use time::now_utc;
->>>>>>> 5dce526f
 
 use p2p;
 use util::LOGGER;
 
+const BAN_WINDOW: i64 = 10800;
 const PEER_MAX_COUNT: u32 = 25;
 const PEER_PREFERRED_COUNT: u32 = 8;
 const SEEDS_URL: &'static str = "http://grin-tech.org/seeds.txt";
@@ -53,111 +49,20 @@
 			// max peer count
 			let (tx, rx) = mpsc::channel();
 
-<<<<<<< HEAD
 			// check seeds first
 			connect_to_seeds(peers.clone(), tx.clone(), seed_list);
 
 			loop {
 				// try to connect to any address sent to the channel
 				listen_for_addrs(peers.clone(), p2p_server.clone(), capabilities, &rx);
-=======
-		h.spawn(seeder.map(|_| ()).map_err(|e| {
-			error!(LOGGER, "Seeding or peer monitoring error: {}", e);
-			()
-		}));
-	}
-
-	fn monitor_peers(
-		&self,
-		tx: mpsc::UnboundedSender<SocketAddr>,
-	) -> Box<Future<Item = (), Error = String>> {
-		let peers = self.peers.clone();
-		let capabilities = self.capabilities.clone();
-
-		// Unban peer after 3 hours
-		let ban_windows: i64 = 10800;
-
-		// now spawn a new future to regularly check if we need to acquire more peers
-		// and if so, gets them from db and unban the banned peers after the ban is
-		// expired
-		let mon_loop = Timer::default()
-			.interval(time::Duration::from_secs(30))
-			.for_each(move |_| {
-				let total_count = peers.all_peers().len();
-				debug!(
-					LOGGER,
-					"monitor_peers: {} most_work_peers, {} connected, {} total known",
-					peers.most_work_peers().len(),
-					peers.connected_peers().len(),
-					total_count,
-				);
-
-				let mut healthy_count = 0;
-				let mut banned_count = 0;
-				let mut defunct_count = 0;
-				for x in peers.all_peers() {
-					if x.flags == p2p::State::Healthy {
-						healthy_count += 1
-					} else if x.flags == p2p::State::Banned {
-						let interval = now_utc().to_timespec().sec - x.last_banned;
-						if interval >= ban_windows {
-							// Unban peer
-							peers.unban_peer(&x.addr);
-							debug!(
-								LOGGER,
-								"monitor_peers: unbanned {} after {} seconds", x.addr, interval
-							);
-						} else {
-							banned_count += 1;
-						}
-					} else if x.flags == p2p::State::Defunct {
-						defunct_count += 1
-					};
-				}
->>>>>>> 5dce526f
 
 				// monitor additional peers if we need to add more
 				monitor_peers(peers.clone(), capabilities, tx.clone());
 
-<<<<<<< HEAD
 				thread::sleep(time::Duration::from_secs(20));
 			}
 		});
 }
-=======
-				// maintenance step first, clean up p2p server peers
-				{
-					peers.clean_peers(PEER_MAX_COUNT as usize);
-				}
-
-				// not enough peers, getting more from db
-				if peers.peer_count() < PEER_PREFERRED_COUNT {
-					// loop over connected peers
-					// ask them for their list of peers
-					for p in peers.connected_peers() {
-						if let Ok(p) = p.try_read() {
-							debug!(
-								LOGGER,
-								"monitor_peers: asking {} for more peers", p.info.addr,
-							);
-							let _ = p.send_peer_request(capabilities);
-						} else {
-							warn!(LOGGER, "monitor_peers: failed to get read lock on peer",);
-						}
-					}
-
-					// find some peers from our db
-					// and queue them up for a connection attempt
-					let peers = peers.find_peers(p2p::State::Healthy, p2p::UNKNOWN, 100);
-					for p in peers {
-						debug!(LOGGER, "monitor_peers: queue to soon try {}", p.addr,);
-						tx.unbounded_send(p.addr).unwrap();
-					}
-				}
-				Ok(())
-			})
-			.map_err(|e| e.to_string());
->>>>>>> 5dce526f
 
 fn monitor_peers(
 	peers: p2p::Peers,
@@ -179,12 +84,25 @@
 	let mut banned_count = 0;
 	let mut defunct_count = 0;
 	for x in peers.all_peers() {
-		if x.flags == p2p::State::Healthy { healthy_count += 1 }
-		else if x.flags == p2p::State::Banned { banned_count += 1 }
-		else if x.flags == p2p::State::Defunct { defunct_count += 1 };
-	}
-
-<<<<<<< HEAD
+		match x.flags {
+			p2p::State::Banned => {
+				let interval = now_utc().to_timespec().sec - x.last_banned;
+				// Unban peer
+				if interval >= BAN_WINDOW {
+					peers.unban_peer(&x.addr);
+					debug!(
+						LOGGER,
+						"monitor_peers: unbanned {} after {} seconds", x.addr, interval
+						);
+				} else {
+					banned_count += 1;
+				}
+			}
+			p2p::State::Healthy => healthy_count += 1,
+			p2p::State::Defunct => defunct_count += 1,
+		}
+	}
+
 	debug!(
 		LOGGER,
 		"monitor_peers: all {} = {} healthy + {} banned + {} defunct",
@@ -212,40 +130,6 @@
 			warn!(LOGGER, "monitor_peers: failed to get read lock on peer");
 		}
 	}
-=======
-	// Check if we have any pre-existing peer in db. If so, start with those,
-	// otherwise use the seeds provided.
-	fn connect_to_seeds(
-		&self,
-		tx: mpsc::UnboundedSender<SocketAddr>,
-		seed_list: Box<Future<Item = Vec<SocketAddr>, Error = String>>,
-	) -> Box<Future<Item = (), Error = String>> {
-		// a thread pool is required so we don't block the event loop with a
-		// db query
-		let thread_pool = cpupool::Builder::new()
-			.pool_size(1)
-			.name_prefix("seed")
-			.create();
-		let peers = self.peers.clone();
-		let seeder = thread_pool
-			.spawn_fn(move || {
-				// check if we have some peers in db
-				let peers = peers.find_peers(p2p::State::Healthy, p2p::FULL_HIST, 100);
-				Ok(peers)
-			})
-			.and_then(|peers| {
-				// if so, get their addresses, otherwise use our seeds
-				if peers.len() > 3 {
-					Box::new(future::ok(peers.iter().map(|p| p.addr).collect::<Vec<_>>()))
-				} else {
-					seed_list
-				}
-			})
-			.and_then(move |peer_addrs| {
-				if peer_addrs.len() == 0 {
-					warn!(LOGGER, "No seeds were retrieved.");
-				}
->>>>>>> 5dce526f
 
 	// find some peers from our db
 	// and queue them up for a connection attempt
@@ -284,7 +168,6 @@
 	}
 }
 
-<<<<<<< HEAD
 /// Regularly poll a channel receiver for new addresses and initiate a
 /// connection if the max peer count isn't exceeded. A request for more
 /// peers is also automatically sent after connection.
@@ -310,19 +193,6 @@
 					debug!(LOGGER, "connect_and_req: {} is Defunct; {:?}", addr, e);
 					let _ = peers.update_state(addr, p2p::State::Defunct);
 				},
-=======
-		let listener = rx.for_each(move |peer_addr| {
-			debug!(LOGGER, "New peer address to connect to: {}.", peer_addr);
-			let inner_h = h.clone();
-			if peers.peer_count() < PEER_MAX_COUNT {
-				h.spawn(connect_and_req(
-					capab,
-					p2p_server.clone(),
-					peers.clone(),
-					inner_h,
-					peer_addr,
-				))
->>>>>>> 5dce526f
 			}
 		}
 	}
@@ -354,7 +224,6 @@
 
 /// Convenience function when the seed list is immediately known. Mostly used
 /// for tests.
-<<<<<<< HEAD
 pub fn predefined_seeds(addrs_str: Vec<String>) -> Box<Fn() -> Vec<SocketAddr> + Send> {
 	Box::new(move || {
 		addrs_str
@@ -362,49 +231,4 @@
 			.map(|s| s.parse().unwrap())
 			.collect::<Vec<_>>()
 	})
-=======
-pub fn predefined_seeds(
-	addrs_str: Vec<String>,
-) -> Box<Future<Item = Vec<SocketAddr>, Error = String>> {
-	let seeds = future::ok(()).and_then(move |_| {
-		Ok(addrs_str
-			.iter()
-			.map(|s| s.parse().unwrap())
-			.collect::<Vec<_>>())
-	});
-	Box::new(seeds)
-}
-
-fn connect_and_req(
-	capab: p2p::Capabilities,
-	p2p: Arc<p2p::Server>,
-	peers: p2p::Peers,
-	h: reactor::Handle,
-	addr: SocketAddr,
-) -> Box<Future<Item = (), Error = ()>> {
-	let connect_peer = p2p.connect_peer(addr, h);
-	let peers = peers.clone();
-	let fut = connect_peer.then(move |p| {
-		match p {
-			Ok(Some(p)) => {
-				debug!(LOGGER, "connect_and_req: ok. attempting send_peer_request");
-				if let Ok(p) = p.try_read() {
-					let _ = p.send_peer_request(capab);
-				}
-			}
-			Ok(None) => {
-				debug!(
-					LOGGER,
-					"connect_and_req: ok but none inner (what does this mean?), {}", addr
-				);
-			}
-			Err(e) => {
-				debug!(LOGGER, "connect_and_req: {} is Defunct; {:?}", addr, e);
-				let _ = peers.update_state(addr, p2p::State::Defunct);
-			}
-		}
-		Ok(())
-	});
-	Box::new(fut)
->>>>>>> 5dce526f
 }