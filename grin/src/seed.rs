// Copyright 2018 The Grin Developers
//
// Licensed under the Apache License, Version 2.0 (the "License");
// you may not use this file except in compliance with the License.
// You may obtain a copy of the License at
//
//     http://www.apache.org/licenses/LICENSE-2.0
//
// Unless required by applicable law or agreed to in writing, software
// distributed under the License is distributed on an "AS IS" BASIS,
// WITHOUT WARRANTIES OR CONDITIONS OF ANY KIND, either express or implied.
// See the License for the specific language governing permissions and
// limitations under the License.

//! Mining plugin manager, using the cuckoo-miner crate to provide
//! a mining worker implementation
//!

use std::io::Read;
use std::net::SocketAddr;
use std::str;
use std::sync::{mpsc, Arc};
use std::sync::atomic::{AtomicBool, Ordering};
use std::time::Duration;
use std::thread;
use time::{self, now_utc};

use hyper;

use p2p;
use util::LOGGER;

const SEEDS_URL: &'static str = "http://grin-tech.org/seeds.txt";

pub fn connect_and_monitor(
	p2p_server: Arc<p2p::Server>,
	capabilities: p2p::Capabilities,
	seed_list: Box<Fn() -> Vec<SocketAddr> + Send>,
	stop: Arc<AtomicBool>,
) {
	let _ = thread::Builder::new()
		.name("seed".to_string())
		.spawn(move || {
			let peers = p2p_server.peers.clone();

			// open a channel with a listener that connects every peer address sent below
			// max peer count
			let (tx, rx) = mpsc::channel();

			// check seeds first
			connect_to_seeds(peers.clone(), tx.clone(), seed_list);

			let mut prev = time::now_utc() - time::Duration::seconds(60);
			loop {
				let current_time = time::now_utc();

				if current_time - prev > time::Duration::seconds(20) {
					// try to connect to any address sent to the channel
					listen_for_addrs(peers.clone(), p2p_server.clone(), capabilities, &rx);

					// monitor additional peers if we need to add more
					monitor_peers(
						peers.clone(),
						p2p_server.config.clone(),
						capabilities,
						tx.clone(),
					);

					update_dandelion_relay(peers.clone(), p2p_server.config.clone());

					prev = current_time;
				}

				thread::sleep(Duration::from_secs(1));

				if stop.load(Ordering::Relaxed) {
					break;
				}
			}
		});
}

fn monitor_peers(
	peers: Arc<p2p::Peers>,
	config: p2p::P2PConfig,
	capabilities: p2p::Capabilities,
	tx: mpsc::Sender<SocketAddr>,
) {
	// regularly check if we need to acquire more peers  and if so, gets
	// them from db
	let total_count = peers.all_peers().len();
	let mut healthy_count = 0;
	let mut banned_count = 0;
	let mut defunct_count = 0;
	for x in peers.all_peers() {
		match x.flags {
			p2p::State::Banned => {
				let interval = now_utc().to_timespec().sec - x.last_banned;
				// Unban peer
				if interval >= config.ban_window() {
					peers.unban_peer(&x.addr);
					debug!(
						LOGGER,
						"monitor_peers: unbanned {} after {} seconds", x.addr, interval
					);
				} else {
					banned_count += 1;
				}
			}
			p2p::State::Healthy => healthy_count += 1,
			p2p::State::Defunct => defunct_count += 1,
		}
	}

	debug!(
		LOGGER,
		"monitor_peers: {} connected ({} most_work). \
		 all {} = {} healthy + {} banned + {} defunct",
		peers.connected_peers().len(),
		peers.most_work_peers().len(),
		total_count,
		healthy_count,
		banned_count,
		defunct_count,
	);

	// maintenance step first, clean up p2p server peers
	peers.clean_peers(config.peer_max_count() as usize);

	// not enough peers, getting more from db
	if peers.peer_count() >= config.peer_min_preferred_count() {
		return;
	}

	// loop over connected peers
	// ask them for their list of peers
	for p in peers.connected_peers() {
		if let Ok(p) = p.try_read() {
			debug!(LOGGER, "monitor_peers: ask {} for more peers", p.info.addr);
			let _ = p.send_peer_request(capabilities);
		} else {
			warn!(LOGGER, "monitor_peers: failed to get read lock on peer");
		}
	}

	// find some peers from our db
	// and queue them up for a connection attempt
	let peers = peers.find_peers(p2p::State::Healthy, p2p::Capabilities::UNKNOWN, 100);
	for p in peers {
		debug!(LOGGER, "monitor_peers: queue to soon try {}", p.addr);
		tx.send(p.addr).unwrap();
	}
}

fn update_dandelion_relay(peers: Arc<p2p::Peers>, config: p2p::P2PConfig) {
	// Dandelion Relay Updater
	let dandelion_relay = peers.get_dandelion_relay();
	if dandelion_relay.is_empty() {
		debug!(LOGGER, "monitor_peers: no dandelion relay updating");
		peers.update_dandelion_relay();
	} else {
		for last_added in dandelion_relay.keys() {
			let dandelion_interval = now_utc().to_timespec().sec - last_added;
			if dandelion_interval >= config.dandelion_relay_time() {
				debug!(LOGGER, "monitor_peers: updating expired dandelion relay");
				peers.update_dandelion_relay();
			}
		}
	}
}

// Check if we have any pre-existing peer in db. If so, start with those,
// otherwise use the seeds provided.
fn connect_to_seeds(
	peers: Arc<p2p::Peers>,
	tx: mpsc::Sender<SocketAddr>,
	seed_list: Box<Fn() -> Vec<SocketAddr>>,
) {
	// check if we have some peers in db
	let peers = peers.find_peers(p2p::State::Healthy, p2p::Capabilities::FULL_HIST, 100);

	// if so, get their addresses, otherwise use our seeds
	let peer_addrs = if peers.len() > 3 {
		peers.iter().map(|p| p.addr).collect::<Vec<_>>()
	} else {
		seed_list()
	};

	if peer_addrs.len() == 0 {
		warn!(LOGGER, "No seeds were retrieved.");
	}

	// connect to this first set of addresses
	for addr in peer_addrs {
		tx.send(addr).unwrap();
	}
}

/// Regularly poll a channel receiver for new addresses and initiate a
/// connection if the max peer count isn't exceeded. A request for more
/// peers is also automatically sent after connection.
fn listen_for_addrs(
	peers: Arc<p2p::Peers>,
	p2p: Arc<p2p::Server>,
	capab: p2p::Capabilities,
	rx: &mpsc::Receiver<SocketAddr>,
) {
	let pc = peers.peer_count();
	for addr in rx.try_iter() {
<<<<<<< HEAD
		if pc < p2p.config.peer_max_count() {
			let connect_peer = p2p.connect(&addr);
			match connect_peer {
				Ok(p) => {
					trace!(LOGGER, "connect_and_req: ok. attempting send_peer_request");
					if let Ok(p) = p.try_read() {
						let _ = p.send_peer_request(capab);
=======
		if pc < PEER_MAX_COUNT {
			let peers_c = peers.clone();
			let p2p_c = p2p.clone();
			let _ = thread::Builder::new()
				.name("peer_connect".to_string())
				.spawn(move || {
					let connect_peer = p2p_c.connect(&addr);
					match connect_peer {
						Ok(p) => {
							trace!(LOGGER, "connect_and_req: ok. attempting send_peer_request");
							if let Ok(p) = p.try_read() {
								let _ = p.send_peer_request(capab);
							}
						}
						Err(e) => {
							debug!(LOGGER, "connect_and_req: {} is Defunct; {:?}", addr, e);
							let _ = peers_c.update_state(addr, p2p::State::Defunct);
						}
>>>>>>> e8e01319
					}
				});
		}
	}
}

/// Extract the list of seeds from a pre-defined text file available through
/// http. Easy method until we have a set of DNS names we can rely on.
pub fn web_seeds() -> Box<Fn() -> Vec<SocketAddr> + Send> {
	Box::new(|| {
		let client = hyper::Client::new();
		debug!(LOGGER, "Retrieving seed nodes from {}", &SEEDS_URL);

		// http get, filtering out non 200 results
		let mut res = client
			.get(SEEDS_URL)
			.send()
			.expect("Failed to resolve seeds.");
		if res.status != hyper::Ok {
			panic!("Failed to resolve seeds, got status {}.", res.status);
		}
		let mut buf = vec![];
		res.read_to_end(&mut buf)
			.expect("Could not read seed list.");

		let text = str::from_utf8(&buf[..]).expect("Corrupted seed list.");
		let addrs = text.split_whitespace()
			.map(|s| s.parse().unwrap())
			.collect::<Vec<_>>();
		debug!(LOGGER, "Retrieved seed addresses: {:?}", addrs);
		addrs
	})
}

/// Convenience function when the seed list is immediately known. Mostly used
/// for tests.
pub fn predefined_seeds(addrs_str: Vec<String>) -> Box<Fn() -> Vec<SocketAddr> + Send> {
	Box::new(move || {
		addrs_str
			.iter()
			.map(|s| s.parse().unwrap())
			.collect::<Vec<_>>()
	})
}<|MERGE_RESOLUTION|>--- conflicted
+++ resolved
@@ -207,16 +207,7 @@
 ) {
 	let pc = peers.peer_count();
 	for addr in rx.try_iter() {
-<<<<<<< HEAD
 		if pc < p2p.config.peer_max_count() {
-			let connect_peer = p2p.connect(&addr);
-			match connect_peer {
-				Ok(p) => {
-					trace!(LOGGER, "connect_and_req: ok. attempting send_peer_request");
-					if let Ok(p) = p.try_read() {
-						let _ = p.send_peer_request(capab);
-=======
-		if pc < PEER_MAX_COUNT {
 			let peers_c = peers.clone();
 			let p2p_c = p2p.clone();
 			let _ = thread::Builder::new()
@@ -234,7 +225,6 @@
 							debug!(LOGGER, "connect_and_req: {} is Defunct; {:?}", addr, e);
 							let _ = peers_c.update_state(addr, p2p::State::Defunct);
 						}
->>>>>>> e8e01319
 					}
 				});
 		}
