// Copyright 2016 The Grin Developers
//
// Licensed under the Apache License, Version 2.0 (the "License");
// you may not use this file except in compliance with the License.
// You may obtain a copy of the License at
//
//     http://www.apache.org/licenses/LICENSE-2.0
//
// Unless required by applicable law or agreed to in writing, software
// distributed under the License is distributed on an "AS IS" BASIS,
// WITHOUT WARRANTIES OR CONDITIONS OF ANY KIND, either express or implied.
// See the License for the specific language governing permissions and
// limitations under the License.

use std::convert::From;

use api;
use chain;
use p2p;
use store;

/// Error type wrapping underlying module errors.
#[derive(Debug)]
pub enum Error {
	/// Error originating from the db storage.
	Store(store::Error),
	/// Error originating from the blockchain implementation.
	Chain(chain::Error),
	/// Error originating from the peer-to-peer network.
	P2P(p2p::Error),
	/// Error originating from HTTP API calls
	API(api::Error),
}

impl From<chain::Error> for Error {
	fn from(e: chain::Error) -> Error {
		Error::Chain(e)
	}
}

impl From<p2p::Error> for Error {
	fn from(e: p2p::Error) -> Error {
		Error::P2P(e)
	}
}

impl From<store::Error> for Error {
	fn from(e: store::Error) -> Error {
		Error::Store(e)
	}
}

impl From<api::Error> for Error {
	fn from(e: api::Error) -> Error {
		Error::API(e)
	}
}

/// Type of seeding the server will use to find other peers on the network.
#[derive(Debug, Clone, Serialize, Deserialize)]
pub enum Seeding {
	/// No seeding, mostly for tests that programmatically connect
	None,
	/// A list of seed addresses provided to the server
	List(Vec<String>),
	/// Automatically download a text file with a list of server addresses
	WebStatic,
}

/// Full server configuration, aggregating configurations required for the
/// different components.
#[derive(Debug, Clone, Serialize, Deserialize)]
pub struct ServerConfig {
	/// Directory under which the rocksdb stores will be created
	pub db_root: String,

	/// Network address for the Rest API HTTP server.
	pub api_http_addr: String,

	/// Capabilities expose by this node, also conditions which other peers this
	/// node will have an affinity toward when connection.
	pub capabilities: p2p::Capabilities,

	/// Method used to get the list of seed nodes for initial bootstrap.
	pub seeding_type: Seeding,

	/// Configuration for the peer-to-peer server
	pub p2p_config: p2p::P2PConfig,

	/// Configuration for the mining daemon
	pub mining_config: MinerConfig,

	/// Setup the server for tests and testnet
	pub test_mode: bool,
}

/// Mining configuration
#[derive(Debug, Clone, Serialize, Deserialize)]
pub struct MinerConfig {
	/// Whether to start the miner with the server
	pub enable_mining: bool,

	/// Base address to the HTTP wallet receiver
	pub wallet_receiver_url: String,

	/// Attributes the reward to a random private key instead of contacting the
	/// wallet receiver. Mostly used for tests.
	pub burn_reward: bool,

<<<<<<< HEAD
	/// a testing attribute for the time being that artifically slows down the
	/// mining loop by adding a sleep to the thread
	pub slow_down_in_millis: u64,
=======
	/// Size of Cuckoo Cycle to mine on
	pub cuckoo_size: u32,
>>>>>>> 75f19ecf
}

impl Default for ServerConfig {
	fn default() -> ServerConfig {
		ServerConfig {
			db_root: ".grin".to_string(),
			api_http_addr: "127.0.0.1:13415".to_string(),
			capabilities: p2p::FULL_NODE,
			seeding_type: Seeding::None,
			p2p_config: p2p::P2PConfig::default(),
			mining_config: MinerConfig::default(),
			test_mode: true,
		}
	}
}

impl Default for MinerConfig {
	fn default() -> MinerConfig {
		MinerConfig {
			enable_mining: false,
			wallet_receiver_url: "http://localhost:13416".to_string(),
			burn_reward: false,
<<<<<<< HEAD
			slow_down_in_millis: 0,
=======
			cuckoo_size: 0,
>>>>>>> 75f19ecf
		}
	}
}

/// Thread-safe container to return all sever related stats that other
/// consumers might be interested in, such as test results
///
///
///

#[derive(Clone)]
pub struct ServerStats {
	pub peer_count:u32,
	pub head: chain::Tip,
}<|MERGE_RESOLUTION|>--- conflicted
+++ resolved
@@ -107,14 +107,13 @@
 	/// wallet receiver. Mostly used for tests.
 	pub burn_reward: bool,
 
-<<<<<<< HEAD
 	/// a testing attribute for the time being that artifically slows down the
 	/// mining loop by adding a sleep to the thread
 	pub slow_down_in_millis: u64,
-=======
+
 	/// Size of Cuckoo Cycle to mine on
 	pub cuckoo_size: u32,
->>>>>>> 75f19ecf
+
 }
 
 impl Default for ServerConfig {
@@ -137,11 +136,8 @@
 			enable_mining: false,
 			wallet_receiver_url: "http://localhost:13416".to_string(),
 			burn_reward: false,
-<<<<<<< HEAD
 			slow_down_in_millis: 0,
-=======
 			cuckoo_size: 0,
->>>>>>> 75f19ecf
 		}
 	}
 }
