--- conflicted
+++ resolved
@@ -25,13 +25,9 @@
 use adapters::*;
 use api;
 use chain;
-<<<<<<< HEAD
-use core::{genesis, global};
-use dandelion_monitor;
-=======
 use core::{consensus, genesis, global};
 use core::core::target::Difficulty;
->>>>>>> cd72be89
+use dandelion_monitor;
 use miner;
 use p2p;
 use pool;
