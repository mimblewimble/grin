--- conflicted
+++ resolved
@@ -14,12 +14,7 @@
 serde = "~1.0.8"
 serde_derive = "~1.0.8"
 
-<<<<<<< HEAD
-#cuckoo_miner = { git = "https://github.com/mimblewimble/cuckoo-miner", tag="grin_integration_8"}
-cuckoo_miner = { path = "../../cuckoo-miner"}
-=======
 cuckoo_miner = { git = "https://github.com/mimblewimble/cuckoo-miner", tag="grin_integration_8"}
->>>>>>> a5b2c7d3
 
 grin_core = { path = "../core" }
 
