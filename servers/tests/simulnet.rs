// Copyright 2018 The Grin Developers
//
// Licensed under the Apache License, Version 2.0 (the "License");
// you may not use this file except in compliance with the License.
// You may obtain a copy of the License at
//
//     http://www.apache.org/licenses/LICENSE-2.0
//
// Unless required by applicable law or agreed to in writing, software
// distributed under the License is distributed on an "AS IS" BASIS,
// WITHOUT WARRANTIES OR CONDITIONS OF ANY KIND, either express or implied.
// See the License for the specific language governing permissions and
// limitations under the License.

extern crate grin_api as api;
extern crate grin_chain as chain;
extern crate grin_core as core;
extern crate grin_keychain as keychain;
extern crate grin_p2p as p2p;
extern crate grin_servers as servers;
extern crate grin_util as util;
extern crate grin_wallet as wallet;

mod framework;

use std::default::Default;
use std::sync::{Arc, Mutex};
use std::{thread, time};

use core::core::hash::Hashed;
use core::global::{self, ChainTypes};

use wallet::controller;
use wallet::libtx::slate::Slate;
use wallet::libwallet::types::{WalletBackend, WalletInst};
use wallet::lmdb_wallet::LMDBBackend;
use wallet::HTTPWalletClient;
use wallet::WalletConfig;

use framework::{
	config, stop_all_servers, LocalServerContainerConfig, LocalServerContainerPool,
	LocalServerContainerPoolConfig,
};

/// Testing the frameworks by starting a fresh server, creating a genesis
/// Block and mining into a wallet for a bit
#[test]
fn basic_genesis_mine() {
	util::init_test_logger();
	global::set_mining_mode(ChainTypes::AutomatedTesting);

	let test_name_dir = "genesis_mine";
	framework::clean_all_output(test_name_dir);

	// Create a server pool
	let mut pool_config = LocalServerContainerPoolConfig::default();
	pool_config.base_name = String::from(test_name_dir);
	pool_config.run_length_in_seconds = 10;

	pool_config.base_api_port = 30000;
	pool_config.base_p2p_port = 31000;
	pool_config.base_wallet_port = 32000;

	let mut pool = LocalServerContainerPool::new(pool_config);

	// Create a server to add into the pool
	let mut server_config = LocalServerContainerConfig::default();
	server_config.start_miner = true;
	server_config.start_wallet = false;
	server_config.burn_mining_rewards = true;

	pool.create_server(&mut server_config);
	let servers = pool.run_all_servers();
	stop_all_servers(servers);
}

/// Creates 5 servers, first being a seed and check that through peer address
/// messages they all end up connected.
#[test]
fn simulate_seeding() {
	util::init_test_logger();
	global::set_mining_mode(ChainTypes::AutomatedTesting);

	let test_name_dir = "simulate_seeding";
	framework::clean_all_output(test_name_dir);

	// Create a server pool
	let mut pool_config = LocalServerContainerPoolConfig::default();
	pool_config.base_name = String::from(test_name_dir);
	pool_config.run_length_in_seconds = 30;

	// have to use different ports because of tests being run in parallel
	pool_config.base_api_port = 30020;
	pool_config.base_p2p_port = 31020;
	pool_config.base_wallet_port = 32020;

	let mut pool = LocalServerContainerPool::new(pool_config);

	// Create a first seed server to add into the pool
	let mut server_config = LocalServerContainerConfig::default();
	// server_config.start_miner = true;
	server_config.start_wallet = false;
	server_config.burn_mining_rewards = true;
	server_config.is_seeding = true;

	pool.create_server(&mut server_config);

	// wait the seed server fully start up before start remaining servers
	thread::sleep(time::Duration::from_millis(1_000));

	// point next servers at first seed
	server_config.is_seeding = false;
	server_config.seed_addr = String::from(format!(
		"{}:{}",
		server_config.base_addr, server_config.p2p_server_port
	));

	for _ in 0..4 {
		pool.create_server(&mut server_config);
	}

	let servers = pool.run_all_servers();
	thread::sleep(time::Duration::from_secs(5));

	// Check they all end up connected.
	let url = format!(
		"http://{}:{}/v1/peers/connected",
		&server_config.base_addr, 30020
	);
	let peers_all = api::client::get::<Vec<p2p::PeerInfo>>(url.as_str(), None);
	assert!(peers_all.is_ok());
	assert_eq!(peers_all.unwrap().len(), 4);

	stop_all_servers(servers);

	// wait servers fully stop before start next automated test
	thread::sleep(time::Duration::from_millis(1_000));
}

/// Create 1 server, start it mining, then connect 4 other peers mining and
/// using the first
/// as a seed. Meant to test the evolution of mining difficulty with miners
/// running at
/// different rates
// Just going to comment this out as an automatically run test for the time
// being,
// As it's more for actively testing and hurts CI a lot
//#[test]
#[allow(dead_code)]
fn simulate_parallel_mining() {
	global::set_mining_mode(ChainTypes::AutomatedTesting);

	let test_name_dir = "simulate_parallel_mining";
	// framework::clean_all_output(test_name_dir);

	// Create a server pool
	let mut pool_config = LocalServerContainerPoolConfig::default();
	pool_config.base_name = String::from(test_name_dir);
	pool_config.run_length_in_seconds = 60;
	// have to use different ports because of tests being run in parallel
	pool_config.base_api_port = 30040;
	pool_config.base_p2p_port = 31040;
	pool_config.base_wallet_port = 32040;

	let mut pool = LocalServerContainerPool::new(pool_config);

	// Create a first seed server to add into the pool
	let mut server_config = LocalServerContainerConfig::default();
	server_config.start_miner = true;
	server_config.start_wallet = true;
	server_config.is_seeding = true;

	pool.create_server(&mut server_config);

	// point next servers at first seed
	server_config.is_seeding = false;
	server_config.seed_addr = String::from(format!(
		"{}:{}",
		server_config.base_addr, server_config.p2p_server_port
	));

	// And create 4 more, then let them run for a while
	for i in 1..4 {
		// fudge in some slowdown
		server_config.miner_slowdown_in_millis = i * 2;
		pool.create_server(&mut server_config);
	}

	// pool.connect_all_peers();

	let servers = pool.run_all_servers();
	stop_all_servers(servers);

	// Check mining difficulty here?, though I'd think it's more valuable
	// to simply output it. Can at least see the evolution of the difficulty target
	// in the debug log output for now
}

// TODO: Convert these tests to newer framework format
/// Create a network of 5 servers and mine a block, verifying that the block
/// gets propagated to all.
#[test]
fn simulate_block_propagation() {
	util::init_test_logger();

	// we actually set the chain_type in the ServerConfig below
	// TODO - avoid needing to set it in two places?
	global::set_mining_mode(ChainTypes::AutomatedTesting);

	let test_name_dir = "grin-prop";
	framework::clean_all_output(test_name_dir);

	// instantiates 5 servers on different ports
	let mut servers = vec![];
	for n in 0..5 {
		let s = servers::Server::new(framework::config(10 * n, test_name_dir, 0)).unwrap();
		servers.push(s);
		thread::sleep(time::Duration::from_millis(100));
	}

	// start mining
	servers[0].start_test_miner(None);

	// monitor for a change of head on a different server and check whether
	// chain height has changed
	let mut success = false;
	let mut time_spent = 0;
	loop {
		let mut count = 0;
		for n in 0..5 {
			if servers[n].head().height > 3 {
				count += 1;
			}
		}
		if count == 5 {
			success = true;
			break;
		}
		thread::sleep(time::Duration::from_millis(1_000));
		time_spent += 1;
		if time_spent >= 60 {
			break;
		}
	}
	for n in 0..5 {
		servers[n].stop();
	}
	assert_eq!(true, success);

	// wait servers fully stop before start next automated test
	thread::sleep(time::Duration::from_millis(1_000));
}

/// Creates 2 different disconnected servers, mine a few blocks on one, connect
/// them and check that the 2nd gets all the blocks
#[test]
fn simulate_full_sync() {
	util::init_test_logger();

	// we actually set the chain_type in the ServerConfig below
	global::set_mining_mode(ChainTypes::AutomatedTesting);

	let test_name_dir = "grin-sync";
	framework::clean_all_output(test_name_dir);

	let s1 = servers::Server::new(framework::config(1000, "grin-sync", 1000)).unwrap();
	// mine a few blocks on server 1
	s1.start_test_miner(None);
	thread::sleep(time::Duration::from_secs(8));

	let s2 = servers::Server::new(framework::config(1001, "grin-sync", 1000)).unwrap();

	// Get the current header from s1.
	let s1_header = s1.chain.head_header().unwrap();

	// Wait for s2 to sync up to and including the header from s1.
	let mut time_spent = 0;
	while s2.head().height < s1_header.height {
		thread::sleep(time::Duration::from_millis(1_000));
		time_spent += 1;
		if time_spent >= 60 {
			println!(
				"sync fail. s2.head().height: {}, s1_header.height: {}",
				s2.head().height,
				s1_header.height
			);
			break;
		}
	}

	// Confirm both s1 and s2 see a consistent header at that height.
	let s2_header = s2.chain.get_block_header(&s1_header.hash()).unwrap();
	assert_eq!(s1_header, s2_header);

	// Stop our servers cleanly.
	s1.stop();
	s2.stop();

	// wait servers fully stop before start next automated test
	thread::sleep(time::Duration::from_millis(1_000));
}

/// Creates 2 different disconnected servers, mine a few blocks on one, connect
/// them and check that the 2nd gets all using fast sync algo
#[test]
fn simulate_fast_sync() {
	util::init_test_logger();

	// we actually set the chain_type in the ServerConfig below
	global::set_mining_mode(ChainTypes::AutomatedTesting);

	let test_name_dir = "grin-fast";
	framework::clean_all_output(test_name_dir);

	// start s1 and mine enough blocks to get beyond the fast sync horizon
	let s1 = servers::Server::new(framework::config(2000, "grin-fast", 2000)).unwrap();
	s1.start_test_miner(None);

	while s1.head().height < 20 {
		thread::sleep(time::Duration::from_millis(1_000));
	}

	let mut conf = config(2001, "grin-fast", 2000);
	conf.archive_mode = Some(false);

	let s2 = servers::Server::new(conf).unwrap();

	while s2.header_head().height < 1 {
		let _ = s2.ping_peers();
		thread::sleep(time::Duration::from_millis(1_000));
	}
	s1.stop_test_miner();

	// Get the current header from s1.
	let s1_header = s1.chain.head_header().unwrap();

	// Wait for s2 to sync up to and including the header from s1.
	while s2.head().height < s1_header.height {
		thread::sleep(time::Duration::from_millis(1_000));
	}

	// Confirm both s1 and s2 see a consistent header at that height.
	let s2_header = s2.chain.get_block_header(&s1_header.hash()).unwrap();
	assert_eq!(s1_header, s2_header);

	// Stop our servers cleanly.
	s1.stop();
	s2.stop();

	// wait servers fully stop before start next automated test
	thread::sleep(time::Duration::from_millis(1_000));
}

#[ignore]
#[test]
fn simulate_fast_sync_double() {
	util::init_test_logger();

	// we actually set the chain_type in the ServerConfig below
	global::set_mining_mode(ChainTypes::AutomatedTesting);

	framework::clean_all_output("grin-double-fast1");
	framework::clean_all_output("grin-double-fast2");

	let s1 = servers::Server::new(framework::config(3000, "grin-double-fast1", 3000)).unwrap();
	// mine a few blocks on server 1
	s1.start_test_miner(None);
	thread::sleep(time::Duration::from_secs(8));

	{
		let mut conf = config(3001, "grin-double-fast2", 3000);
		conf.archive_mode = Some(false);
		let s2 = servers::Server::new(conf).unwrap();
		while s2.head().height != s2.header_head().height || s2.head().height < 20 {
			thread::sleep(time::Duration::from_millis(1000));
		}
		s2.stop();
	}
	// locks files don't seem to be cleaned properly until process exit
	std::fs::remove_file("target/tmp/grin-double-fast2/grin-sync-1001/chain/LOCK").unwrap();
	std::fs::remove_file("target/tmp/grin-double-fast2/grin-sync-1001/peers/LOCK").unwrap();
	thread::sleep(time::Duration::from_secs(20));

	let mut conf = config(3001, "grin-double-fast2", 3000);
	conf.archive_mode = Some(false);
	let s2 = servers::Server::new(conf).unwrap();
	while s2.head().height != s2.header_head().height || s2.head().height < 50 {
		thread::sleep(time::Duration::from_millis(1000));
	}
	s1.stop();
	s2.stop();

	// wait servers fully stop before start next automated test
	thread::sleep(time::Duration::from_millis(1_000));
}

pub fn create_wallet(
	dir: &str,
	client: HTTPWalletClient,
) -> Box<WalletInst<HTTPWalletClient, keychain::ExtKeychain>> {
	let mut wallet_config = WalletConfig::default();
	wallet_config.data_file_dir = String::from(dir);
	let _ = wallet::WalletSeed::init_file(&wallet_config);
	let mut wallet: LMDBBackend<HTTPWalletClient, keychain::ExtKeychain> =
		LMDBBackend::new(wallet_config.clone(), "", client).unwrap_or_else(|e| {
			panic!("Error creating wallet: {:?} Config: {:?}", e, wallet_config)
		});
	wallet.open_with_credentials().unwrap_or_else(|e| {
		panic!(
			"Error initializing wallet: {:?} Config: {:?}",
			e, wallet_config
		)
	});
	Box::new(wallet)
}

/// Intended to replicate https://github.com/mimblewimble/grin/issues/1325
#[ignore]
#[test]
fn replicate_tx_fluff_failure() {
	util::init_test_logger();
	global::set_mining_mode(ChainTypes::UserTesting);
	framework::clean_all_output("tx_fluff");

	// Create Wallet 1 (Mining Input) and start it listening
	// Wallet 1 post to another node, just for fun
	let client1 = HTTPWalletClient::new("http://127.0.0.1:23003", None);
	let wallet1 = create_wallet("target/tmp/tx_fluff/wallet1", client1.clone());
<<<<<<< HEAD
	let _wallet1_handle = thread::spawn(move || {
		controller::foreign_listener(wallet1, "127.0.0.1:33000")
=======
	let wallet1_handle = thread::spawn(move || {
		controller::foreign_listener(wallet1, "127.0.0.1:33000", None)
>>>>>>> 4a6cae0f
			.unwrap_or_else(|e| panic!("Error creating wallet1 listener: {:?}", e,));
	});

	// Create Wallet 2 (Recipient) and launch
	let client2 = HTTPWalletClient::new("http://127.0.0.1:23001", None);
	let wallet2 = create_wallet("target/tmp/tx_fluff/wallet2", client2.clone());
<<<<<<< HEAD
	let _wallet2_handle = thread::spawn(move || {
		controller::foreign_listener(wallet2, "127.0.0.1:33001")
=======
	let wallet2_handle = thread::spawn(move || {
		controller::foreign_listener(wallet2, "127.0.0.1:33001", None)
>>>>>>> 4a6cae0f
			.unwrap_or_else(|e| panic!("Error creating wallet2 listener: {:?}", e,));
	});

	// Server 1 (mines into wallet 1)
	let mut s1_config = framework::config(3000, "tx_fluff", 3000);
	s1_config.test_miner_wallet_url = Some("http://127.0.0.1:33000".to_owned());
	s1_config.dandelion_config.embargo_secs = Some(10);
	s1_config.dandelion_config.patience_secs = Some(1);
	s1_config.dandelion_config.relay_secs = Some(1);
	let s1 = servers::Server::new(s1_config.clone()).unwrap();
	// Mine off of server 1
	s1.start_test_miner(s1_config.test_miner_wallet_url);
	thread::sleep(time::Duration::from_secs(5));

	// Server 2 (another node)
	let mut s2_config = framework::config(3001, "tx_fluff", 3001);
	s2_config.p2p_config.seeds = Some(vec!["127.0.0.1:13000".to_owned()]);
	s2_config.dandelion_config.embargo_secs = Some(10);
	s2_config.dandelion_config.patience_secs = Some(1);
	s2_config.dandelion_config.relay_secs = Some(1);
	let _s2 = servers::Server::new(s2_config.clone()).unwrap();

	let dl_nodes = 5;

	for i in 0..dl_nodes {
		// (create some stem nodes)
		let mut s_config = framework::config(3002 + i, "tx_fluff", 3002 + i);
		s_config.p2p_config.seeds = Some(vec!["127.0.0.1:13000".to_owned()]);
		s_config.dandelion_config.embargo_secs = Some(10);
		s_config.dandelion_config.patience_secs = Some(1);
		s_config.dandelion_config.relay_secs = Some(1);
		let _ = servers::Server::new(s_config.clone()).unwrap();
	}

	thread::sleep(time::Duration::from_secs(10));

	// get another instance of wallet1 (to update contents and perform a send)
	let wallet1 = create_wallet("target/tmp/tx_fluff/wallet1", client1.clone());
	let wallet1 = Arc::new(Mutex::new(wallet1));

	let amount = 30_000_000_000;
	let mut slate = Slate::blank(1);

	wallet::controller::owner_single_use(wallet1.clone(), |api| {
		slate =
			api.issue_send_tx(
				amount,                   // amount
				2,                        // minimum confirmations
				"http://127.0.0.1:33001", // dest
				500,                      // max outputs
				1000,                     // num change outputs
				true,                     // select all outputs
			).unwrap();
		api.post_tx(&slate, false).unwrap();
		Ok(())
	}).unwrap();

	// Give some time for propagation and mining
	thread::sleep(time::Duration::from_secs(200));

	// get another instance of wallet (to check contents)
	let wallet2 = create_wallet("target/tmp/tx_fluff/wallet2", client2.clone());

	let wallet2 = Arc::new(Mutex::new(wallet2));
	wallet::controller::owner_single_use(wallet2.clone(), |api| {
		let res = api.retrieve_summary_info(true).unwrap();
		assert_eq!(res.1.amount_currently_spendable, amount);
		Ok(())
	}).unwrap();
}<|MERGE_RESOLUTION|>--- conflicted
+++ resolved
@@ -426,26 +426,16 @@
 	// Wallet 1 post to another node, just for fun
 	let client1 = HTTPWalletClient::new("http://127.0.0.1:23003", None);
 	let wallet1 = create_wallet("target/tmp/tx_fluff/wallet1", client1.clone());
-<<<<<<< HEAD
-	let _wallet1_handle = thread::spawn(move || {
-		controller::foreign_listener(wallet1, "127.0.0.1:33000")
-=======
 	let wallet1_handle = thread::spawn(move || {
 		controller::foreign_listener(wallet1, "127.0.0.1:33000", None)
->>>>>>> 4a6cae0f
 			.unwrap_or_else(|e| panic!("Error creating wallet1 listener: {:?}", e,));
 	});
 
 	// Create Wallet 2 (Recipient) and launch
 	let client2 = HTTPWalletClient::new("http://127.0.0.1:23001", None);
 	let wallet2 = create_wallet("target/tmp/tx_fluff/wallet2", client2.clone());
-<<<<<<< HEAD
-	let _wallet2_handle = thread::spawn(move || {
-		controller::foreign_listener(wallet2, "127.0.0.1:33001")
-=======
 	let wallet2_handle = thread::spawn(move || {
 		controller::foreign_listener(wallet2, "127.0.0.1:33001", None)
->>>>>>> 4a6cae0f
 			.unwrap_or_else(|e| panic!("Error creating wallet2 listener: {:?}", e,));
 	});
 
