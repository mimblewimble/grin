// Copyright 2018 The Grin Developers
//
// Licensed under the Apache License, Version 2.0 (the "License");
// you may not use this file except in compliance with the License.
// You may obtain a copy of the License at
//
//     http://www.apache.org/licenses/LICENSE-2.0
//
// Unless required by applicable law or agreed to in writing, software
// distributed under the License is distributed on an "AS IS" BASIS,
// WITHOUT WARRANTIES OR CONDITIONS OF ANY KIND, either express or implied.
// See the License for the specific language governing permissions and
// limitations under the License.

extern crate grin_api as api;
extern crate grin_chain as chain;
extern crate grin_core as core;
extern crate grin_keychain as keychain;
extern crate grin_p2p as p2p;
extern crate grin_servers as servers;
extern crate grin_util as util;
extern crate grin_wallet as wallet;

extern crate blake2_rfc as blake2;

use std::default::Default;
use std::ops::Deref;
use std::sync::{Arc, Mutex};
use std::{fs, thread, time};

use framework::keychain::Keychain;
use wallet::{HTTPWalletClient, LMDBBackend, WalletConfig};

/// Just removes all results from previous runs
pub fn clean_all_output(test_name_dir: &str) {
	let target_dir = format!("target/tmp/{}", test_name_dir);
	if let Err(e) = fs::remove_dir_all(target_dir) {
		println!("can't remove output from previous test :{}, may be ok", e);
	}
}

/// Errors that can be returned by LocalServerContainer
#[derive(Debug)]
#[allow(dead_code)]
pub enum Error {
	Internal(String),
	Argument(String),
	NotFound,
}

/// All-in-one server configuration struct, for convenience
///
#[derive(Clone)]
pub struct LocalServerContainerConfig {
	// user friendly name for the server, also denotes what dir
	// the data files will appear in
	pub name: String,

	// Base IP address
	pub base_addr: String,

	// Port the server (p2p) is running on
	pub p2p_server_port: u16,

	// Port the API server is running on
	pub api_server_port: u16,

	// Port the wallet server is running on
	pub wallet_port: u16,

	// Whether we're going to mine
	pub start_miner: bool,

	// time in millis by which to artificially slow down the mining loop
	// in this container
	pub miner_slowdown_in_millis: u64,

	// Whether we're going to run a wallet as well,
	// can use same server instance as a validating node for convenience
	pub start_wallet: bool,

	// address of a server to use as a seed
	pub seed_addr: String,

	// keep track of whether this server is supposed to be seeding
	pub is_seeding: bool,

	// Whether to burn mining rewards
	pub burn_mining_rewards: bool,

	// full address to send coinbase rewards to
	pub coinbase_wallet_address: String,

	// When running a wallet, the address to check inputs and send
	// finalised transactions to,
	pub wallet_validating_node_url: String,
}

/// Default server config
impl Default for LocalServerContainerConfig {
	fn default() -> LocalServerContainerConfig {
		LocalServerContainerConfig {
			name: String::from("test_host"),
			base_addr: String::from("127.0.0.1"),
			api_server_port: 13413,
			p2p_server_port: 13414,
			wallet_port: 13415,
			seed_addr: String::from(""),
			is_seeding: false,
			start_miner: false,
			start_wallet: false,
			burn_mining_rewards: false,
			coinbase_wallet_address: String::from(""),
			wallet_validating_node_url: String::from(""),
			miner_slowdown_in_millis: 0,
		}
	}
}

/// A top-level container to hold everything that might be running
/// on a server, i.e. server, wallet in send or receive mode

pub struct LocalServerContainer {
	// Configuration
	config: LocalServerContainerConfig,

	// Structure of references to the
	// internal server data
	pub p2p_server_stats: Option<servers::ServerStats>,

	// The API server instance
	api_server: Option<api::ApiServer>,

	// whether the server is running
	pub server_is_running: bool,

	// Whether the server is mining
	pub server_is_mining: bool,

	// Whether the server is also running a wallet
	// Not used if running wallet without server
	pub wallet_is_running: bool,

	// the list of peers to connect to
	pub peer_list: Vec<String>,

	// base directory for the server instance
	pub working_dir: String,

	// Wallet configuration
	pub wallet_config: WalletConfig,
}

impl LocalServerContainer {
	/// Create a new local server container with defaults, with the given name
	/// all related files will be created in the directory
	/// target/tmp/{name}

	pub fn new(config: LocalServerContainerConfig) -> Result<LocalServerContainer, Error> {
		let working_dir = format!("target/tmp/{}", config.name);
		let mut wallet_config = WalletConfig::default();

		wallet_config.api_listen_port = config.wallet_port;
		wallet_config.check_node_api_http_addr = config.wallet_validating_node_url.clone();
		wallet_config.data_file_dir = working_dir.clone();
		Ok(LocalServerContainer {
			config: config,
			p2p_server_stats: None,
			api_server: None,
			server_is_running: false,
			server_is_mining: false,
			wallet_is_running: false,
			working_dir: working_dir,
			peer_list: Vec::new(),
			wallet_config: wallet_config,
		})
	}

	pub fn run_server(&mut self, duration_in_seconds: u64) -> servers::Server {
		let api_addr = format!("{}:{}", self.config.base_addr, self.config.api_server_port);

		let mut seeding_type = p2p::Seeding::None;
		let mut seeds = Vec::new();

		if self.config.seed_addr.len() > 0 {
			seeding_type = p2p::Seeding::List;
			seeds = vec![self.config.seed_addr.to_string()];
		}

		let s = servers::Server::new(servers::ServerConfig {
			api_http_addr: api_addr,
			api_secret_path: None,
			db_root: format!("{}/.grin", self.working_dir),
			p2p_config: p2p::P2PConfig {
				port: self.config.p2p_server_port,
				seeds: Some(seeds),
				seeding_type: seeding_type,
				..p2p::P2PConfig::default()
			},
			chain_type: core::global::ChainTypes::AutomatedTesting,
			skip_sync_wait: Some(true),
			stratum_mining_config: None,
			..Default::default()
		}).unwrap();

		self.p2p_server_stats = Some(s.get_server_stats().unwrap());

		let mut wallet_url = None;

		if self.config.start_wallet == true {
			self.run_wallet(duration_in_seconds + 5);
			// give a second to start wallet before continuing
			thread::sleep(time::Duration::from_millis(1000));
			wallet_url = Some(format!(
				"http://{}:{}",
				self.config.base_addr, self.config.wallet_port
			));
		}

		if self.config.start_miner == true {
			println!(
				"starting test Miner on port {}",
				self.config.p2p_server_port
			);
			s.start_test_miner(wallet_url);
		}

		for p in &mut self.peer_list {
			println!("{} connecting to peer: {}", self.config.p2p_server_port, p);
			let _ = s.connect_peer(p.parse().unwrap());
		}

		if self.wallet_is_running {
			self.stop_wallet();
		}

		s
	}

	/// Starts a wallet daemon to receive and returns the
	/// listening server url

	pub fn run_wallet(&mut self, _duration_in_mills: u64) {
		// URL on which to start the wallet listener (i.e. api server)
		let _url = format!("{}:{}", self.config.base_addr, self.config.wallet_port);

		// Just use the name of the server for a seed for now
		let seed = format!("{}", self.config.name);

		let _seed = blake2::blake2b::blake2b(32, &[], seed.as_bytes());

		println!(
			"Starting the Grin wallet receiving daemon on {} ",
			self.config.wallet_port
		);

		self.wallet_config = WalletConfig::default();

		self.wallet_config.api_listen_port = self.config.wallet_port;
		self.wallet_config.check_node_api_http_addr =
			self.config.wallet_validating_node_url.clone();
		self.wallet_config.data_file_dir = self.working_dir.clone();

		let _ = fs::create_dir_all(self.wallet_config.clone().data_file_dir);
		let r = wallet::WalletSeed::init_file(&self.wallet_config);

		let client = HTTPWalletClient::new(&self.wallet_config.check_node_api_http_addr, None);

		if let Err(e) = r {
			//panic!("Error initializing wallet seed: {}", e);
		}

		let wallet: LMDBBackend<HTTPWalletClient, keychain::ExtKeychain> =
			LMDBBackend::new(self.wallet_config.clone(), "", client).unwrap_or_else(|e| {
				panic!(
					"Error creating wallet: {:?} Config: {:?}",
					e, self.wallet_config
				)
			});

		wallet::controller::foreign_listener(
			Box::new(wallet),
			&self.wallet_config.api_listen_addr(),
		).unwrap_or_else(|e| {
			panic!(
				"Error creating wallet listener: {:?} Config: {:?}",
				e, self.wallet_config
			)
		});

		self.wallet_is_running = true;
	}

	pub fn get_wallet_seed(config: &WalletConfig) -> wallet::WalletSeed {
		let _ = fs::create_dir_all(config.clone().data_file_dir);
		wallet::WalletSeed::init_file(config).unwrap();
		let wallet_seed =
			wallet::WalletSeed::from_file(config).expect("Failed to read wallet seed file.");
		wallet_seed
	}

	pub fn get_wallet_info(
		config: &WalletConfig,
		wallet_seed: &wallet::WalletSeed,
	) -> wallet::WalletInfo {
		let keychain: keychain::ExtKeychain = wallet_seed
			.derive_keychain("")
			.expect("Failed to derive keychain from seed file and passphrase.");
<<<<<<< HEAD
		let client = HTTPWalletClient::new(&config.check_node_api_http_addr);
		let mut wallet = LMDBBackend::new(config.clone(), "", client)
=======
		let client = HTTPWalletClient::new(&config.check_node_api_http_addr, None);
		let mut wallet = FileWallet::new(config.clone(), "", client)
>>>>>>> a13c20ce
			.unwrap_or_else(|e| panic!("Error creating wallet: {:?} Config: {:?}", e, config));
		wallet.keychain = Some(keychain);
		let parent_id = keychain::ExtKeychain::derive_key_id(2, 0, 0, 0, 0);
		let _ = wallet::libwallet::internal::updater::refresh_outputs(&mut wallet, &parent_id);
		wallet::libwallet::internal::updater::retrieve_info(&mut wallet, &parent_id).unwrap()
	}

	pub fn send_amount_to(
		config: &WalletConfig,
		amount: &str,
		minimum_confirmations: u64,
		selection_strategy: &str,
		dest: &str,
		fluff: bool,
	) {
		let amount = core::core::amount_from_hr_string(amount)
			.expect("Could not parse amount as a number with optional decimal point.");

		let wallet_seed =
			wallet::WalletSeed::from_file(config).expect("Failed to read wallet seed file.");

		let keychain: keychain::ExtKeychain = wallet_seed
			.derive_keychain("")
			.expect("Failed to derive keychain from seed file and passphrase.");

		let client = HTTPWalletClient::new(&config.check_node_api_http_addr, None);

		let max_outputs = 500;
		let change_outputs = 1;

		let mut wallet = LMDBBackend::new(config.clone(), "", client)
			.unwrap_or_else(|e| panic!("Error creating wallet: {:?} Config: {:?}", e, config));
		wallet.keychain = Some(keychain);
		let _ =
			wallet::controller::owner_single_use(Arc::new(Mutex::new(Box::new(wallet))), |api| {
				let result = api.issue_send_tx(
					amount,
					minimum_confirmations,
					dest,
					max_outputs,
					change_outputs,
					selection_strategy == "all",
				);
				match result {
					Ok(_) => println!(
						"Tx sent: {} grin to {} (strategy '{}')",
						core::core::amount_to_hr_string(amount, false),
						dest,
						selection_strategy,
					),
					Err(e) => {
						println!("Tx not sent to {}: {:?}", dest, e);
					}
				};
				Ok(())
			}).unwrap_or_else(|e| panic!("Error creating wallet: {:?} Config: {:?}", e, config));
	}

	/// Stops the running wallet server
	pub fn stop_wallet(&mut self) {
		println!("Stop wallet!");
		let api_server = self.api_server.as_mut().unwrap();
		api_server.stop();
	}

	/// Adds a peer to this server to connect to upon running

	pub fn add_peer(&mut self, addr: String) {
		self.peer_list.push(addr);
	}
}

/// Configuration values for container pool

pub struct LocalServerContainerPoolConfig {
	// Base name to append to all the servers in this pool
	pub base_name: String,

	// Base http address for all of the servers in this pool
	pub base_http_addr: String,

	// Base port server for all of the servers in this pool
	// Increment the number by 1 for each new server
	pub base_p2p_port: u16,

	// Base api port for all of the servers in this pool
	// Increment this number by 1 for each new server
	pub base_api_port: u16,

	// Base wallet port for this server
	//
	pub base_wallet_port: u16,

	// How long the servers in the pool are going to run
	pub run_length_in_seconds: u64,
}

/// Default server config
///
impl Default for LocalServerContainerPoolConfig {
	fn default() -> LocalServerContainerPoolConfig {
		LocalServerContainerPoolConfig {
			base_name: String::from("test_pool"),
			base_http_addr: String::from("127.0.0.1"),
			base_p2p_port: 10000,
			base_api_port: 11000,
			base_wallet_port: 12000,
			run_length_in_seconds: 30,
		}
	}
}

/// A convenience pool for running many servers simultaneously
/// without necessarily having to configure each one manually

pub struct LocalServerContainerPool {
	// configuration
	pub config: LocalServerContainerPoolConfig,

	// keep ahold of all the created servers thread-safely
	server_containers: Vec<LocalServerContainer>,

	// Keep track of what the last ports a server was opened on
	next_p2p_port: u16,

	next_api_port: u16,

	next_wallet_port: u16,

	// keep track of whether a seed exists, and pause a bit if so
	is_seeding: bool,
}

impl LocalServerContainerPool {
	pub fn new(config: LocalServerContainerPoolConfig) -> LocalServerContainerPool {
		(LocalServerContainerPool {
			next_api_port: config.base_api_port,
			next_p2p_port: config.base_p2p_port,
			next_wallet_port: config.base_wallet_port,
			config: config,
			server_containers: Vec::new(),
			is_seeding: false,
		})
	}

	/// adds a single server on the next available port
	/// overriding passed-in values as necessary. Config object is an OUT value
	/// with
	/// ports/addresses filled in
	///

	pub fn create_server(&mut self, server_config: &mut LocalServerContainerConfig) {
		// If we're calling it this way, need to override these
		server_config.p2p_server_port = self.next_p2p_port;
		server_config.api_server_port = self.next_api_port;
		server_config.wallet_port = self.next_wallet_port;

		server_config.name = String::from(format!(
			"{}/{}-{}",
			self.config.base_name, self.config.base_name, server_config.p2p_server_port
		));

		// Use self as coinbase wallet
		server_config.coinbase_wallet_address = String::from(format!(
			"http://{}:{}",
			server_config.base_addr, server_config.wallet_port
		));

		self.next_p2p_port += 1;
		self.next_api_port += 1;
		self.next_wallet_port += 1;

		if server_config.is_seeding {
			self.is_seeding = true;
		}

		let _server_address = format!(
			"{}:{}",
			server_config.base_addr, server_config.p2p_server_port
		);

		let server_container = LocalServerContainer::new(server_config.clone()).unwrap();
		// self.server_containers.push(server_arc);

		// Create a future that runs the server for however many seconds
		// collect them all and run them in the run_all_servers
		let _run_time = self.config.run_length_in_seconds;

		self.server_containers.push(server_container);
	}

	/// adds n servers, ready to run
	///
	///
	#[allow(dead_code)]
	pub fn create_servers(&mut self, number: u16) {
		for _ in 0..number {
			// self.create_server();
		}
	}

	/// runs all servers, and returns a vector of references to the servers
	/// once they've all been run
	///

	pub fn run_all_servers(self) -> Arc<Mutex<Vec<servers::Server>>> {
		let run_length = self.config.run_length_in_seconds;
		let mut handles = vec![];

		// return handles to all of the servers, wrapped in mutexes, handles, etc
		let return_containers = Arc::new(Mutex::new(Vec::new()));

		let is_seeding = self.is_seeding.clone();

		for mut s in self.server_containers {
			let return_container_ref = return_containers.clone();
			let handle = thread::spawn(move || {
				if is_seeding && !s.config.is_seeding {
					// there's a seed and we're not it, so hang around longer and give the seed
					// a chance to start
					thread::sleep(time::Duration::from_millis(2000));
				}
				let server_ref = s.run_server(run_length);
				return_container_ref.lock().unwrap().push(server_ref);
			});
			// Not a big fan of sleeping hack here, but there appears to be a
			// concurrency issue when creating files in rocksdb that causes
			// failure if we don't pause a bit before starting the next server
			thread::sleep(time::Duration::from_millis(500));
			handles.push(handle);
		}

		for handle in handles {
			match handle.join() {
				Ok(_) => {}
				Err(e) => {
					println!("Error starting server thread: {:?}", e);
					panic!(e);
				}
			}
		}

		// return a much simplified version of the results
		return_containers.clone()
	}

	pub fn connect_all_peers(&mut self) {
		// just pull out all currently active servers, build a list,
		// and feed into all servers
		let mut server_addresses: Vec<String> = Vec::new();
		for s in &self.server_containers {
			let server_address = format!("{}:{}", s.config.base_addr, s.config.p2p_server_port);
			server_addresses.push(server_address);
		}

		for a in server_addresses {
			for s in &mut self.server_containers {
				if format!("{}:{}", s.config.base_addr, s.config.p2p_server_port) != a {
					s.add_peer(a.clone());
				}
			}
		}
	}
}

pub fn stop_all_servers(servers: Arc<Mutex<Vec<servers::Server>>>) {
	let locked_servs = servers.lock().unwrap();
	for s in locked_servs.deref() {
		s.stop();
	}
}

/// Create and return a ServerConfig
pub fn config(n: u16, test_name_dir: &str, seed_n: u16) -> servers::ServerConfig {
	servers::ServerConfig {
		api_http_addr: format!("127.0.0.1:{}", 20000 + n),
		api_secret_path: None,
		db_root: format!("target/tmp/{}/grin-sync-{}", test_name_dir, n),
		p2p_config: p2p::P2PConfig {
			port: 10000 + n,
			seeding_type: p2p::Seeding::List,
			seeds: Some(vec![format!("127.0.0.1:{}", 10000 + seed_n)]),
			..p2p::P2PConfig::default()
		},
		chain_type: core::global::ChainTypes::AutomatedTesting,
		archive_mode: Some(true),
		skip_sync_wait: Some(true),
		..Default::default()
	}
}

/// return stratum mining config
pub fn stratum_config() -> servers::common::types::StratumServerConfig {
	servers::common::types::StratumServerConfig {
		enable_stratum_server: Some(true),
		stratum_server_addr: Some(String::from("127.0.0.1:13416")),
		attempt_time_per_block: 60,
		minimum_share_difficulty: 1,
		wallet_listener_url: String::from("http://127.0.0.1:13415"),
		burn_reward: false,
	}
}<|MERGE_RESOLUTION|>--- conflicted
+++ resolved
@@ -306,13 +306,8 @@
 		let keychain: keychain::ExtKeychain = wallet_seed
 			.derive_keychain("")
 			.expect("Failed to derive keychain from seed file and passphrase.");
-<<<<<<< HEAD
 		let client = HTTPWalletClient::new(&config.check_node_api_http_addr);
 		let mut wallet = LMDBBackend::new(config.clone(), "", client)
-=======
-		let client = HTTPWalletClient::new(&config.check_node_api_http_addr, None);
-		let mut wallet = FileWallet::new(config.clone(), "", client)
->>>>>>> a13c20ce
 			.unwrap_or_else(|e| panic!("Error creating wallet: {:?} Config: {:?}", e, config));
 		wallet.keychain = Some(keychain);
 		let parent_id = keychain::ExtKeychain::derive_key_id(2, 0, 0, 0, 0);
