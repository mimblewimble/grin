[package]
name = "grin_servers"
version = "0.2.0"
authors = ["Grin Developers <mimblewimble@lists.launchpad.net>"]
workspace = ".."
publish = false

[dependencies]
hyper = "0.10"
<<<<<<< HEAD
itertools = "0.7"
=======
itertools = "0.6"
lmdb-zero = "0.4.4"
>>>>>>> 6430620e
rand = "0.3"
router = "0.6"
slog = { version = "~2.2", features = ["max_level_trace", "release_max_level_trace"] }
serde = "1"
serde_derive = "1"
serde_json = "1"
time = "0.1"
bufstream = "~0.1"
jsonrpc-core = "~8.0"

grin_api = { path = "../api" }
grin_chain = { path = "../chain" }
grin_core = { path = "../core" }
grin_keychain = { path = "../keychain" }
grin_p2p = { path = "../p2p" }
grin_pool = { path = "../pool" }
grin_store = { path = "../store" }
grin_util = { path = "../util" }
grin_wallet = { path = "../wallet" }

[dev-dependencies]
blake2-rfc = "0.2"
grin_config = { path = "../config" }<|MERGE_RESOLUTION|>--- conflicted
+++ resolved
@@ -7,12 +7,8 @@
 
 [dependencies]
 hyper = "0.10"
-<<<<<<< HEAD
 itertools = "0.7"
-=======
-itertools = "0.6"
 lmdb-zero = "0.4.4"
->>>>>>> 6430620e
 rand = "0.3"
 router = "0.6"
 slog = { version = "~2.2", features = ["max_level_trace", "release_max_level_trace"] }
