// Copyright 2018 The Grin Developers
//
// Licensed under the Apache License, Version 2.0 (the "License");
// you may not use this file except in compliance with the License.
// You may obtain a copy of the License at
//
//     http://www.apache.org/licenses/LICENSE-2.0
//
// Unless required by applicable law or agreed to in writing, software
// distributed under the License is distributed on an "AS IS" BASIS,
// WITHOUT WARRANTIES OR CONDITIONS OF ANY KIND, either express or implied.
// See the License for the specific language governing permissions and
// limitations under the License.

//! Mining Stratum Server
use bufstream::BufStream;
use serde_json;
use serde_json::Value;
use std::error::Error;
use std::io::{BufRead, ErrorKind, Write};
use std::net::{TcpListener, TcpStream};
use std::sync::atomic::{AtomicBool, Ordering};
use std::sync::{Arc, Mutex, RwLock};
use std::time::{Duration, SystemTime};
use std::{cmp, thread};
use time;

use chain;
use common::adapters::PoolToChainAdapter;
use common::stats::{StratumStats, WorkerStats};
use common::types::StratumServerConfig;
use core::core::{Block, BlockHeader};
use core::{consensus, pow};
use keychain;
use mining::mine_block;
use pool;
use util::LOGGER;

// Max number of transactions this miner will assemble in a block
const MAX_TX: u32 = 5000;

// ----------------------------------------
// http://www.jsonrpc.org/specification
// RPC Methods

#[derive(Serialize, Deserialize, Debug)]
struct RpcRequest {
	id: String,
	jsonrpc: String,
	method: String,
	params: Option<Value>,
}

#[derive(Serialize, Deserialize, Debug)]
struct RpcResponse {
	id: String,
	jsonrpc: String,
	method: String,
	result: Option<Value>,
	error: Option<Value>,
}

#[derive(Serialize, Deserialize, Debug)]
struct RpcError {
	code: i32,
	message: String,
}

#[derive(Serialize, Deserialize, Debug)]
struct LoginParams {
	login: String,
	pass: String,
	agent: String,
}

#[derive(Serialize, Deserialize, Debug)]
struct SubmitParams {
	height: u64,
	nonce: u64,
	pow: Vec<u32>,
}

#[derive(Serialize, Deserialize, Debug)]
pub struct JobTemplate {
	height: u64,
	difficulty: u64,
	pre_pow: String,
}

#[derive(Serialize, Deserialize, Debug)]
pub struct WorkerStatus {
	id: String,
	height: u64,
	difficulty: u64,
	accepted: u64,
	rejected: u64,
	stale: u64,
}

// ----------------------------------------
// Worker Factory Thread Function

// Run in a thread. Adds new connections to the workers list
fn accept_workers(
	id: String,
	address: String,
	workers: &mut Arc<Mutex<Vec<Worker>>>,
	stratum_stats: &mut Arc<RwLock<StratumStats>>,
) {
	let listener = TcpListener::bind(address).expect("Failed to bind to listen address");
	let mut worker_id: u32 = 0;
	for stream in listener.incoming() {
		match stream {
			Ok(stream) => {
				warn!(
					LOGGER,
					"(Server ID: {}) New connection: {}",
					id,
					stream.peer_addr().unwrap()
				);
				stream
					.set_nonblocking(true)
					.expect("set_nonblocking call failed");
				let mut worker = Worker::new(worker_id.to_string(), BufStream::new(stream));
				workers.lock().unwrap().push(worker);
				// stats for this worker (worker stat objects are added and updated but never
				// removed)
				let mut worker_stats = WorkerStats::default();
				worker_stats.is_connected = true;
				worker_stats.id = worker_id.to_string();
				worker_stats.pow_difficulty = 1; // XXX TODO
				let mut stratum_stats = stratum_stats.write().unwrap();
				stratum_stats.worker_stats.push(worker_stats);
				worker_id = worker_id + 1;
			}
			Err(e) => {
				warn!(
					LOGGER,
					"(Server ID: {}) Error accepting connection: {:?}", id, e
				);
			}
		}
	}
	// close the socket server
	drop(listener);
}

// ----------------------------------------
// Worker Object - a connected stratum client - a miner, pool, proxy, etc...

pub struct Worker {
	id: String,
	agent: String,
	login: Option<String>,
	stream: BufStream<TcpStream>,
	error: bool,
	authenticated: bool,
}

impl Worker {
	/// Creates a new Stratum Worker.
	pub fn new(id: String, stream: BufStream<TcpStream>) -> Worker {
		Worker {
			id: id,
			agent: String::from(""),
			login: None,
			stream: stream,
			error: false,
			authenticated: false,
		}
	}

	// Get Message from the worker
	fn read_message(&mut self) -> Option<String> {
		// Read and return a single message or None
		let mut line = String::new();
		match self.stream.read_line(&mut line) {
			Ok(_) => {
				return Some(line);
			}
			Err(ref e) if e.kind() == ErrorKind::WouldBlock => {
				// Not an error, just no messages ready
				return None;
			}
			Err(e) => {
				warn!(
					LOGGER,
					"(Server ID: {}) Error in connection with stratum client: {}", self.id, e
				);
				self.error = true;
				return None;
			}
		}
	}

	// Send Message to the worker
	fn write_message(&mut self, message_in: String) {
		// Write and Flush the message
		let mut message = message_in.clone();
		if !message.ends_with("\n") {
			message += "\n";
		}
		match self.stream.write(message.as_bytes()) {
			Ok(_) => match self.stream.flush() {
				Ok(_) => {}
				Err(e) => {
					warn!(
						LOGGER,
						"(Server ID: {}) Error in connection with stratum client: {}", self.id, e
					);
					self.error = true;
				}
			},
			Err(e) => {
				warn!(
					LOGGER,
					"(Server ID: {}) Error in connection with stratum client: {}", self.id, e
				);
				self.error = true;
				return;
			}
		}
	}
} // impl Worker

// ----------------------------------------
// Grin Stratum Server

pub struct StratumServer {
	id: String,
	config: StratumServerConfig,
	chain: Arc<chain::Chain>,
	tx_pool: Arc<RwLock<pool::TransactionPool<PoolToChainAdapter>>>,
	current_block: Block,
	current_difficulty: u64,
	minimum_share_difficulty: u64,
	current_key_id: Option<keychain::Identifier>,
	workers: Arc<Mutex<Vec<Worker>>>,
	currently_syncing: Arc<AtomicBool>,
}

impl StratumServer {
	/// Creates a new Stratum Server.
	pub fn new(
		config: StratumServerConfig,
		chain_ref: Arc<chain::Chain>,
		tx_pool: Arc<RwLock<pool::TransactionPool<PoolToChainAdapter>>>,
	) -> StratumServer {
		StratumServer {
			id: String::from("StratumServer"),
			minimum_share_difficulty: config.minimum_share_difficulty,
			config: config,
			chain: chain_ref,
			tx_pool: tx_pool,
			current_block: Block::default(),
			current_difficulty: <u64>::max_value(),
			current_key_id: None,
			workers: Arc::new(Mutex::new(Vec::new())),
			currently_syncing: Arc::new(AtomicBool::new(false)),
		}
	}

	// Build and return a JobTemplate for mining the current block
	fn build_block_template(&self, bh: BlockHeader) -> JobTemplate {
		// Serialize the block header into pre and post nonce strings
		let mut pre_pow_writer = mine_block::HeaderPrePowWriter::default();
		bh.write_pre_pow(&mut pre_pow_writer).unwrap();
		let pre = pre_pow_writer.as_hex_string(false);
		let job_template = JobTemplate {
			height: bh.height,
			difficulty: self.minimum_share_difficulty,
			pre_pow: pre,
		};
		return job_template;
	}

	// Handle an RPC request message from the worker(s)
	fn handle_rpc_requests(&mut self, stratum_stats: &mut Arc<RwLock<StratumStats>>) {
		let mut workers_l = self.workers.lock().unwrap();
		for num in 0..workers_l.len() {
			match workers_l[num].read_message() {
				Some(the_message) => {
					// Decompose the request from the JSONRpc wrapper
					let request: RpcRequest = match serde_json::from_str(&the_message) {
						Ok(request) => request,
						Err(e) => {
							// not a valid JSON RpcRequest - disconnect the worker
							warn!(
								LOGGER,
								"(Server ID: {}) Failed to parse JSONRpc: {} - {:?}",
								self.id,
								e.description(),
								the_message.as_bytes(),
							);
							workers_l[num].error = true;
							continue;
						}
					};

					let mut stratum_stats = stratum_stats.write().unwrap();
					let worker_stats_id = stratum_stats
						.worker_stats
						.iter()
						.position(|r| r.id == workers_l[num].id)
						.unwrap();
					stratum_stats.worker_stats[worker_stats_id].last_seen = SystemTime::now();

					// Call the handler function for requested method
					let response = match request.method.as_str() {
						"login" => {
								self.handle_login(request.params, &mut workers_l[num])
						}
						"submit" => {
							let res = self.handle_submit(
								request.params,
								&mut workers_l[num],
								&mut stratum_stats.worker_stats[worker_stats_id],
							);
							// this key_id has been used now, reset
							self.current_key_id = None;
							res
						}
						"keepalive" => self.handle_keepalive(),
						"getjobtemplate" => {
							if self.currently_syncing.load(Ordering::Relaxed) {
								let e = RpcError {
									code: -32701,
									message: "Node is syncing - Please wait".to_string(),
								};
								Err(serde_json::to_value(e).unwrap())
							} else {
								let b = self.current_block.header.clone();
								self.handle_getjobtemplate(b)
							}
						}
						"status" => {
							self.handle_status(&stratum_stats.worker_stats[worker_stats_id])
						}
						_ => {
							// Called undefined method
							let e = RpcError {
								code: -32601,
								message: "Method not found".to_string(),
							};
							Err(serde_json::to_value(e).unwrap())
						}
					};

					// Package the reply as RpcResponse json
					let rpc_response: String;
<<<<<<< HEAD
					match response {
						Err(response) => {
							let resp = RpcResponse {
								id: workers_l[num].id.clone(),
								jsonrpc: String::from("2.0"),
								method: request.method,
								result: None,
								error: Some(response),
							};
							rpc_response = serde_json::to_string(&resp).unwrap();
						}
						Ok(response) => {
							let resp = RpcResponse {
								id: workers_l[num].id.clone(),
								jsonrpc: String::from("2.0"),
								method: request.method,
								result: Some(response),
								error: None,
							};
							rpc_response = serde_json::to_string(&resp).unwrap();
						}
=======
					if err == true {
						let resp = RpcResponse {
							id: request.id,
							jsonrpc: String::from("2.0"),
							method: request.method,
							result: None,
							error: Some(response),
						};
						rpc_response = serde_json::to_string(&resp).unwrap();
					} else {
						let resp = RpcResponse {
							id: request.id,
							jsonrpc: String::from("2.0"),
							method: request.method,
							result: Some(response),
							error: None,
						};
						rpc_response = serde_json::to_string(&resp).unwrap();
>>>>>>> 0e969849
					}

					// Send the reply
					workers_l[num].write_message(rpc_response);
				}
				None => {} // No message for us from this worker
			}
		}
	}

	// Handle STATUS message
	fn handle_status(&self, worker_stats: &WorkerStats) -> Result<Value, Value> {
		// Return worker status in json for use by a dashboard or healthcheck.
		let status = WorkerStatus {
			id: worker_stats.id.clone(),
			height: self.current_block.header.height,
			difficulty: worker_stats.pow_difficulty,
			accepted: worker_stats.num_accepted,
			rejected: worker_stats.num_rejected,
			stale: worker_stats.num_stale,
		};
		let response = serde_json::to_value(&status).unwrap();
		return Ok(response);
	}

	// Handle GETJOBTEMPLATE message
	fn handle_getjobtemplate(&self, bh: BlockHeader) -> Result<Value, Value> {
		// Build a JobTemplate from a BlockHeader and return JSON
		let job_template = self.build_block_template(bh);
		let response = serde_json::to_value(&job_template).unwrap();
		return Ok(response);
	}

	// Handle KEEPALIVE message
	fn handle_keepalive(&self) -> Result<Value, Value> {
		return Ok(serde_json::to_value("ok".to_string()).unwrap());
	}

	// Handle LOGIN message
	fn handle_login(&self, params: Option<Value>, worker: &mut Worker) -> Result<Value, Value> {
		let params: LoginParams = match params {
			Some(val) => serde_json::from_value(val).unwrap(),
			None => {
				let e = RpcError {
					code: -32600,
					message: "Invalid Request".to_string(),
				};
				return Err(serde_json::to_value(e).unwrap());
			}
		};
		worker.login = Some(params.login);
		// XXX TODO Future - Validate password?
		worker.agent = params.agent;
		worker.authenticated = true;
		return Ok(serde_json::to_value("ok".to_string()).unwrap());
	}

	// Handle SUBMIT message
	// params contains a solved block header
	// We accept and log valid shares of all difficulty above configured minimum
	// Accepted shares that are full solutions will also be submitted to the
	// network
	fn handle_submit(
		&self,
		params: Option<Value>,
		worker: &mut Worker,
		worker_stats: &mut WorkerStats,
	) -> Result<Value, Value> {
		// Validate parameters
		let params: SubmitParams = match params {
			Some(val) => serde_json::from_value(val).unwrap(),
			None => {
				let e = RpcError {
					code: -32600,
					message: "Invalid Request".to_string(),
				};
				return Err(serde_json::to_value(e).unwrap());
			}
		};

		let mut b: Block;
		let share_difficulty: u64;
		if params.height == self.current_block.header.height {
			// Reconstruct the block header with this nonce and pow added
			b = self.current_block.clone();
			b.header.nonce = params.nonce;
			b.header.pow.nonces = params.pow;
			// Get share difficulty
			share_difficulty = b.header.pow.to_difficulty().to_num();
			// If the difficulty is too low its an error
			if share_difficulty < self.minimum_share_difficulty {
				// Return error status
				error!(
					LOGGER,
					"(Server ID: {}) Share rejected due to low difficulty: {}/{}",
					self.id,
					share_difficulty,
					self.minimum_share_difficulty,
				);
				worker_stats.num_rejected += 1;
				let e = RpcError {
					code: -32501,
					message: "Share rejected due to low difficulty".to_string(),
				};
				return Err(serde_json::to_value(e).unwrap());
			}
			// If the difficulty is high enough, submit it (which also validates it)
			if share_difficulty >= self.current_difficulty {
				let res = self.chain.process_block(b.clone(), chain::Options::MINE);
				if let Err(e) = res {
					// Return error status
					error!(
						LOGGER,
						"(Server ID: {}) Failed to validate solution at height {}: {:?}",
						self.id,
						params.height,
						e
					);
					worker_stats.num_rejected += 1;
					let e = RpcError {
						code: -32502,
						message: "Failed to validate solution".to_string(),
					};
					return Err(serde_json::to_value(e).unwrap());
				}
			// Success case falls through to be logged
			} else {
				// This is a low-difficulty share, not a full solution
				// Do some validation but dont submit
				if !pow::verify_size(&b.header, consensus::DEFAULT_SIZESHIFT) {
					// Return error status
					error!(
						LOGGER,
						"(Server ID: {}) Failed to validate share at height {} with nonce {}",
						self.id,
						params.height,
						b.header.nonce
					);
					worker_stats.num_rejected += 1;
					let e = RpcError {
						code: -32502,
						message: "Failed to validate solution".to_string(),
					};
					return Err(serde_json::to_value(e).unwrap());
				}
			}
		} else {
			// Return error status
			error!(
				LOGGER,
				"(Server ID: {}) Share at height {} submitted too late", self.id, params.height,
			);
			worker_stats.num_stale += 1;
			let e = RpcError {
				code: -32503,
				message: "Solution submitted too late".to_string(),
			};
			return Err(serde_json::to_value(e).unwrap());
		}
		// Log this as a valid share
		let submitted_by = match worker.login.clone() {
			None => worker.id.to_string(),
			Some(login) => login.clone(),
		};
		info!(
			LOGGER,
			"(Server ID: {}) Got share for block: hash {}, height {}, nonce {}, difficulty {}/{}, submitted by {}",
			self.id,
			b.hash(),
			b.header.height,
			b.header.nonce,
			share_difficulty,
			self.current_difficulty,
			submitted_by,
		);
		worker_stats.num_accepted += 1;
		return Ok(serde_json::to_value("ok".to_string()).unwrap());
	} // handle submit a solution

	// Purge dead/sick workers - remove all workers marked in error state
	fn clean_workers(&mut self, stratum_stats: &mut Arc<RwLock<StratumStats>>) -> usize {
		let mut start = 0;
		let mut workers_l = self.workers.lock().unwrap();
		loop {
			for num in start..workers_l.len() {
				if workers_l[num].error == true {
					warn!(
	                                        LOGGER,
	                                        "(Server ID: {}) Dropping worker: {}",
	                                        self.id,
						workers_l[num].id;
	                                );
					// Update worker stats
					let mut stratum_stats = stratum_stats.write().unwrap();
					let worker_stats_id = stratum_stats
						.worker_stats
						.iter()
						.position(|r| r.id == workers_l[num].id)
						.unwrap();
					stratum_stats.worker_stats[worker_stats_id].is_connected = false;
					// Remove the dead worker
					workers_l.remove(num);
					break;
				}
				start = num + 1;
			}
			if start >= workers_l.len() {
				let mut stratum_stats = stratum_stats.write().unwrap();
				stratum_stats.num_workers = workers_l.len();
				return stratum_stats.num_workers;
			}
		}
	}

	// Broadcast a jobtemplate RpcRequest to all connected workers - no response
	// expected
	fn broadcast_job(&mut self) {
		debug!(
			LOGGER,
			"(Server ID: {}) sending block {} to stratum clients",
			self.id,
			self.current_block.header.height
		);

		// Package new block into RpcRequest
		let job_template = self.build_block_template(self.current_block.header.clone());
		let job_template_json = serde_json::to_string(&job_template).unwrap();
		// Issue #1159 - use a serde_json Value type to avoid extra quoting
		let job_template_value: Value = serde_json::from_str(&job_template_json).unwrap();
		let job_request = RpcRequest {
			id: String::from("Stratum"),
			jsonrpc: String::from("2.0"),
			method: String::from("job"),
			params: Some(job_template_value),
		};
		let job_request_json = serde_json::to_string(&job_request).unwrap();

		// Push the new block to all connected clients
		// NOTE: We do not give a unique nonce (should we?) so miners need
		//       to choose one for themselves
		let mut workers_l = self.workers.lock().unwrap();
		for num in 0..workers_l.len() {
			workers_l[num].write_message(job_request_json.clone());
		}
	}

	/// "main()" - Starts the stratum-server.  Creates a thread to Listens for
	/// a connection, then enters a loop, building a new block on top of the
	/// existing chain anytime required and sending that to the connected
	/// stratum miner, proxy, or pool, and accepts full solutions to
	/// be submitted.
	pub fn run_loop(
		&mut self,
		stratum_stats: Arc<RwLock<StratumStats>>,
		cuckoo_size: u32,
		proof_size: usize,
		currently_syncing: Arc<AtomicBool>,
	) {
		info!(
			LOGGER,
			"(Server ID: {}) Starting stratum server with cuckoo_size = {}, proof_size = {}",
			self.id,
			cuckoo_size,
			proof_size
		);

		self.currently_syncing = currently_syncing;

		// "globals" for this function
		let attempt_time_per_block = self.config.attempt_time_per_block;
		let mut deadline: i64 = 0;
		// to prevent the wallet from generating a new HD key derivation for each
		// iteration, we keep the returned derivation to provide it back when
		// nothing has changed. We only want to create a key_id for each new block,
		// and reuse it when we rebuild the current block to add new tx.
		let mut num_workers: usize;
		let mut head = self.chain.head().unwrap();
		let mut current_hash = head.prev_block_h;
		let mut latest_hash;
		let listen_addr = self.config.stratum_server_addr.clone().unwrap();

		// Start a thread to accept new worker connections
		let mut workers_th = self.workers.clone();
		let id_th = self.id.clone();
		let mut stats_th = stratum_stats.clone();
		let _listener_th = thread::spawn(move || {
			accept_workers(id_th, listen_addr, &mut workers_th, &mut stats_th);
		});

		// We have started
		{
			let mut stratum_stats = stratum_stats.write().unwrap();
			stratum_stats.is_running = true;
			stratum_stats.cuckoo_size = cuckoo_size as u16;
		}

		warn!(
			LOGGER,
			"Stratum server started on {}",
			self.config.stratum_server_addr.clone().unwrap()
		);

		// Main Loop
		loop {
			// If we're fallen into sync mode, (or are just starting up,
			// tell connected clients to stop what they're doing
			let mining_stopped = self.currently_syncing.load(Ordering::Relaxed);

			// Remove workers with failed connections
			num_workers = self.clean_workers(&mut stratum_stats.clone());

			// get the latest chain state
			head = self.chain.head().unwrap();
			latest_hash = head.last_block_h;

			// Build a new block if:
			//    There is a new block on the chain
			// or We are rebuilding the current one to include new transactions
			// and we're not synching
			// and there is at least one worker connected
			if (current_hash != latest_hash || time::get_time().sec >= deadline) && !mining_stopped
				&& num_workers > 0
			{
				let mut wallet_listener_url: Option<String> = None;
				if !self.config.burn_reward {
					wallet_listener_url = Some(self.config.wallet_listener_url.clone());
				}

				let (new_block, block_fees) = mine_block::get_block(
					&self.chain,
					&self.tx_pool,
					self.current_key_id.clone(),
					MAX_TX.clone(),
					wallet_listener_url,
				);
				self.current_block = new_block;
				self.current_difficulty = (self.current_block.header.total_difficulty.clone()
					- head.total_difficulty.clone())
					.to_num();
				self.current_key_id = block_fees.key_id();
				current_hash = latest_hash;
				// set the minimum acceptable share difficulty for this block
				self.minimum_share_difficulty = cmp::min(
					self.config.minimum_share_difficulty,
					self.current_difficulty,
				);
				// set a new deadline for rebuilding with fresh transactions
				deadline = time::get_time().sec + attempt_time_per_block as i64;

				{
					let mut stratum_stats = stratum_stats.write().unwrap();
					stratum_stats.block_height = self.current_block.header.height;
					stratum_stats.network_difficulty = self.current_difficulty;
				}

				// Send this job to all connected workers
				self.broadcast_job();
			}

			// Handle any messages from the workers
			self.handle_rpc_requests(&mut stratum_stats.clone());

			// sleep before restarting loop
			thread::sleep(Duration::from_millis(50));
		} // Main Loop
	} // fn run_loop()
} // StratumServer<|MERGE_RESOLUTION|>--- conflicted
+++ resolved
@@ -348,11 +348,10 @@
 
 					// Package the reply as RpcResponse json
 					let rpc_response: String;
-<<<<<<< HEAD
 					match response {
 						Err(response) => {
 							let resp = RpcResponse {
-								id: workers_l[num].id.clone(),
+								id: request.id,
 								jsonrpc: String::from("2.0"),
 								method: request.method,
 								result: None,
@@ -362,7 +361,7 @@
 						}
 						Ok(response) => {
 							let resp = RpcResponse {
-								id: workers_l[num].id.clone(),
+								id: request.id,
 								jsonrpc: String::from("2.0"),
 								method: request.method,
 								result: Some(response),
@@ -370,26 +369,6 @@
 							};
 							rpc_response = serde_json::to_string(&resp).unwrap();
 						}
-=======
-					if err == true {
-						let resp = RpcResponse {
-							id: request.id,
-							jsonrpc: String::from("2.0"),
-							method: request.method,
-							result: None,
-							error: Some(response),
-						};
-						rpc_response = serde_json::to_string(&resp).unwrap();
-					} else {
-						let resp = RpcResponse {
-							id: request.id,
-							jsonrpc: String::from("2.0"),
-							method: request.method,
-							result: Some(response),
-							error: None,
-						};
-						rpc_response = serde_json::to_string(&resp).unwrap();
->>>>>>> 0e969849
 					}
 
 					// Send the reply
