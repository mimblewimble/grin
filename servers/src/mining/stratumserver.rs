// Copyright 2018 The Grin Developers
//
// Licensed under the Apache License, Version 2.0 (the "License");
// you may not use this file except in compliance with the License.
// You may obtain a copy of the License at
//
//     http://www.apache.org/licenses/LICENSE-2.0
//
// Unless required by applicable law or agreed to in writing, software
// distributed under the License is distributed on an "AS IS" BASIS,
// WITHOUT WARRANTIES OR CONDITIONS OF ANY KIND, either express or implied.
// See the License for the specific language governing permissions and
// limitations under the License.

//! Mining Stratum Server
use bufstream::BufStream;
use chrono::prelude::Utc;
use serde;
use serde_json;
use serde_json::Value;
use std::error::Error;
use std::io::{BufRead, ErrorKind, Write};
use std::net::{TcpListener, TcpStream};
use std::sync::{Arc, Mutex, RwLock};
use std::time::{Duration, SystemTime};
use std::{cmp, thread};

use chain;
use common::stats::{StratumStats, WorkerStats};
use common::types::{StratumServerConfig, SyncState};
use core::core::verifier_cache::VerifierCache;
use core::core::Block;
use core::{global, pow};
use keychain;
use mining::mine_block;
use pool;
use util::LOGGER;

// ----------------------------------------
// http://www.jsonrpc.org/specification
// RPC Methods

#[derive(Serialize, Deserialize, Debug)]
struct RpcRequest {
	id: String,
	jsonrpc: String,
	method: String,
	params: Option<Value>,
}

#[derive(Serialize, Deserialize, Debug)]
struct RpcResponse {
	id: String,
	jsonrpc: String,
	method: String,
	result: Option<Value>,
	error: Option<Value>,
}

#[derive(Serialize, Deserialize, Debug)]
struct RpcError {
	code: i32,
	message: String,
}

#[derive(Serialize, Deserialize, Debug)]
struct LoginParams {
	login: String,
	pass: String,
	agent: String,
}

#[derive(Serialize, Deserialize, Debug)]
struct SubmitParams {
	height: u64,
	job_id: u64,
	nonce: u64,
	pow: Vec<u64>,
}

#[derive(Serialize, Deserialize, Debug)]
pub struct JobTemplate {
	height: u64,
	job_id: u64,
	difficulty: u64,
	pre_pow: String,
}

#[derive(Serialize, Deserialize, Debug)]
pub struct WorkerStatus {
	id: String,
	height: u64,
	difficulty: u64,
	accepted: u64,
	rejected: u64,
	stale: u64,
}

// ----------------------------------------
// Worker Factory Thread Function

// Run in a thread. Adds new connections to the workers list
fn accept_workers(
	id: String,
	address: String,
	workers: &mut Arc<Mutex<Vec<Worker>>>,
	stratum_stats: &mut Arc<RwLock<StratumStats>>,
) {
	let listener = TcpListener::bind(address).expect("Failed to bind to listen address");
	let mut worker_id: u32 = 0;
	for stream in listener.incoming() {
		match stream {
			Ok(stream) => {
				warn!(
					LOGGER,
					"(Server ID: {}) New connection: {}",
					id,
					stream.peer_addr().unwrap()
				);
				stream
					.set_nonblocking(true)
					.expect("set_nonblocking call failed");
				let mut worker = Worker::new(worker_id.to_string(), BufStream::new(stream));
				workers.lock().unwrap().push(worker);
				// stats for this worker (worker stat objects are added and updated but never
				// removed)
				let mut worker_stats = WorkerStats::default();
				worker_stats.is_connected = true;
				worker_stats.id = worker_id.to_string();
				worker_stats.pow_difficulty = 1; // XXX TODO
				let mut stratum_stats = stratum_stats.write().unwrap();
				stratum_stats.worker_stats.push(worker_stats);
				worker_id = worker_id + 1;
			}
			Err(e) => {
				warn!(
					LOGGER,
					"(Server ID: {}) Error accepting connection: {:?}", id, e
				);
			}
		}
	}
	// close the socket server
	drop(listener);
}

// ----------------------------------------
// Worker Object - a connected stratum client - a miner, pool, proxy, etc...

pub struct Worker {
	id: String,
	agent: String,
	login: Option<String>,
	stream: BufStream<TcpStream>,
	error: bool,
	authenticated: bool,
}

impl Worker {
	/// Creates a new Stratum Worker.
	pub fn new(id: String, stream: BufStream<TcpStream>) -> Worker {
		Worker {
			id: id,
			agent: String::from(""),
			login: None,
			stream: stream,
			error: false,
			authenticated: false,
		}
	}

	// Get Message from the worker
	fn read_message(&mut self) -> Option<String> {
		// Read and return a single message or None
		let mut line = String::new();
		match self.stream.read_line(&mut line) {
			Ok(_) => {
				return Some(line);
			}
			Err(ref e) if e.kind() == ErrorKind::WouldBlock => {
				// Not an error, just no messages ready
				return None;
			}
			Err(e) => {
				warn!(
					LOGGER,
					"(Server ID: {}) Error in connection with stratum client: {}", self.id, e
				);
				self.error = true;
				return None;
			}
		}
	}

	// Send Message to the worker
	fn write_message(&mut self, message_in: String) {
		// Write and Flush the message
		let mut message = message_in.clone();
		if !message.ends_with("\n") {
			message += "\n";
		}
		match self.stream.write(message.as_bytes()) {
			Ok(_) => match self.stream.flush() {
				Ok(_) => {}
				Err(e) => {
					warn!(
						LOGGER,
						"(Server ID: {}) Error in connection with stratum client: {}", self.id, e
					);
					self.error = true;
				}
			},
			Err(e) => {
				warn!(
					LOGGER,
					"(Server ID: {}) Error in connection with stratum client: {}", self.id, e
				);
				self.error = true;
				return;
			}
		}
	}
} // impl Worker

// ----------------------------------------
// Grin Stratum Server

pub struct StratumServer {
	id: String,
	config: StratumServerConfig,
	chain: Arc<chain::Chain>,
<<<<<<< HEAD
	tx_pool: Arc<RwLock<pool::TransactionPool<PoolToChainAdapter>>>,
	verifier_cache: Arc<RwLock<VerifierCache>>,
=======
	tx_pool: Arc<RwLock<pool::TransactionPool>>,
>>>>>>> 4a76336a
	current_block_versions: Vec<Block>,
	current_difficulty: u64,
	minimum_share_difficulty: u64,
	current_key_id: Option<keychain::Identifier>,
	workers: Arc<Mutex<Vec<Worker>>>,
	sync_state: Arc<SyncState>,
}

impl StratumServer {
	/// Creates a new Stratum Server.
	pub fn new(
		config: StratumServerConfig,
<<<<<<< HEAD
		chain: Arc<chain::Chain>,
		tx_pool: Arc<RwLock<pool::TransactionPool<PoolToChainAdapter>>>,
		verifier_cache: Arc<RwLock<VerifierCache>>,
=======
		chain_ref: Arc<chain::Chain>,
		tx_pool: Arc<RwLock<pool::TransactionPool>>,
>>>>>>> 4a76336a
	) -> StratumServer {
		StratumServer {
			id: String::from("StratumServer"),
			minimum_share_difficulty: config.minimum_share_difficulty,
			config,
			chain,
			tx_pool,
			verifier_cache,
			current_block_versions: Vec::new(),
			current_difficulty: <u64>::max_value(),
			current_key_id: None,
			workers: Arc::new(Mutex::new(Vec::new())),
			sync_state: Arc::new(SyncState::new()),
		}
	}

	// Build and return a JobTemplate for mining the current block
	fn build_block_template(&self) -> JobTemplate {
		let bh = self.current_block_versions.last().unwrap().header.clone();
		// Serialize the block header into pre and post nonce strings
		let mut pre_pow_writer = mine_block::HeaderPrePowWriter::default();
		bh.write_pre_pow(&mut pre_pow_writer).unwrap();
		let pre = pre_pow_writer.as_hex_string(false);
		let job_template = JobTemplate {
			height: bh.height,
			job_id: (self.current_block_versions.len() - 1) as u64,
			difficulty: self.minimum_share_difficulty,
			pre_pow: pre,
		};
		return job_template;
	}

	// Handle an RPC request message from the worker(s)
	fn handle_rpc_requests(&mut self, stratum_stats: &mut Arc<RwLock<StratumStats>>) {
		let mut workers_l = self.workers.lock().unwrap();
		for num in 0..workers_l.len() {
			match workers_l[num].read_message() {
				Some(the_message) => {
					// Decompose the request from the JSONRpc wrapper
					let request: RpcRequest = match serde_json::from_str(&the_message) {
						Ok(request) => request,
						Err(e) => {
							// not a valid JSON RpcRequest - disconnect the worker
							warn!(
								LOGGER,
								"(Server ID: {}) Failed to parse JSONRpc: {} - {:?}",
								self.id,
								e.description(),
								the_message.as_bytes(),
							);
							workers_l[num].error = true;
							continue;
						}
					};

					let mut stratum_stats = stratum_stats.write().unwrap();
					let worker_stats_id = stratum_stats
						.worker_stats
						.iter()
						.position(|r| r.id == workers_l[num].id)
						.unwrap();
					stratum_stats.worker_stats[worker_stats_id].last_seen = SystemTime::now();

					// Call the handler function for requested method
					let response = match request.method.as_str() {
						"login" => self.handle_login(request.params, &mut workers_l[num]),
						"submit" => {
							let res = self.handle_submit(
								request.params,
								&mut workers_l[num],
								&mut stratum_stats.worker_stats[worker_stats_id],
							);
							// this key_id has been used now, reset
							if let Ok((_, true)) = res {
								self.current_key_id = None;
							}
							res.map(|(v, _)| v)
						}
						"keepalive" => self.handle_keepalive(),
						"getjobtemplate" => {
							if self.sync_state.is_syncing() {
								let e = RpcError {
									code: -32000,
									message: "Node is syncing - Please wait".to_string(),
								};
								Err(serde_json::to_value(e).unwrap())
							} else {
								self.handle_getjobtemplate()
							}
						}
						"status" => {
							self.handle_status(&stratum_stats.worker_stats[worker_stats_id])
						}
						_ => {
							// Called undefined method
							let e = RpcError {
								code: -32601,
								message: "Method not found".to_string(),
							};
							Err(serde_json::to_value(e).unwrap())
						}
					};

					// Package the reply as RpcResponse json
					let rpc_response: String;
					match response {
						Err(response) => {
							let resp = RpcResponse {
								id: request.id,
								jsonrpc: String::from("2.0"),
								method: request.method,
								result: None,
								error: Some(response),
							};
							rpc_response = serde_json::to_string(&resp).unwrap();
						}
						Ok(response) => {
							let resp = RpcResponse {
								id: request.id,
								jsonrpc: String::from("2.0"),
								method: request.method,
								result: Some(response),
								error: None,
							};
							rpc_response = serde_json::to_string(&resp).unwrap();
						}
					}

					// Send the reply
					workers_l[num].write_message(rpc_response);
				}
				None => {} // No message for us from this worker
			}
		}
	}

	// Handle STATUS message
	fn handle_status(&self, worker_stats: &WorkerStats) -> Result<Value, Value> {
		// Return worker status in json for use by a dashboard or healthcheck.
		let status = WorkerStatus {
			id: worker_stats.id.clone(),
			height: self.current_block_versions.last().unwrap().header.height,
			difficulty: worker_stats.pow_difficulty,
			accepted: worker_stats.num_accepted,
			rejected: worker_stats.num_rejected,
			stale: worker_stats.num_stale,
		};
		let response = serde_json::to_value(&status).unwrap();
		return Ok(response);
	}

	// Handle GETJOBTEMPLATE message
	fn handle_getjobtemplate(&self) -> Result<Value, Value> {
		// Build a JobTemplate from a BlockHeader and return JSON
		let job_template = self.build_block_template();
		let response = serde_json::to_value(&job_template).unwrap();
		debug!(
			LOGGER,
			"(Server ID: {}) sending block {} with id {} to single worker",
			self.id,
			job_template.height,
			job_template.job_id,
		);
		return Ok(response);
	}

	// Handle KEEPALIVE message
	fn handle_keepalive(&self) -> Result<Value, Value> {
		return Ok(serde_json::to_value("ok".to_string()).unwrap());
	}

	// Handle LOGIN message
	fn handle_login(&self, params: Option<Value>, worker: &mut Worker) -> Result<Value, Value> {
		let params: LoginParams = parse_params(params)?;
		worker.login = Some(params.login);
		// XXX TODO Future - Validate password?
		worker.agent = params.agent;
		worker.authenticated = true;
		return Ok(serde_json::to_value("ok".to_string()).unwrap());
	}

	// Handle SUBMIT message
	// params contains a solved block header
	// We accept and log valid shares of all difficulty above configured minimum
	// Accepted shares that are full solutions will also be submitted to the
	// network
	fn handle_submit(
		&self,
		params: Option<Value>,
		worker: &mut Worker,
		worker_stats: &mut WorkerStats,
	) -> Result<(Value, bool), Value> {
		// Validate parameters
		let params: SubmitParams = parse_params(params)?;

		let share_difficulty: u64;
		let mut share_is_block = false;
		if params.height != self.current_block_versions.last().unwrap().header.height {
			// Return error status
			error!(
				LOGGER,
				"(Server ID: {}) Share at height {} submitted too late", self.id, params.height,
			);
			worker_stats.num_stale += 1;
			let e = RpcError {
				code: -32503,
				message: "Solution submitted too late".to_string(),
			};
			return Err(serde_json::to_value(e).unwrap());
		}
		// Find the correct version of the block to match this header
		let b: Option<&Block> = self.current_block_versions.get(params.job_id as usize);
		if b.is_none() {
			// Return error status
			error!(
				LOGGER,
				"(Server ID: {}) Failed to validate solution at height {}: invalid job_id {}",
				self.id,
				params.height,
				params.job_id,
			);
			worker_stats.num_rejected += 1;
			let e = RpcError {
				code: -32502,
				message: "Failed to validate solution".to_string(),
			};
			return Err(serde_json::to_value(e).unwrap());
		}
		let mut b: Block = b.unwrap().clone();
		// Reconstruct the block header with this nonce and pow added
		b.header.nonce = params.nonce;
		b.header.pow.nonces = params.pow;
		// Get share difficulty
		share_difficulty = b.header.pow.to_difficulty().to_num();
		// If the difficulty is too low its an error
		if share_difficulty < self.minimum_share_difficulty {
			// Return error status
			error!(
				LOGGER,
				"(Server ID: {}) Share rejected due to low difficulty: {}/{}",
				self.id,
				share_difficulty,
				self.minimum_share_difficulty,
			);
			worker_stats.num_rejected += 1;
			let e = RpcError {
				code: -32501,
				message: "Share rejected due to low difficulty".to_string(),
			};
			return Err(serde_json::to_value(e).unwrap());
		}
		// If the difficulty is high enough, submit it (which also validates it)
		if share_difficulty >= self.current_difficulty {
			// This is a full solution, submit it to the network
			let res = self.chain.process_block(b.clone(), chain::Options::MINE);
			if let Err(e) = res {
				// Return error status
				error!(
					LOGGER,
					"(Server ID: {}) Failed to validate solution at height {}: {:?}",
					self.id,
					params.height,
					e
				);
				worker_stats.num_rejected += 1;
				let e = RpcError {
					code: -32502,
					message: "Failed to validate solution".to_string(),
				};
				return Err(serde_json::to_value(e).unwrap());
			}
			share_is_block = true;
			// Log message to make it obvious we found a block
			warn!(
				LOGGER,
				"(Server ID: {}) Solution Found for block {} - Yay!!!", self.id, params.height
			);
		} else {
			// Do some validation but dont submit
			if !pow::verify_size(&b.header, global::min_sizeshift()) {
				// Return error status
				error!(
					LOGGER,
					"(Server ID: {}) Failed to validate share at height {} with nonce {} using job_id {}",
					self.id,
					params.height,
					b.header.nonce,
					params.job_id,
				);
				worker_stats.num_rejected += 1;
				let e = RpcError {
					code: -32502,
					message: "Failed to validate solution".to_string(),
				};
				return Err(serde_json::to_value(e).unwrap());
			}
		}
		// Log this as a valid share
		let submitted_by = match worker.login.clone() {
			None => worker.id.to_string(),
			Some(login) => login.clone(),
		};
		info!(
			LOGGER,
			"(Server ID: {}) Got share for block: hash {}, height {}, nonce {}, difficulty {}/{}, submitted by {}",
			self.id,
			b.hash(),
			b.header.height,
			b.header.nonce,
			share_difficulty,
			self.current_difficulty,
			submitted_by,
		);
		worker_stats.num_accepted += 1;
		let submit_response;
		if share_is_block {
			submit_response = format!("blockfound - {}", b.hash().to_hex());
		} else {
			submit_response = "ok".to_string();
		}
		return Ok((
			serde_json::to_value(submit_response).unwrap(),
			share_is_block,
		));
	} // handle submit a solution

	// Purge dead/sick workers - remove all workers marked in error state
	fn clean_workers(&mut self, stratum_stats: &mut Arc<RwLock<StratumStats>>) -> usize {
		let mut start = 0;
		let mut workers_l = self.workers.lock().unwrap();
		loop {
			for num in start..workers_l.len() {
				if workers_l[num].error == true {
					warn!(
	                                        LOGGER,
	                                        "(Server ID: {}) Dropping worker: {}",
	                                        self.id,
						workers_l[num].id;
	                                );
					// Update worker stats
					let mut stratum_stats = stratum_stats.write().unwrap();
					let worker_stats_id = stratum_stats
						.worker_stats
						.iter()
						.position(|r| r.id == workers_l[num].id)
						.unwrap();
					stratum_stats.worker_stats[worker_stats_id].is_connected = false;
					// Remove the dead worker
					workers_l.remove(num);
					break;
				}
				start = num + 1;
			}
			if start >= workers_l.len() {
				let mut stratum_stats = stratum_stats.write().unwrap();
				stratum_stats.num_workers = workers_l.len();
				return stratum_stats.num_workers;
			}
		}
	}

	// Broadcast a jobtemplate RpcRequest to all connected workers - no response
	// expected
	fn broadcast_job(&mut self) {
		// Package new block into RpcRequest
		let job_template = self.build_block_template();
		let job_template_json = serde_json::to_string(&job_template).unwrap();
		// Issue #1159 - use a serde_json Value type to avoid extra quoting
		let job_template_value: Value = serde_json::from_str(&job_template_json).unwrap();
		let job_request = RpcRequest {
			id: String::from("Stratum"),
			jsonrpc: String::from("2.0"),
			method: String::from("job"),
			params: Some(job_template_value),
		};
		let job_request_json = serde_json::to_string(&job_request).unwrap();
		debug!(
			LOGGER,
			"(Server ID: {}) sending block {} with id {} to stratum clients",
			self.id,
			job_template.height,
			job_template.job_id,
		);
		// Push the new block to all connected clients
		// NOTE: We do not give a unique nonce (should we?) so miners need
		//       to choose one for themselves
		let mut workers_l = self.workers.lock().unwrap();
		for num in 0..workers_l.len() {
			workers_l[num].write_message(job_request_json.clone());
		}
	}

	/// "main()" - Starts the stratum-server.  Creates a thread to Listens for
	/// a connection, then enters a loop, building a new block on top of the
	/// existing chain anytime required and sending that to the connected
	/// stratum miner, proxy, or pool, and accepts full solutions to
	/// be submitted.
	pub fn run_loop(
		&mut self,
		stratum_stats: Arc<RwLock<StratumStats>>,
		cuckoo_size: u32,
		proof_size: usize,
		sync_state: Arc<SyncState>,
	) {
		info!(
			LOGGER,
			"(Server ID: {}) Starting stratum server with cuckoo_size = {}, proof_size = {}",
			self.id,
			cuckoo_size,
			proof_size
		);

		self.sync_state = sync_state;

		// "globals" for this function
		let attempt_time_per_block = self.config.attempt_time_per_block;
		let mut deadline: i64 = 0;
		// to prevent the wallet from generating a new HD key derivation for each
		// iteration, we keep the returned derivation to provide it back when
		// nothing has changed. We only want to create a key_id for each new block,
		// and reuse it when we rebuild the current block to add new tx.
		let mut num_workers: usize;
		let mut head = self.chain.head().unwrap();
		let mut current_hash = head.prev_block_h;
		let mut latest_hash;
		let listen_addr = self.config.stratum_server_addr.clone().unwrap();
		self.current_block_versions.push(Block::default());

		// Start a thread to accept new worker connections
		let mut workers_th = self.workers.clone();
		let id_th = self.id.clone();
		let mut stats_th = stratum_stats.clone();
		let _listener_th = thread::spawn(move || {
			accept_workers(id_th, listen_addr, &mut workers_th, &mut stats_th);
		});

		// We have started
		{
			let mut stratum_stats = stratum_stats.write().unwrap();
			stratum_stats.is_running = true;
			stratum_stats.cuckoo_size = cuckoo_size as u16;
		}

		warn!(
			LOGGER,
			"Stratum server started on {}",
			self.config.stratum_server_addr.clone().unwrap()
		);

		// Main Loop
		loop {
			// If we're fallen into sync mode, (or are just starting up,
			// tell connected clients to stop what they're doing
			let mining_stopped = self.sync_state.is_syncing();

			// Remove workers with failed connections
			num_workers = self.clean_workers(&mut stratum_stats.clone());

			// get the latest chain state
			head = self.chain.head().unwrap();
			latest_hash = head.last_block_h;

			// Build a new block if:
			//    There is a new block on the chain
			// or We are rebuilding the current one to include new transactions
			// and we're not synching
			// and there is at least one worker connected
			if (current_hash != latest_hash || Utc::now().timestamp() >= deadline)
				&& !mining_stopped
				&& num_workers > 0
			{
				let mut wallet_listener_url: Option<String> = None;
				if !self.config.burn_reward {
					wallet_listener_url = Some(self.config.wallet_listener_url.clone());
				}
				// If this is a new block, clear the current_block version history
				if current_hash != latest_hash {
					self.current_block_versions.clear();
				}
				// Build the new block (version)
				let (new_block, block_fees) = mine_block::get_block(
					&self.chain,
					&self.tx_pool,
					self.verifier_cache.clone(),
					self.current_key_id.clone(),
					wallet_listener_url,
				);
				self.current_difficulty = (new_block.header.total_difficulty.clone()
					- head.total_difficulty.clone())
					.to_num();
				self.current_key_id = block_fees.key_id();
				current_hash = latest_hash;
				// set the minimum acceptable share difficulty for this block
				self.minimum_share_difficulty = cmp::min(
					self.config.minimum_share_difficulty,
					self.current_difficulty,
				);
				// set a new deadline for rebuilding with fresh transactions
				deadline = Utc::now().timestamp() + attempt_time_per_block as i64;

				{
					let mut stratum_stats = stratum_stats.write().unwrap();
					stratum_stats.block_height = new_block.header.height;
					stratum_stats.network_difficulty = self.current_difficulty;
				}
				// Add this new block version to our current block map
				self.current_block_versions.push(new_block);
				// Send this job to all connected workers
				self.broadcast_job();
			}

			// Handle any messages from the workers
			self.handle_rpc_requests(&mut stratum_stats.clone());

			// sleep before restarting loop
			thread::sleep(Duration::from_millis(50));
		} // Main Loop
	} // fn run_loop()
} // StratumServer

// Utility function to parse a JSON RPC parameter object, returning a proper
// error if things go wrong.
fn parse_params<T>(params: Option<Value>) -> Result<T, Value>
where
	for<'de> T: serde::Deserialize<'de>,
{
	params
		.and_then(|v| serde_json::from_value(v).ok())
		.ok_or_else(|| {
			let e = RpcError {
				code: -32600,
				message: "Invalid Request".to_string(),
			};
			serde_json::to_value(e).unwrap()
		})
}<|MERGE_RESOLUTION|>--- conflicted
+++ resolved
@@ -229,12 +229,8 @@
 	id: String,
 	config: StratumServerConfig,
 	chain: Arc<chain::Chain>,
-<<<<<<< HEAD
-	tx_pool: Arc<RwLock<pool::TransactionPool<PoolToChainAdapter>>>,
+	tx_pool: Arc<RwLock<pool::TransactionPool>>,
 	verifier_cache: Arc<RwLock<VerifierCache>>,
-=======
-	tx_pool: Arc<RwLock<pool::TransactionPool>>,
->>>>>>> 4a76336a
 	current_block_versions: Vec<Block>,
 	current_difficulty: u64,
 	minimum_share_difficulty: u64,
@@ -247,14 +243,9 @@
 	/// Creates a new Stratum Server.
 	pub fn new(
 		config: StratumServerConfig,
-<<<<<<< HEAD
 		chain: Arc<chain::Chain>,
-		tx_pool: Arc<RwLock<pool::TransactionPool<PoolToChainAdapter>>>,
+		tx_pool: Arc<RwLock<pool::TransactionPool>>,
 		verifier_cache: Arc<RwLock<VerifierCache>>,
-=======
-		chain_ref: Arc<chain::Chain>,
-		tx_pool: Arc<RwLock<pool::TransactionPool>>,
->>>>>>> 4a76336a
 	) -> StratumServer {
 		StratumServer {
 			id: String::from("StratumServer"),
