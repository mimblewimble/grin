// Copyright 2018 The Grin Developers
//
// Licensed under the Apache License, Version 2.0 (the "License");
// you may not use this file except in compliance with the License.
// You may obtain a copy of the License at
//
//     http://www.apache.org/licenses/LICENSE-2.0
//
// Unless required by applicable law or agreed to in writing, software
// distributed under the License is distributed on an "AS IS" BASIS,
// WITHOUT WARRANTIES OR CONDITIONS OF ANY KIND, either express or implied.
// See the License for the specific language governing permissions and
// limitations under the License.

//! Build a block to mine: gathers transactions from the pool, assembles
//! them into a block and returns it.

use crate::util::RwLock;
use chrono::prelude::{DateTime, NaiveDateTime, Utc};
use rand::{thread_rng, Rng};
use std::sync::Arc;
use std::thread;
use std::time::Duration;

<<<<<<< HEAD
use crate::chain;
use crate::common::types::Error;
use crate::core::core::verifier_cache::VerifierCache;
use crate::core::{consensus, core, ser};
use crate::keychain::{ExtKeychain, Identifier, Keychain};
use crate::pool;
use crate::util;
use crate::wallet::{self, BlockFees};
=======
use chain;
use common::types::Error;
use core::core::verifier_cache::VerifierCache;
use core::{consensus, core, libtx, ser};
use keychain::{ExtKeychain, Identifier, Keychain};
use pool;
use util;
use wallet::{self, BlockFees};
>>>>>>> 7ff323c8

// Ensure a block suitable for mining is built and returned
// If a wallet listener URL is not provided the reward will be "burnt"
// Warning: This call does not return until/unless a new block can be built
pub fn get_block(
	chain: &Arc<chain::Chain>,
	tx_pool: &Arc<RwLock<pool::TransactionPool>>,
	verifier_cache: Arc<RwLock<dyn VerifierCache>>,
	key_id: Option<Identifier>,
	wallet_listener_url: Option<String>,
) -> (core::Block, BlockFees) {
	let wallet_retry_interval = 5;
	// get the latest chain state and build a block on top of it
	let mut result = build_block(
		chain,
		tx_pool,
		verifier_cache.clone(),
		key_id.clone(),
		wallet_listener_url.clone(),
	);
	while let Err(e) = result {
		match e {
			self::Error::Chain(c) => match c.kind() {
				chain::ErrorKind::DuplicateCommitment(_) => {
					debug!(
						"Duplicate commit for potential coinbase detected. Trying next derivation."
					);
				}
				_ => {
					error!("Chain Error: {}", c);
				}
			},
			self::Error::Wallet(_) => {
				error!(
					"Error building new block: Can't connect to wallet listener at {:?}; will retry",
					wallet_listener_url.as_ref().unwrap()
				);
				thread::sleep(Duration::from_secs(wallet_retry_interval));
			}
			ae => {
				warn!("Error building new block: {:?}. Retrying.", ae);
			}
		}
		thread::sleep(Duration::from_millis(100));
		result = build_block(
			chain,
			tx_pool,
			verifier_cache.clone(),
			key_id.clone(),
			wallet_listener_url.clone(),
		);
	}
	return result.unwrap();
}

/// Builds a new block with the chain head as previous and eligible
/// transactions from the pool.
fn build_block(
	chain: &Arc<chain::Chain>,
	tx_pool: &Arc<RwLock<pool::TransactionPool>>,
	verifier_cache: Arc<RwLock<dyn VerifierCache>>,
	key_id: Option<Identifier>,
	wallet_listener_url: Option<String>,
) -> Result<(core::Block, BlockFees), Error> {
	let head = chain.head_header()?;

	// prepare the block header timestamp
	let mut now_sec = Utc::now().timestamp();
	let head_sec = head.timestamp.timestamp();
	if now_sec <= head_sec {
		now_sec = head_sec + 1;
	}

	// Determine the difficulty our block should be at.
	// Note: do not keep the difficulty_iter in scope (it has an active batch).
	let difficulty = consensus::next_difficulty(head.height + 1, chain.difficulty_iter());

	// extract current transaction from the pool
	let txs = tx_pool.read().prepare_mineable_transactions()?;

	// build the coinbase and the block itself
	let fees = txs.iter().map(|tx| tx.fee()).sum();
	let height = head.height + 1;
	let block_fees = BlockFees {
		fees,
		key_id,
		height,
	};

	let (output, kernel, block_fees) = get_coinbase(wallet_listener_url, block_fees)?;
	let mut b = core::Block::with_reward(&head, txs, output, kernel, difficulty.difficulty)?;

	// making sure we're not spending time mining a useless block
	b.validate(&head.total_kernel_offset, verifier_cache)?;

	b.header.pow.nonce = thread_rng().gen();
	b.header.pow.secondary_scaling = difficulty.secondary_scaling;
	b.header.timestamp = DateTime::<Utc>::from_utc(NaiveDateTime::from_timestamp(now_sec, 0), Utc);

	let b_difficulty = (b.header.total_difficulty() - head.total_difficulty()).to_num();
	debug!(
		"Built new block with {} inputs and {} outputs, network difficulty: {}, cumulative difficulty {}",
		b.inputs().len(),
		b.outputs().len(),
		b_difficulty,
		b.header.total_difficulty().to_num(),
	);

	// Now set txhashset roots and sizes on the header of the block being built.
	let roots_result = chain.set_txhashset_roots(&mut b);

	match roots_result {
		Ok(_) => Ok((b, block_fees)),

		// If it's a duplicate commitment, it's likely trying to use
		// a key that's already been derived but not in the wallet
		// for some reason, allow caller to retry
		Err(e) => {
			match e.kind() {
				chain::ErrorKind::DuplicateCommitment(e) => Err(Error::Chain(
					chain::ErrorKind::DuplicateCommitment(e).into(),
				)),

				//Some other issue, possibly duplicate kernel
				_ => {
					error!("Error setting txhashset root to build a block: {:?}", e);
					Err(Error::Chain(
						chain::ErrorKind::Other(format!("{:?}", e)).into(),
					))
				}
			}
		}
	}
}

///
/// Probably only want to do this when testing.
///
fn burn_reward(block_fees: BlockFees) -> Result<(core::Output, core::TxKernel, BlockFees), Error> {
	warn!("Burning block fees: {:?}", block_fees);
	let keychain = ExtKeychain::from_random_seed().unwrap();
	let key_id = ExtKeychain::derive_key_id(1, 1, 0, 0, 0);
	let (out, kernel) =
		libtx::reward::output(&keychain, &key_id, block_fees.fees, block_fees.height).unwrap();
	Ok((out, kernel, block_fees))
}

// Connect to the wallet listener and get coinbase.
// Warning: If a wallet listener URL is not provided the reward will be "burnt"
fn get_coinbase(
	wallet_listener_url: Option<String>,
	block_fees: BlockFees,
) -> Result<(core::Output, core::TxKernel, BlockFees), Error> {
	match wallet_listener_url {
		None => {
			// Burn it
			return burn_reward(block_fees);
		}
		Some(wallet_listener_url) => {
			let res = wallet::create_coinbase(&wallet_listener_url, &block_fees)?;
			let out_bin = util::from_hex(res.output).unwrap();
			let kern_bin = util::from_hex(res.kernel).unwrap();
			let key_id_bin = util::from_hex(res.key_id).unwrap();
			let output = ser::deserialize(&mut &out_bin[..]).unwrap();
			let kernel = ser::deserialize(&mut &kern_bin[..]).unwrap();
			let key_id = ser::deserialize(&mut &key_id_bin[..]).unwrap();
			let block_fees = BlockFees {
				key_id: Some(key_id),
				..block_fees
			};

			debug!("get_coinbase: {:?}", block_fees);
			return Ok((output, kernel, block_fees));
		}
	}
}<|MERGE_RESOLUTION|>--- conflicted
+++ resolved
@@ -22,7 +22,6 @@
 use std::thread;
 use std::time::Duration;
 
-<<<<<<< HEAD
 use crate::chain;
 use crate::common::types::Error;
 use crate::core::core::verifier_cache::VerifierCache;
@@ -31,16 +30,6 @@
 use crate::pool;
 use crate::util;
 use crate::wallet::{self, BlockFees};
-=======
-use chain;
-use common::types::Error;
-use core::core::verifier_cache::VerifierCache;
-use core::{consensus, core, libtx, ser};
-use keychain::{ExtKeychain, Identifier, Keychain};
-use pool;
-use util;
-use wallet::{self, BlockFees};
->>>>>>> 7ff323c8
 
 // Ensure a block suitable for mining is built and returned
 // If a wallet listener URL is not provided the reward will be "burnt"
@@ -184,7 +173,8 @@
 	let keychain = ExtKeychain::from_random_seed().unwrap();
 	let key_id = ExtKeychain::derive_key_id(1, 1, 0, 0, 0);
 	let (out, kernel) =
-		libtx::reward::output(&keychain, &key_id, block_fees.fees, block_fees.height).unwrap();
+		crate::core::libtx::reward::output(&keychain, &key_id, block_fees.fees, block_fees.height)
+			.unwrap();
 	Ok((out, kernel, block_fees))
 }
 
