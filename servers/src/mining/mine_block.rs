--- conflicted
+++ resolved
@@ -129,14 +129,7 @@
 	let mut b = core::Block::with_reward(&head, txs, output, kernel, difficulty.clone())?;
 
 	// making sure we're not spending time mining a useless block
-<<<<<<< HEAD
-	b.validate(
-		&head.total_kernel_offset,
-		verifier_cache,
-	)?;
-=======
 	b.validate(&head.total_kernel_offset, verifier_cache)?;
->>>>>>> 805cc24e
 
 	b.header.pow.nonce = thread_rng().gen();
 	b.header.timestamp = DateTime::<Utc>::from_utc(NaiveDateTime::from_timestamp(now_sec, 0), Utc);;
