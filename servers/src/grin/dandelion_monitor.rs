--- conflicted
+++ resolved
@@ -21,12 +21,8 @@
 
 use core::core::hash::Hashed;
 use core::core::transaction;
-<<<<<<< HEAD
 use core::core::verifier_cache::VerifierCache;
-use pool::{BlockChain, DandelionConfig, PoolEntryState, PoolError, TransactionPool, TxSource};
-=======
 use pool::{DandelionConfig, PoolEntryState, PoolError, TransactionPool, TxSource};
->>>>>>> 4a76336a
 use util::LOGGER;
 
 /// A process to monitor transactions in the stempool.
@@ -39,12 +35,8 @@
 /// sending only to the peer relay.
 pub fn monitor_transactions(
 	dandelion_config: DandelionConfig,
-<<<<<<< HEAD
-	tx_pool: Arc<RwLock<TransactionPool<T>>>,
+	tx_pool: Arc<RwLock<TransactionPool>>,
 	verifier_cache: Arc<RwLock<VerifierCache>>,
-=======
-	tx_pool: Arc<RwLock<TransactionPool>>,
->>>>>>> 4a76336a
 	stop: Arc<AtomicBool>,
 ) {
 	debug!(LOGGER, "Started Dandelion transaction monitor.");
@@ -92,17 +84,10 @@
 		});
 }
 
-<<<<<<< HEAD
-fn process_stem_phase<T>(
-	tx_pool: Arc<RwLock<TransactionPool<T>>>,
+fn process_stem_phase(
+	tx_pool: Arc<RwLock<TransactionPool>>,
 	verifier_cache: Arc<RwLock<VerifierCache>>,
-) -> Result<(), PoolError>
-where
-	T: BlockChain + Send + Sync + 'static,
-{
-=======
-fn process_stem_phase(tx_pool: Arc<RwLock<TransactionPool>>) -> Result<(), PoolError> {
->>>>>>> 4a76336a
+) -> Result<(), PoolError> {
 	let mut tx_pool = tx_pool.write().unwrap();
 
 	let header = tx_pool.blockchain.chain_head()?;
@@ -142,17 +127,10 @@
 	Ok(())
 }
 
-<<<<<<< HEAD
-fn process_fluff_phase<T>(
-	tx_pool: Arc<RwLock<TransactionPool<T>>>,
+fn process_fluff_phase(
+	tx_pool: Arc<RwLock<TransactionPool>>,
 	verifier_cache: Arc<RwLock<VerifierCache>>,
-) -> Result<(), PoolError>
-where
-	T: BlockChain + Send + Sync + 'static,
-{
-=======
-fn process_fluff_phase(tx_pool: Arc<RwLock<TransactionPool>>) -> Result<(), PoolError> {
->>>>>>> 4a76336a
+) -> Result<(), PoolError> {
 	let mut tx_pool = tx_pool.write().unwrap();
 
 	let header = tx_pool.blockchain.chain_head()?;
