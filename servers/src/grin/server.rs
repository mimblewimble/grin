// Copyright 2018 The Grin Developers
//
// Licensed under the Apache License, Version 2.0 (the "License");
// you may not use this file except in compliance with the License.
// You may obtain a copy of the License at
//
//     http://www.apache.org/licenses/LICENSE-2.0
//
// Unless required by applicable law or agreed to in writing, software
// distributed under the License is distributed on an "AS IS" BASIS,
// WITHOUT WARRANTIES OR CONDITIONS OF ANY KIND, either express or implied.
// See the License for the specific language governing permissions and
// limitations under the License.

//! Grin server implementation, glues the different parts of the system (mostly
//! the peer-to-peer server, the blockchain and the transaction pool) and acts
//! as a facade.

use std::net::SocketAddr;
use std::sync::atomic::{AtomicBool, Ordering};
use std::sync::{Arc, RwLock};
use std::thread;
use std::time;

use api;
use chain;
use common::adapters::*;
use common::stats::*;
use common::types::*;
use core::core::hash::Hashed;
use core::core::target::Difficulty;
use core::{consensus, genesis, global, pow};
use grin::dandelion_monitor;
use grin::seed;
use grin::sync;
use mining::stratumserver;
use mining::test_miner::Miner;
use p2p;
use pool;
<<<<<<< HEAD
use store;
=======
>>>>>>> 4fda7a68
use util::LOGGER;

/// Grin server holding internal structures.
pub struct Server {
	/// server config
	pub config: ServerConfig,
	/// handle to our network server
	pub p2p: Arc<p2p::Server>,
	/// data store access
	pub chain: Arc<chain::Chain>,
	/// in-memory transaction pool
	tx_pool: Arc<RwLock<pool::TransactionPool<PoolToChainAdapter>>>,
	/// Whether we're currently syncing
	currently_syncing: Arc<AtomicBool>,
	/// To be passed around to collect stats and info
	state_info: ServerStateInfo,
	/// Stop flag
	stop: Arc<AtomicBool>,
}

impl Server {
	/// Instantiates and starts a new server. Optionally takes a callback
	/// for the server to send an ARC copy of itself, to allow another process
	/// to poll info about the server status
	pub fn start<F>(config: ServerConfig, mut info_callback: F) -> Result<(), Error>
	where
		F: FnMut(Arc<Server>),
	{
		let mut mining_config = config.stratum_mining_config.clone();
		let enable_test_miner = config.run_test_miner;
		let test_miner_wallet_url = config.test_miner_wallet_url.clone();
		let serv = Arc::new(Server::new(config)?);

		let enable_stratum_server = mining_config.as_mut().unwrap().enable_stratum_server;
		if let Some(s) = enable_stratum_server {
			if s {
				{
					let mut stratum_stats = serv.state_info.stratum_stats.write().unwrap();
					stratum_stats.is_enabled = true;
				}
				serv.start_stratum_server(mining_config.clone().unwrap());
			}
		}

		if let Some(s) = enable_test_miner {
			if s {
				serv.start_test_miner(test_miner_wallet_url);
			}
		}

		info_callback(serv.clone());
		loop {
			thread::sleep(time::Duration::from_secs(1));
			if serv.stop.load(Ordering::Relaxed) {
				return Ok(());
			}
		}
	}

	/// Instantiates a new server associated with the provided future reactor.
	pub fn new(mut config: ServerConfig) -> Result<Server, Error> {
		// Defaults to None (optional) in config file.
		// This translates to false here.
		let archive_mode = match config.archive_mode {
			None => false,
			Some(b) => b,
		};

		// If archive mode is enabled then the flags should contains the FULL_HIST flag
		if archive_mode && !config.capabilities.contains(p2p::Capabilities::FULL_HIST) {
			config.capabilities.insert(p2p::Capabilities::FULL_HIST);
		}

		let stop = Arc::new(AtomicBool::new(false));

		let pool_adapter = Arc::new(PoolToChainAdapter::new());
		let pool_net_adapter = Arc::new(PoolToNetAdapter::new());
		let tx_pool = Arc::new(RwLock::new(pool::TransactionPool::new(
			config.pool_config.clone(),
			pool_adapter.clone(),
			pool_net_adapter.clone(),
		)));

		let chain_adapter = Arc::new(ChainToPoolAndNetAdapter::new(tx_pool.clone()));

		let genesis = match config.chain_type {
			global::ChainTypes::Testnet1 => genesis::genesis_testnet1(),
			global::ChainTypes::Testnet2 => genesis::genesis_testnet2(),
			global::ChainTypes::AutomatedTesting => genesis::genesis_dev(),
			global::ChainTypes::UserTesting => genesis::genesis_dev(),
			global::ChainTypes::Mainnet => genesis::genesis_testnet2(), //TODO: Fix, obviously
		};

		info!(LOGGER, "Starting server, genesis block: {}", genesis.hash());

		let db_env = Arc::new(store::new_env(config.db_root.clone()));
		let shared_chain = Arc::new(chain::Chain::init(
			config.db_root.clone(),
			db_env.clone(),
			chain_adapter.clone(),
			genesis.clone(),
			pow::verify_size,
		)?);

		pool_adapter.set_chain(Arc::downgrade(&shared_chain));

		let currently_syncing = Arc::new(AtomicBool::new(true));
		let awaiting_peers = Arc::new(AtomicBool::new(false));

		let net_adapter = Arc::new(NetToChainAdapter::new(
			currently_syncing.clone(),
			archive_mode,
			Arc::downgrade(&shared_chain),
			tx_pool.clone(),
			config.clone(),
		));

		let block_1_hash = match shared_chain.get_header_by_height(1) {
			Ok(header) => Some(header.hash()),
			Err(_) => None,
		};

		let p2p_server = Arc::new(p2p::Server::new(
			db_env,
			config.capabilities,
			config.p2p_config.clone(),
			config.p2p_dandelion_config(),
			net_adapter.clone(),
			genesis.hash(),
			stop.clone(),
			archive_mode,
			block_1_hash,
		)?);
		chain_adapter.init(Arc::downgrade(&p2p_server.peers));
		pool_net_adapter.init(Arc::downgrade(&p2p_server.peers));
		net_adapter.init(Arc::downgrade(&p2p_server.peers));

		if config.seeding_type.clone() != Seeding::Programmatic {
			let seeder = match config.seeding_type.clone() {
				Seeding::None => {
					warn!(
						LOGGER,
						"No seed configured, will stay solo until connected to"
					);
					seed::predefined_seeds(vec![])
				}
				Seeding::List => seed::predefined_seeds(config.seeds.as_mut().unwrap().clone()),
				Seeding::DNSSeed => seed::dns_seeds(),
				Seeding::WebStatic => seed::web_seeds(),
				_ => unreachable!(),
			};
			seed::connect_and_monitor(
				p2p_server.clone(),
				config.capabilities,
				seeder,
				stop.clone(),
			);
		}

		// Defaults to None (optional) in config file.
		// This translates to false here so we do not skip by default.
		let skip_sync_wait = match config.skip_sync_wait {
			None => false,
			Some(b) => b,
		};

		let syncer = sync::Syncer::new();

		syncer.run_sync(
			currently_syncing.clone(),
			awaiting_peers.clone(),
			p2p_server.peers.clone(),
			shared_chain.clone(),
			skip_sync_wait,
			archive_mode,
			stop.clone(),
		);

		let p2p_inner = p2p_server.clone();
		let _ = thread::Builder::new()
			.name("p2p-server".to_string())
			.spawn(move || p2p_inner.listen());

		info!(LOGGER, "Starting rest apis at: {}", &config.api_http_addr);

		api::start_rest_apis(
			config.api_http_addr.clone(),
			Arc::downgrade(&shared_chain),
			Arc::downgrade(&tx_pool),
			Arc::downgrade(&p2p_server.peers),
		);

		info!(
			LOGGER,
			"Starting dandelion monitor: {}", &config.api_http_addr
		);
		dandelion_monitor::monitor_transactions(
			config.p2p_dandelion_config(),
			tx_pool.clone(),
			stop.clone(),
		);

		warn!(LOGGER, "Grin server started.");
		Ok(Server {
			config: config,
			p2p: p2p_server,
			chain: shared_chain,
			tx_pool: tx_pool,
			currently_syncing: currently_syncing,
			state_info: ServerStateInfo {
				awaiting_peers: awaiting_peers,
				..Default::default()
			},
			stop: stop,
		})
	}

	/// Asks the server to connect to a peer at the provided network address.
	pub fn connect_peer(&self, addr: SocketAddr) -> Result<(), Error> {
		self.p2p.connect(&addr)?;
		Ok(())
	}

	/// Number of peers
	pub fn peer_count(&self) -> u32 {
		self.p2p.peers.peer_count()
	}

	/// Start a minimal "stratum" mining service on a separate thread
	pub fn start_stratum_server(&self, config: StratumServerConfig) {
		let cuckoo_size = global::sizeshift();
		let proof_size = global::proofsize();
		let currently_syncing = self.currently_syncing.clone();

		let mut stratum_server = stratumserver::StratumServer::new(
			config.clone(),
			self.chain.clone(),
			self.tx_pool.clone(),
		);
		let stratum_stats = self.state_info.stratum_stats.clone();
		let _ = thread::Builder::new()
			.name("stratum_server".to_string())
			.spawn(move || {
				stratum_server.run_loop(
					config.clone(),
					stratum_stats,
					cuckoo_size as u32,
					proof_size,
					currently_syncing,
				);
			});
	}

	/// Start mining for blocks internally on a separate thread. Relies on
	/// internal miner, and should only be used for automated testing. Burns
	/// reward if wallet_listener_url is 'None'
	pub fn start_test_miner(&self, wallet_listener_url: Option<String>) {
		let currently_syncing = self.currently_syncing.clone();
		let config_wallet_url = match wallet_listener_url.clone() {
			Some(u) => u,
			None => String::from("http://127.0.0.1:13415"),
		};

		let config = StratumServerConfig {
			attempt_time_per_block: 60,
			burn_reward: false,
			enable_stratum_server: None,
			stratum_server_addr: None,
			wallet_listener_url: config_wallet_url,
		};

		let mut miner = Miner::new(
			config.clone(),
			self.chain.clone(),
			self.tx_pool.clone(),
			self.stop.clone(),
		);
		miner.set_debug_output_id(format!("Port {}", self.config.p2p_config.port));
		let _ = thread::Builder::new()
			.name("test_miner".to_string())
			.spawn(move || {
				// TODO push this down in the run loop so miner gets paused anytime we
				// decide to sync again
				let secs_5 = time::Duration::from_secs(5);
				while currently_syncing.load(Ordering::Relaxed) {
					thread::sleep(secs_5);
				}
				miner.run_loop(wallet_listener_url);
			});
	}

	/// The chain head
	pub fn head(&self) -> chain::Tip {
		self.chain.head().unwrap()
	}

	/// The head of the block header chain
	pub fn header_head(&self) -> chain::Tip {
		self.chain.get_header_head().unwrap()
	}

	/// Returns a set of stats about this server. This and the ServerStats
	/// structure
	/// can be updated over time to include any information needed by tests or
	/// other
	/// consumers
	pub fn get_server_stats(&self) -> Result<ServerStats, Error> {
		let stratum_stats = self.state_info.stratum_stats.read().unwrap().clone();
		let awaiting_peers = self.state_info.awaiting_peers.load(Ordering::Relaxed);

		// Fill out stats on our current difficulty calculation
		// TODO: check the overhead of calculating this again isn't too much
		// could return it from next_difficulty, but would rather keep consensus
		// code clean. This may be handy for testing but not really needed
		// for release
		let diff_stats = {
			let diff_iter = self.chain.difficulty_iter();
			let last_blocks: Vec<Result<(u64, Difficulty), consensus::TargetError>> =
				global::difficulty_data_to_vector(diff_iter)
					.into_iter()
					.skip(consensus::MEDIAN_TIME_WINDOW as usize)
					.take(consensus::DIFFICULTY_ADJUST_WINDOW as usize)
					.collect();

			let mut last_time = last_blocks[0].clone().unwrap().0;
			let tip_height = self.chain.head().unwrap().height as i64;
			let earliest_block_height = tip_height as i64 - last_blocks.len() as i64;

			let mut i = 1;

			let diff_entries: Vec<DiffBlock> = last_blocks
				.iter()
				.skip(1)
				.map(|n| {
					let (time, diff) = n.clone().unwrap();
					let dur = time - last_time;
					let height = earliest_block_height + i + 1;
					i += 1;
					last_time = time;
					DiffBlock {
						block_number: height,
						difficulty: diff.into_num(),
						time: time,
						duration: dur,
					}
				})
				.collect();

			let block_time_sum = diff_entries.iter().fold(0, |sum, t| sum + t.duration);
			let block_diff_sum = diff_entries.iter().fold(0, |sum, d| sum + d.difficulty);
			DiffStats {
				height: tip_height as u64,
				last_blocks: diff_entries,
				average_block_time: block_time_sum / (consensus::DIFFICULTY_ADJUST_WINDOW - 1),
				average_difficulty: block_diff_sum / (consensus::DIFFICULTY_ADJUST_WINDOW - 1),
				window_size: consensus::DIFFICULTY_ADJUST_WINDOW,
			}
		};

		let peer_stats = self.p2p
			.peers
			.connected_peers()
			.into_iter()
			.map(|p| {
				let p = p.read().unwrap();
				PeerStats::from_peer(&p)
			})
			.collect();
		Ok(ServerStats {
			peer_count: self.peer_count(),
			head: self.head(),
			header_head: self.header_head(),
			is_syncing: self.currently_syncing.load(Ordering::Relaxed),
			awaiting_peers: awaiting_peers,
			stratum_stats: stratum_stats,
			peer_stats: peer_stats,
			diff_stats: diff_stats,
		})
	}

	/// Stop the server.
	pub fn stop(&self) {
		self.p2p.stop();
		self.stop.store(true, Ordering::Relaxed);
	}
}<|MERGE_RESOLUTION|>--- conflicted
+++ resolved
@@ -37,10 +37,7 @@
 use mining::test_miner::Miner;
 use p2p;
 use pool;
-<<<<<<< HEAD
 use store;
-=======
->>>>>>> 4fda7a68
 use util::LOGGER;
 
 /// Grin server holding internal structures.
