--- conflicted
+++ resolved
@@ -127,11 +127,7 @@
 			global::ChainTypes::Testnet2 => genesis::genesis_testnet2(),
 			global::ChainTypes::AutomatedTesting => genesis::genesis_dev(),
 			global::ChainTypes::UserTesting => genesis::genesis_dev(),
-<<<<<<< HEAD
-			_ => pow::mine_genesis_block(config.mining_config.clone())?,
-=======
 			global::ChainTypes::Mainnet => genesis::genesis_testnet2(), //TODO: Fix, obviously
->>>>>>> 2b2e13be
 		};
 
 		info!(LOGGER, "Starting server, genesis block: {}", genesis.hash());
