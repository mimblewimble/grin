--- conflicted
+++ resolved
@@ -87,21 +87,10 @@
 
 		// Determine whether we're going to try using PIBD or whether we've already given up
 		// on it
-<<<<<<< HEAD
-		let using_pibd =
-			if let SyncStatus::TxHashsetPibd { aborted: true, .. } = self.sync_state.status() {
-				false
-			} else if self.pibd_aborted {
-				false
-			} else {
-				true
-			};
-=======
 		let using_pibd = !matches!(
 			self.sync_state.status(),
 			SyncStatus::TxHashsetPibd { aborted: true, .. },
 		);
->>>>>>> 0649ba96
 
 		// Check whether we've errored and should restart pibd
 		if using_pibd {
