--- conflicted
+++ resolved
@@ -127,13 +127,6 @@
 					}
 					Err(e) => self.sync_state.set_sync_error(Error::P2P(e)),
 				}
-<<<<<<< HEAD
-				self.sync_state.update(SyncStatus::TxHashsetDownload {
-					start_time: Utc::now(),
-					downloaded_size: 0,
-					total_size: 0,
-				});
-=======
 
 				// to avoid the confusing log,
 				// update the final HeaderSync state mainly for 'current_height'
@@ -147,8 +140,11 @@
 					}
 				}
 
-				self.sync_state.update(SyncStatus::TxHashsetDownload);
->>>>>>> 3fb4669d
+				self.sync_state.update(SyncStatus::TxHashsetDownload {
+					start_time: Utc::now(),
+					downloaded_size: 0,
+					total_size: 0,
+				});
 			}
 		}
 		true
