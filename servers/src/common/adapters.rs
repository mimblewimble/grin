// Copyright 2018 The Grin Developers
//
// Licensed under the Apache License, Version 2.0 (the "License");
// you may not use this file except in compliance with the License.
// You may obtain a copy of the License at
//
//     http://www.apache.org/licenses/LICENSE-2.0
//
// Unless required by applicable law or agreed to in writing, software
// distributed under the License is distributed on an "AS IS" BASIS,
// WITHOUT WARRANTIES OR CONDITIONS OF ANY KIND, either express or implied.
// See the License for the specific language governing permissions and
// limitations under the License.

//! Adapters connecting new block, new transaction, and accepted transaction
//! events to consumers of those events.

use std::fs::File;
use std::net::SocketAddr;
use std::sync::{Arc, RwLock, Weak};
use std::thread;
use std::time::Instant;

use chain::{self, ChainAdapter, Options, Tip};
use common::types::{self, ChainValidationMode, ServerConfig, SyncState, SyncStatus};
use core::core::hash::{Hash, Hashed};
use core::core::transaction::Transaction;
use core::core::verifier_cache::VerifierCache;
use core::core::{BlockHeader, BlockSums, CompactBlock};
use core::pow::Difficulty;
use core::{core, global};
use p2p;
use pool;
use store;
use util::{OneTime, LOGGER};

/// Implementation of the NetAdapter for the . Gets notified when new
/// blocks and transactions are received and forwards to the chain and pool
/// implementations.
pub struct NetToChainAdapter {
	sync_state: Arc<SyncState>,
	archive_mode: bool,
	chain: Weak<chain::Chain>,
	tx_pool: Arc<RwLock<pool::TransactionPool>>,
	verifier_cache: Arc<RwLock<VerifierCache>>,
	peers: OneTime<Weak<p2p::Peers>>,
	config: ServerConfig,
}

impl p2p::ChainAdapter for NetToChainAdapter {
	fn total_difficulty(&self) -> Difficulty {
		self.chain().head().unwrap().total_difficulty
	}

	fn total_height(&self) -> u64 {
		self.chain().head().unwrap().height
	}

	fn transaction_received(&self, tx: core::Transaction, stem: bool) {
		// nothing much we can do with a new transaction while syncing
		if self.sync_state.is_syncing() {
			return;
		}

		let source = pool::TxSource {
			debug_name: "p2p".to_string(),
			identifier: "?.?.?.?".to_string(),
		};

		let tx_hash = tx.hash();
		let header = self.chain().head_header().unwrap();

		debug!(
			LOGGER,
			"Received tx {}, inputs: {}, outputs: {}, kernels: {}, going to process.",
			tx_hash,
			tx.inputs().len(),
			tx.outputs().len(),
			tx.kernels().len(),
		);

		let res = {
			let mut tx_pool = self.tx_pool.write().unwrap();
			tx_pool.add_to_pool(source, tx, stem, &header)
		};

		if let Err(e) = res {
			debug!(LOGGER, "Transaction {} rejected: {:?}", tx_hash, e);
		}
	}

	fn block_received(&self, b: core::Block, addr: SocketAddr) -> bool {
		debug!(
			LOGGER,
			"Received block {} at {} from {}, inputs: {}, outputs: {}, kernels: {}, going to process.",
			b.hash(),
			b.header.height,
			addr,
			b.inputs().len(),
			b.outputs().len(),
			b.kernels().len(),
		);
		self.process_block(b, addr)
	}

	fn compact_block_received(&self, cb: core::CompactBlock, addr: SocketAddr) -> bool {
		let bhash = cb.hash();
		debug!(
			LOGGER,
			"Received compact_block {} at {} from {}, outputs: {}, kernels: {}, kern_ids: {}, going to process.",
			bhash,
			cb.header.height,
			addr,
			cb.out_full().len(),
			cb.kern_full().len(),
			cb.kern_ids().len(),
		);

		let cb_hash = cb.hash();
		if cb.kern_ids().is_empty() {
			// push the freshly hydrated block through the chain pipeline
			match core::Block::hydrate_from(cb, vec![]) {
				Ok(block) => self.process_block(block, addr),
				Err(e) => {
					debug!(LOGGER, "Invalid hydrated block {}: {}", cb_hash, e);
					return false;
				}
			}
		} else {
			// check at least the header is valid before hydrating
			if let Err(e) = self
				.chain()
				.process_block_header(&cb.header, self.chain_opts())
			{
				debug!(LOGGER, "Invalid compact block header {}: {}", cb_hash, e);
				return !e.is_bad_data();
			}

			let (txs, missing_short_ids) = {
				let tx_pool = self.tx_pool.read().unwrap();
				tx_pool.retrieve_transactions(cb.hash(), cb.nonce, cb.kern_ids())
			};

			debug!(
				LOGGER,
				"adapter: txs from tx pool - {}, (unknown kern_ids: {})",
				txs.len(),
				missing_short_ids.len(),
			);

			// TODO - 3 scenarios here -
			// 1) we hydrate a valid block (good to go)
			// 2) we hydrate an invalid block (txs legit missing from our pool)
			// 3) we hydrate an invalid block (peer sent us a "bad" compact block) - [TBD]

			let block = match core::Block::hydrate_from(cb.clone(), txs) {
				Ok(block) => block,
				Err(e) => {
					debug!(LOGGER, "Invalid hydrated block {}: {}", cb.hash(), e);
					return false;
				}
			};

			if let Ok(prev) = self.chain().get_block_header(&cb.header.previous) {
				if block
<<<<<<< HEAD
					.validate(
						&prev.total_kernel_offset,
						self.verifier_cache.clone(),
					).is_ok()
=======
					.validate(&prev.total_kernel_offset, self.verifier_cache.clone())
					.is_ok()
>>>>>>> 805cc24e
				{
					debug!(LOGGER, "adapter: successfully hydrated block from tx pool!");
					self.process_block(block, addr)
				} else {
					if self.sync_state.status() == SyncStatus::NoSync {
						debug!(
							LOGGER,
							"adapter: block invalid after hydration, requesting full block"
						);
						self.request_block(&cb.header, &addr);
						true
					} else {
						debug!(
							LOGGER,
							"adapter: block invalid after hydration, ignoring it, cause still syncing"
						);
						true
					}
				}
			} else {
				debug!(
					LOGGER,
					"adapter: failed to retrieve previous block header (still syncing?)"
				);
				true
			}
		}
	}

	fn header_received(&self, bh: core::BlockHeader, addr: SocketAddr) -> bool {
		let bhash = bh.hash();
		debug!(
			LOGGER,
			"Received block header {} at {} from {}, going to process.", bhash, bh.height, addr,
		);

		// pushing the new block header through the header chain pipeline
		// we will go ask for the block if this is a new header
		let res = self.chain().process_block_header(&bh, self.chain_opts());

		if let &Err(ref e) = &res {
			debug!(
				LOGGER,
				"Block header {} refused by chain: {:?}",
				bhash,
				e.kind()
			);
			if e.is_bad_data() {
				debug!(
					LOGGER,
					"header_received: {} is a bad header, resetting header head", bhash
				);
				let _ = self.chain().reset_head();
				return false;
			} else {
				// we got an error when trying to process the block header
				// but nothing serious enough to need to ban the peer upstream
				return true;
			}
		}

		// we have successfully processed a block header
		// so we can go request the block itself
		self.request_compact_block(&bh, &addr);

		// done receiving the header
		true
	}

	fn headers_received(&self, bhs: Vec<core::BlockHeader>, addr: SocketAddr) -> bool {
		info!(
			LOGGER,
			"Received block headers {:?} from {}",
			bhs.iter().map(|x| x.hash()).collect::<Vec<_>>(),
			addr,
		);

		if bhs.len() == 0 {
			return false;
		}

		// try to add headers to our header chain
		let res = self.chain().sync_block_headers(&bhs, self.chain_opts());
		if let &Err(ref e) = &res {
			debug!(LOGGER, "Block headers refused by chain: {:?}", e);

			if e.is_bad_data() {
				return false;
			}
		}
		true
	}

	fn locate_headers(&self, locator: Vec<Hash>) -> Vec<core::BlockHeader> {
		debug!(LOGGER, "locate_headers: {:?}", locator,);

		let header = match self.find_common_header(locator) {
			Some(header) => header,
			None => return vec![],
		};

		debug!(LOGGER, "locate_headers: common header: {:?}", header.hash(),);

		// looks like we know one, getting as many following headers as allowed
		let hh = header.height;
		let mut headers = vec![];
		for h in (hh + 1)..(hh + (p2p::MAX_BLOCK_HEADERS as u64)) {
			let header = self.chain().get_header_by_height(h);
			match header {
				Ok(head) => headers.push(head),
				Err(e) => match e.kind() {
					chain::ErrorKind::StoreErr(store::Error::NotFoundErr(_), _) => break,
					_ => {
						error!(LOGGER, "Could not build header locator: {:?}", e);
						return vec![];
					}
				},
			}
		}

		debug!(
			LOGGER,
			"locate_headers: returning headers: {}",
			headers.len(),
		);

		headers
	}

	/// Gets a full block by its hash.
	fn get_block(&self, h: Hash) -> Option<core::Block> {
		let b = self.chain().get_block(&h);
		match b {
			Ok(b) => Some(b),
			_ => None,
		}
	}

	/// Provides a reading view into the current txhashset state as well as
	/// the required indexes for a consumer to rewind to a consistent state
	/// at the provided block hash.
	fn txhashset_read(&self, h: Hash) -> Option<p2p::TxHashSetRead> {
		match self.chain().txhashset_read(h.clone()) {
			Ok((out_index, kernel_index, read)) => Some(p2p::TxHashSetRead {
				output_index: out_index,
				kernel_index: kernel_index,
				reader: read,
			}),
			Err(e) => {
				warn!(
					LOGGER,
					"Couldn't produce txhashset data for block {}: {:?}", h, e
				);
				None
			}
		}
	}

	fn txhashset_receive_ready(&self) -> bool {
		self.sync_state.status() == SyncStatus::TxHashsetDownload
	}

	/// Writes a reading view on a txhashset state that's been provided to us.
	/// If we're willing to accept that new state, the data stream will be
	/// read as a zip file, unzipped and the resulting state files should be
	/// rewound to the provided indexes.
	fn txhashset_write(&self, h: Hash, txhashset_data: File, _peer_addr: SocketAddr) -> bool {
		// check status again after download, in case 2 txhashsets made it somehow
		if self.sync_state.status() != SyncStatus::TxHashsetDownload {
			return true;
		}

		if let Err(e) = self
			.chain()
			.txhashset_write(h, txhashset_data, self.sync_state.as_ref())
		{
			error!(LOGGER, "Failed to save txhashset archive: {}", e);
			let is_good_data = !e.is_bad_data();
			self.sync_state.set_sync_error(types::Error::Chain(e));
			is_good_data
		} else {
			info!(LOGGER, "Received valid txhashset data for {}.", h);
			true
		}
	}
}

impl NetToChainAdapter {
	/// Construct a new NetToChainAdapter instance
	pub fn new(
		sync_state: Arc<SyncState>,
		archive_mode: bool,
		chain: Arc<chain::Chain>,
		tx_pool: Arc<RwLock<pool::TransactionPool>>,
		verifier_cache: Arc<RwLock<VerifierCache>>,
		config: ServerConfig,
	) -> NetToChainAdapter {
		NetToChainAdapter {
			sync_state,
			archive_mode,
			chain: Arc::downgrade(&chain),
			tx_pool,
			verifier_cache,
			peers: OneTime::new(),
			config,
		}
	}

	/// Initialize a NetToChainAdaptor with reference to a Peers object.
	/// Should only be called once.
	pub fn init(&self, peers: Arc<p2p::Peers>) {
		self.peers.init(Arc::downgrade(&peers));
	}

	fn peers(&self) -> Arc<p2p::Peers> {
		self.peers
			.borrow()
			.upgrade()
			.expect("Failed to upgrade weak ref to our peers.")
	}

	fn chain(&self) -> Arc<chain::Chain> {
		self.chain
			.upgrade()
			.expect("Failed to upgrade weak ref to our chain.")
	}

	// recursively go back through the locator vector and stop when we find
	// a header that we recognize this will be a header shared in common
	// between us and the peer
	fn find_common_header(&self, locator: Vec<Hash>) -> Option<BlockHeader> {
		if locator.len() == 0 {
			return None;
		}

		let known = self.chain().get_block_header(&locator[0]);

		match known {
			Ok(header) => {
				// even if we know the block, it may not be on our winning chain
				let known_winning = self.chain().get_header_by_height(header.height);
				if let Ok(known_winning) = known_winning {
					if known_winning.hash() != header.hash() {
						self.find_common_header(locator[1..].to_vec())
					} else {
						Some(header)
					}
				} else {
					self.find_common_header(locator[1..].to_vec())
				}
			}
			Err(e) => match e.kind() {
				chain::ErrorKind::StoreErr(store::Error::NotFoundErr(_), _) => {
					self.find_common_header(locator[1..].to_vec())
				}
				_ => {
					error!(LOGGER, "Could not build header locator: {:?}", e);
					None
				}
			},
		}
	}

	// pushing the new block through the chain pipeline
	// remembering to reset the head if we have a bad block
	fn process_block(&self, b: core::Block, addr: SocketAddr) -> bool {
		if !self.archive_mode {
			let head = self.chain().head().unwrap();
			// we have a fast sync'd node and are sent a block older than our horizon,
			// only sync can do something with that
			if b.header.height < head
				.height
				.saturating_sub(global::cut_through_horizon() as u64)
			{
				return true;
			}
		}

		let prev_hash = b.header.previous;
		let bhash = b.hash();
		match self.chain().process_block(b, self.chain_opts()) {
			Ok(tip) => {
				self.validate_chain(bhash);
				self.check_compact(tip);
				true
			}
			Err(ref e) if e.is_bad_data() => {
				debug!(
					LOGGER,
					"adapter: process_block: {} is a bad block, resetting head", bhash
				);
				let _ = self.chain().reset_head();

				// we potentially changed the state of the system here
				// so check everything is still ok
				self.validate_chain(bhash);

				false
			}
			Err(e) => {
				match e.kind() {
					chain::ErrorKind::Orphan => {
						// make sure we did not miss the parent block
						if !self.chain().is_orphan(&prev_hash) && !self.sync_state.is_syncing() {
							debug!(LOGGER, "adapter: process_block: received an orphan block, checking the parent: {:}", prev_hash);
							self.request_block_by_hash(prev_hash, &addr)
						}
						true
					}
					_ => {
						debug!(
							LOGGER,
							"adapter: process_block: block {} refused by chain: {}",
							bhash,
							e.kind()
						);
						true
					}
				}
			}
		}
	}

	fn validate_chain(&self, bhash: Hash) {
		// If we are running in "validate the full chain every block" then
		// panic here if validation fails for any reason.
		// We are out of consensus at this point and want to track the problem
		// down as soon as possible.
		// Skip this if we are currently syncing (too slow).
		if self.chain().head().unwrap().height > 0
			&& !self.sync_state.is_syncing()
			&& self.config.chain_validation_mode == ChainValidationMode::EveryBlock
		{
			let now = Instant::now();

			debug!(
				LOGGER,
				"adapter: process_block: ***** validating full chain state at {}", bhash,
			);

			self.chain()
				.validate(true)
				.expect("chain validation failed, hard stop");

			debug!(
				LOGGER,
				"adapter: process_block: ***** done validating full chain state, took {}s",
				now.elapsed().as_secs(),
			);
		}
	}

	fn check_compact(&self, tip: Option<Tip>) {
		// no compaction during sync or if we're in historical mode
		if self.archive_mode || self.sync_state.is_syncing() {
			return;
		}

		if let Some(tip) = tip {
			// trigger compaction every 2000 blocks, uses a different thread to avoid
			// blocking the caller thread (likely a peer)
			if tip.height % 2000 == 0 {
				let chain = self.chain().clone();
				let _ = thread::Builder::new()
					.name("compactor".to_string())
					.spawn(move || {
						if let Err(e) = chain.compact() {
							error!(LOGGER, "Could not compact chain: {:?}", e);
						}
					});
			}
		}
	}

	// After receiving a compact block if we cannot successfully hydrate
	// it into a full block then fallback to requesting the full block
	// from the same peer that gave us the compact block
	// consider additional peers for redundancy?
	fn request_block(&self, bh: &BlockHeader, addr: &SocketAddr) {
		self.request_block_by_hash(bh.hash(), addr)
	}

	fn request_block_by_hash(&self, h: Hash, addr: &SocketAddr) {
		self.send_block_request_to_peer(h, addr, |peer, h| peer.send_block_request(h))
	}

	// After we have received a block header in "header first" propagation
	// we need to go request the block (compact representation) from the
	// same peer that gave us the header (unless we have already accepted the block)
	fn request_compact_block(&self, bh: &BlockHeader, addr: &SocketAddr) {
		self.send_block_request_to_peer(bh.hash(), addr, |peer, h| {
			peer.send_compact_block_request(h)
		})
	}

	fn send_block_request_to_peer<F>(&self, h: Hash, addr: &SocketAddr, f: F)
	where
		F: Fn(&p2p::Peer, Hash) -> Result<(), p2p::Error>,
	{
		match self.chain().block_exists(h) {
			Ok(false) => match self.peers().get_connected_peer(addr) {
				None => debug!(
					LOGGER,
					"send_block_request_to_peer: can't send request to peer {:?}, not connected",
					addr
				),
				Some(peer) => {
					if let Err(e) = f(&peer, h) {
						error!(LOGGER, "send_block_request_to_peer: failed: {:?}", e)
					}
				}
			},
			Ok(true) => debug!(
				LOGGER,
				"send_block_request_to_peer: block {} already known", h
			),
			Err(e) => error!(
				LOGGER,
				"send_block_request_to_peer: failed to check block exists: {:?}", e
			),
		}
	}

	/// Prepare options for the chain pipeline
	fn chain_opts(&self) -> chain::Options {
		let opts = if self.sync_state.is_syncing() {
			chain::Options::SYNC
		} else {
			chain::Options::NONE
		};
		opts
	}
}

/// Implementation of the ChainAdapter for the network. Gets notified when the
///  accepted a new block, asking the pool to update its state and
/// the network to broadcast the block
pub struct ChainToPoolAndNetAdapter {
	sync_state: Arc<SyncState>,
	tx_pool: Arc<RwLock<pool::TransactionPool>>,
	peers: OneTime<Weak<p2p::Peers>>,
}

impl ChainAdapter for ChainToPoolAndNetAdapter {
	fn block_accepted(&self, b: &core::Block, opts: Options) {
		if self.sync_state.is_syncing() {
			return;
		}

		debug!(LOGGER, "adapter: block_accepted: {:?}", b.hash());

		if let Err(e) = self.tx_pool.write().unwrap().reconcile_block(b) {
			error!(
				LOGGER,
				"Pool could not update itself at block {}: {:?}",
				b.hash(),
				e,
			);
		}

		// If we mined the block then we want to broadcast the compact block.
		// If we received the block from another node then broadcast "header first"
		// to minimize network traffic.
		if opts.contains(Options::MINE) {
			// propagate compact block out if we mined the block
			let cb: CompactBlock = b.clone().into();
			self.peers().broadcast_compact_block(&cb);
		} else {
			// "header first" propagation if we are not the originator of this block
			self.peers().broadcast_header(&b.header);
		}
	}
}

impl ChainToPoolAndNetAdapter {
	/// Construct a ChainToPoolAndNetAdapter instance.
	pub fn new(
		sync_state: Arc<SyncState>,
		tx_pool: Arc<RwLock<pool::TransactionPool>>,
	) -> ChainToPoolAndNetAdapter {
		ChainToPoolAndNetAdapter {
			sync_state,
			tx_pool,
			peers: OneTime::new(),
		}
	}

	/// Initialize a ChainToPoolAndNetAdapter instance with handle to a Peers
	/// object. Should only be called once.
	pub fn init(&self, peers: Arc<p2p::Peers>) {
		self.peers.init(Arc::downgrade(&peers));
	}

	fn peers(&self) -> Arc<p2p::Peers> {
		self.peers
			.borrow()
			.upgrade()
			.expect("Failed to upgrade weak ref to our peers.")
	}
}

/// Adapter between the transaction pool and the network, to relay
/// transactions that have been accepted.
pub struct PoolToNetAdapter {
	peers: OneTime<Weak<p2p::Peers>>,
}

impl pool::PoolAdapter for PoolToNetAdapter {
	fn stem_tx_accepted(&self, tx: &core::Transaction) -> Result<(), pool::PoolError> {
		self.peers()
			.broadcast_stem_transaction(tx)
			.map_err(|_| pool::PoolError::DandelionError)?;
		Ok(())
	}
	fn tx_accepted(&self, tx: &core::Transaction) {
		self.peers().broadcast_transaction(tx);
	}
}

impl PoolToNetAdapter {
	/// Create a new pool to net adapter
	pub fn new() -> PoolToNetAdapter {
		PoolToNetAdapter {
			peers: OneTime::new(),
		}
	}

	/// Setup the p2p server on the adapter
	pub fn init(&self, peers: Arc<p2p::Peers>) {
		self.peers.init(Arc::downgrade(&peers));
	}

	fn peers(&self) -> Arc<p2p::Peers> {
		self.peers
			.borrow()
			.upgrade()
			.expect("Failed to upgrade weak ref to our peers.")
	}
}

/// Implements the view of the  required by the TransactionPool to
/// operate. Mostly needed to break any direct lifecycle or implementation
/// dependency between the pool and the chain.
#[derive(Clone)]
pub struct PoolToChainAdapter {
	chain: OneTime<Weak<chain::Chain>>,
}

impl PoolToChainAdapter {
	/// Create a new pool adapter
	pub fn new() -> PoolToChainAdapter {
		PoolToChainAdapter {
			chain: OneTime::new(),
		}
	}

	/// Set the pool adapter's chain. Should only be called once.
	pub fn set_chain(&self, chain_ref: Arc<chain::Chain>) {
		self.chain.init(Arc::downgrade(&chain_ref));
	}

	fn chain(&self) -> Arc<chain::Chain> {
		self.chain
			.borrow()
			.upgrade()
			.expect("Failed to upgrade the weak ref to our chain.")
	}
}

impl pool::BlockChain for PoolToChainAdapter {
	fn chain_head(&self) -> Result<BlockHeader, pool::PoolError> {
		self.chain()
			.head_header()
			.map_err(|_| pool::PoolError::Other(format!("failed to get head_header")))
	}

	fn get_block_header(&self, hash: &Hash) -> Result<BlockHeader, pool::PoolError> {
		self.chain()
			.get_block_header(hash)
			.map_err(|_| pool::PoolError::Other(format!("failed to get block_header")))
	}

	fn get_block_sums(&self, hash: &Hash) -> Result<BlockSums, pool::PoolError> {
		self.chain()
			.get_block_sums(hash)
			.map_err(|_| pool::PoolError::Other(format!("failed to get block_sums")))
	}

	fn validate_tx(&self, tx: &Transaction) -> Result<(), pool::PoolError> {
		self.chain()
			.validate_tx(tx)
			.map_err(|_| pool::PoolError::Other(format!("failed to validate tx")))
	}

	fn verify_coinbase_maturity(&self, tx: &Transaction) -> Result<(), pool::PoolError> {
		self.chain()
			.verify_coinbase_maturity(tx)
			.map_err(|_| pool::PoolError::ImmatureCoinbase)
	}

	fn verify_tx_lock_height(&self, tx: &Transaction) -> Result<(), pool::PoolError> {
		self.chain()
			.verify_tx_lock_height(tx)
			.map_err(|_| pool::PoolError::ImmatureTransaction)
	}
}<|MERGE_RESOLUTION|>--- conflicted
+++ resolved
@@ -163,15 +163,8 @@
 
 			if let Ok(prev) = self.chain().get_block_header(&cb.header.previous) {
 				if block
-<<<<<<< HEAD
-					.validate(
-						&prev.total_kernel_offset,
-						self.verifier_cache.clone(),
-					).is_ok()
-=======
 					.validate(&prev.total_kernel_offset, self.verifier_cache.clone())
 					.is_ok()
->>>>>>> 805cc24e
 				{
 					debug!(LOGGER, "adapter: successfully hydrated block from tx pool!");
 					self.process_block(block, addr)
