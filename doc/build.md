# Grin - Build, Configuration, and Running

## Supported Platforms

Longer term, most platforms will likely be supported to some extent.
Grin's programming language `rust` has build targets for most platforms.

What's working so far?
* Linux x86_64 and MacOS [grin + mining + development]
* Not Windows 10 yet [grin kind-of builds. No mining yet. Help wanted!]

## Mining in Grin

Please note that all mining functions for Grin have moved into a separate, standalone package called
[grin_miner](https://github.com/mimblewimble/grin-miner). Once your Grin code node is up and running,
you can start mining by building and running grin-miner against your running Grin node.

## Docker

        # Build using all available cores
        docker build -t grin .

        # run in foreground
        docker run -it -v grin:/usr/src/grin grin

        # or in background
        docker run -it -d -v grin:/usr/src/grin grin

If you decide to use a persistent storage (e.g. ```-v grin:/usr/src/grin```) you will need grin.toml configuration file in it.

## Requirements

<<<<<<< HEAD
- rust 1.26+ (use [rustup]((https://www.rustup.rs/))- i.e. `curl https://sh.rustup.rs -sSf | sh; source $HOME/.cargo/env`)
- clang 5+ (clanglib or clang-devel or libclang-dev)
=======
- rust 1.24+ (use [rustup]((https://www.rustup.rs/))- i.e. `curl https://sh.rustup.rs -sSf | sh; source $HOME/.cargo/env`)
- rocksdb + libs for compiling rocksdb:
  - clang (clanglib or clang-devel or libclang-dev)
  - llvm (Fedora llvm-devel, Debian llvm-dev)
>>>>>>> 920ad08f
- ncurses and libs (ncurses, ncursesw5)
- zlib libs (zlib1g-dev or zlib-devel)
- linux-headers (reported needed on Alpine linux)


## Build steps

```sh
git clone https://github.com/mimblewimble/grin.git
cd grin
cargo build --release
```

Grin can also be built in debug mode (without the `--release` flag) but this will render fast sync prohibitively slow due to the large overhead of cryptographic operations.


### Cross-platform builds

Rust (cargo) can build grin for many platforms, so in theory running `grin`
as a validating node on your low powered device might be possible.
To cross-compile `grin` on a x86 Linux platform and produce ARM binaries,
say, for a Raspberry Pi.

### Build errors

See [Troubleshooting](https://github.com/mimblewimble/docs/wiki/Troubleshooting)

## What was built?

A successful build gets you:

 - `target/debug/grin` - the main grin binary

Grin is still sensitive to the directory from which it's run. Make sure you
always run it within a directory that contains a `grin.toml` configuration and
stay consistent as to where it's run from.

With the included `grin.toml` unchanged, if you execute `cargo run` you get a
`.grin` subfolder that grin starts filling up with blockchain data.

While testing, put the grin binary on your path like this:

```
export PATH=/path/to/grin/dir/target/debug:$PATH
```

You can then run `grin` directly (try `grin help` for more options).

*Important Note*: if you used Grin in testnet1, running the wallet listener
manually isn't required anymore. Grin will create a seed file and run the
listener automatically on start.

# Configuration

Grin attempts to run with sensible defaults, and can be further configured via
the `grin.toml` file. You should always ensure that this file is available to grin.
The supplied `grin.toml` contains inline documentation on all configuration
options, and should be the first point of reference for all options.

The `grin.toml` file can placed in one of several locations, using the first one it finds:

1. The current working directory
2. In the directory that holds the grin executable
3. {USER_HOME}/.grin

While it's recommended that you perform all grin server configuration via
`grin.toml`, it's also possible to supply command line switches to grin that
override any settings in the `grin.toml` file.

For help on grin commands and their switches, try:

```
grin help
grin wallet help
grin client help
```

# Using grin

The wiki page [How to use grin](https://github.com/mimblewimble/docs/wiki/How-to-use-grin)
and linked pages have more information on what features we have,
troubleshooting, etc.<|MERGE_RESOLUTION|>--- conflicted
+++ resolved
@@ -30,15 +30,10 @@
 
 ## Requirements
 
-<<<<<<< HEAD
-- rust 1.26+ (use [rustup]((https://www.rustup.rs/))- i.e. `curl https://sh.rustup.rs -sSf | sh; source $HOME/.cargo/env`)
-- clang 5+ (clanglib or clang-devel or libclang-dev)
-=======
 - rust 1.24+ (use [rustup]((https://www.rustup.rs/))- i.e. `curl https://sh.rustup.rs -sSf | sh; source $HOME/.cargo/env`)
 - rocksdb + libs for compiling rocksdb:
-  - clang (clanglib or clang-devel or libclang-dev)
-  - llvm (Fedora llvm-devel, Debian llvm-dev)
->>>>>>> 920ad08f
+  - clang 5+ (clanglib or clang-devel or libclang-dev)
+  - llvm 5+ (Fedora llvm-devel, Debian llvm-dev)
 - ncurses and libs (ncurses, ncursesw5)
 - zlib libs (zlib1g-dev or zlib-devel)
 - linux-headers (reported needed on Alpine linux)
