# Documentation structure

## Explaining grin
- [intro](intro.md) - Technical introduction to grin
- [grin4bitcoiners](grin4bitcoiners.md) - Explaining grin from a bitcoiner's perspective

## Understand the grin implementation
- [chain_sync](chain/chain_sync.md) - About how Grin's blockchain is synchronized
- [blocks_and_headers](chain/blocks_and_headers.md) - How Grin tracks blocks and headers on the chain
- [contractideas](contractideas.md) - Ideas on how to implement contracts
- [dandelion/dandelion](dandelion/dandelion.md) - About transaction propagation and cut-through. Stemming and fluffing!
<<<<<<< HEAD
- [dandelion/simulating](dandelion/simulating.md) - Dandelion simulation - aggregating transaction without lock_height Stemming and fluffing!
=======
- [dandelion/simulation](dandelion/simulation.md) - Dandelion simulation - aggregating transaction without lock_height Stemming and fluffing!
>>>>>>> 46c666ae
- [internal/pool](internal/pool.md) - Technical explanation of the transaction pool
- [merkle](merkle.md) - Technical explanation of grin's favorite kind of merkle trees
- [merkle_proof graph](merkle_proof/merkle_proof.png) - Example merkle proof with pruning applied
- [pruning](pruning.md) - Technical explanation of pruning
- [rangeproofs](rangeproofs.md) - Technical explanation of range proofs
- [stratum](stratum.md) - Technical explanation of Grin Stratum RPC protocol
- [transaction UML](transaction/aggregating transaction without lock_height) - UML of an interactive transaction

## Build and use
- [build](build.md) - Explaining how to build and run the Grin binaries
- [usage](usage.md) - Explaining how to use grin in Testnet1
- [local_net](local_net.md) - Technical explanation of how to test Grin locally, simulating several peers, for full integration testing and network simulations
- [wallet](wallet.md) - Explains the wallet design and `grin wallet` sub-commands

# External (wiki)
- [FAQ](https://github.com/mimblewimble/docs/wiki/FAQ) - Frequently Asked Questions
- [Building grin](https://github.com/mimblewimble/docs/wiki/Building)
- [How to use grin](https://github.com/mimblewimble/docs/wiki/How-to-use-grin)
- [Hacking and contributing](https://github.com/mimblewimble/docs/wiki/Hacking-and-contributing)<|MERGE_RESOLUTION|>--- conflicted
+++ resolved
@@ -9,11 +9,7 @@
 - [blocks_and_headers](chain/blocks_and_headers.md) - How Grin tracks blocks and headers on the chain
 - [contractideas](contractideas.md) - Ideas on how to implement contracts
 - [dandelion/dandelion](dandelion/dandelion.md) - About transaction propagation and cut-through. Stemming and fluffing!
-<<<<<<< HEAD
-- [dandelion/simulating](dandelion/simulating.md) - Dandelion simulation - aggregating transaction without lock_height Stemming and fluffing!
-=======
 - [dandelion/simulation](dandelion/simulation.md) - Dandelion simulation - aggregating transaction without lock_height Stemming and fluffing!
->>>>>>> 46c666ae
 - [internal/pool](internal/pool.md) - Technical explanation of the transaction pool
 - [merkle](merkle.md) - Technical explanation of grin's favorite kind of merkle trees
 - [merkle_proof graph](merkle_proof/merkle_proof.png) - Example merkle proof with pruning applied
