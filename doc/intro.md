# Introduction to Mimblewimble and Grin

*Read this in other languages: [English](intro.md), [简体中文](intro_ZH-CN.md), [Español](intro_ES.md), [Nederlands](intro_NL.md), [Русский](intro_RU.md), [日本語](intro_JP.md), [Deutsch](intro_DE.md), [Portuguese](intro_PT-BR.md), [Korean](intro_KR.md).*

Mimblewimble is a blockchain format and protocol that provides
extremely good scalability, privacy and fungibility by relying on strong
cryptographic primitives. It addresses gaps existing in almost all current
blockchain implementations.

Grin is an open source software project that implements a Mimblewimble
blockchain and fills the gaps required for a full blockchain and
cryptocurrency deployment.

The main goal and characteristics of the Grin project are:

* Privacy by default. This enables complete fungibility without precluding
  the ability to selectively disclose information as needed.
* Scales mostly with the number of users and minimally with the number of
  transactions (<100 byte `kernel`), resulting in a large space saving compared
  to other blockchains.
* Strong and proven cryptography. Mimblewimble only relies on Elliptic Curve
  Cryptography which has been tried and tested for decades.
* Design simplicity that makes it easy to audit and maintain over time.
* Community driven, encouraging mining decentralization.

A detailed post on the step-by-step of how Grin transactions work (with graphics) can be found [in this Medium post](https://medium.com/@brandonarvanaghi/grin-transactions-explained-step-by-step-fdceb905a853). 

## Tongue Tying for Everyone

This document is targeted at readers with a good
understanding of blockchains and basic cryptography. With that in mind, we attempt
to explain the technical buildup of Mimblewimble and how it's applied in Grin. We hope
this document is understandable to most technically-minded readers. Our objective is
to encourage you to get interested in Grin and contribute in any way possible.

To achieve this objective, we will introduce the main concepts required for a good
understanding of Grin as a Mimblewimble implementation. We will start with a brief
description of some relevant properties of Elliptic Curve Cryptography (ECC) to lay the
foundation on which Grin is based and then describe all the key elements of a
Mimblewimble blockchain's transactions and blocks.

### Tiny Bits of Elliptic Curves

We start with a brief primer on Elliptic Curve Cryptography, reviewing just the
properties necessary to understand how Mimblewimble works and without
delving too much into the intricacies of ECC. For readers who would want to
dive deeper into those assumptions, there are other opportunities to
[learn more](http://andrea.corbellini.name/2015/05/17/elliptic-curve-cryptography-a-gentle-introduction/).

An Elliptic Curve for the purpose of cryptography is simply a large set of points that
we will call _C_. These points can be added, subtracted, or multiplied by integers (also called scalars).
Given such a point _H_, an integer _k_ and
using the scalar multiplication operation we can compute `k*H`, which is also a point on
curve _C_. Given another integer _j_ we can also calculate `(k+j)*H`, which equals
`k*H + j*H`. The addition and scalar multiplication operations on an elliptic curve
maintain the commutative and associative properties of addition and multiplication:

    (k+j)*H = k*H + j*H

In ECC, if we pick a very large number _k_ as a private key, `k*H` is
considered the corresponding public key. Even if one knows the
value of the public key `k*H`, deducing _k_ is close to impossible (or said
differently, while multiplication is trivial, "division" by curve points is
extremely difficult).

The previous formula `(k+j)*H = k*H + j*H`, with _k_ and _j_ both private
keys, demonstrates that a public key obtained from the addition of two private
keys (`(k+j)*H`) is identical to the addition of the public keys for each of those
two private keys (`k*H + j*H`). In the Bitcoin blockchain, Hierarchical
Deterministic wallets heavily rely on this principle. Mimblewimble and the Grin
implementation do as well.

### Transacting with Mimblewimble

The structure of transactions demonstrates a crucial tenet of Mimblewimble:
strong privacy and confidentiality guarantees.

The validation of Mimblewimble transactions relies on two basic properties:

* **Verification of zero sums.** The sum of outputs minus inputs always equals zero,
  proving that the transaction did not create new funds, _without revealing the actual amounts_.
* **Possession of private keys.** Like with most other cryptocurrencies, ownership of
  transaction outputs is guaranteed by the possession of ECC private keys. However,
  the proof that an entity owns those private keys is not achieved by directly signing
  the transaction.

The next sections on balance, ownership, change and proofs details how those two
fundamental properties are achieved.

#### Balance

Building upon the properties of ECC we described above, one can obscure the values
in a transaction.

If _v_ is the value of a transaction input or output and _H_ a point on the elliptic curve _C_, we can simply 
embed `v*H` instead of _v_ in a transaction. This works because using the ECC
operations, we can still validate that the sum of the outputs of a transaction equals the
sum of inputs:

    v1 + v2 = v3  =>  v1*H + v2*H = v3*H

Verifying this property on every transaction allows the protocol to verify that a
transaction doesn't create money out of thin air, without knowing what the actual
values are. However, there are a finite number of usable values (transaction amounts) and one 
could try every single 
one of them to guess the value of the transaction. In addition, knowing *v1* (from
a previous transaction for example) and the resulting `v1*H` reveals all outputs with
value *v1* across the blockchain. For these reasons, we introduce a second point _G_ on the same elliptic curve
(practically _G_ is just another generator point on the same curve group as _H_) and
a private key _r_ used as a *blinding factor*.

An input or output value in a transaction can then be expressed as:

    r*G + v*H

Where:

* _r_ is a private key used as a blinding factor, _G_ is a point on the elliptic curve _C_ and
  their product `r*G` is the public key for _r_ (using _G_ as generator point).
* _v_ is the value of an input or output and _H_ is another point on the elliptic curve _C_,
  together producing another public key `v*H` (using _H_ as generator point).

Neither _v_ nor _r_ can be deduced, leveraging the fundamental properties of Elliptic
Curve Cryptography. `r*G + v*H` is called a _Pedersen Commitment_.

As an example, let's assume we want to build a transaction with two inputs and one
output. We have (ignoring fees):

* *vi1* and *vi2* as input values.
* *vo3* as output value.

Such that:

    vi1 + vi2 = vo3

Generating a private key as a blinding factor for each input value and replacing each value
with their respective Pedersen Commitments in the previous equation, we obtain:

    (ri1*G + vi1*H) + (ri2*G + vi2*H) = (ro3*G + vo3*H)

Which as a consequence requires that:

    ri1 + ri2 = ro3

This is the first pillar of Mimblewimble: the arithmetic required to validate a
transaction can be done without knowing any of the values.

As a final note, this idea is actually derived from Greg Maxwell's
[Confidential Transactions](https://elementsproject.org/features/confidential-transactions/investigation),
which is itself derived from an 
[Adam Back proposal for homomorphic values](https://bitcointalk.org/index.php?topic=305791.0) 
applied to Bitcoin.

#### Ownership

In the previous section we introduced a private key as a blinding factor to obscure the
transaction's values. The second insight of Mimblewimble is that this private
key can be leveraged to prove ownership of the value.

Alice sends you 3 coins and to obscure that amount, you chose 28 as your
blinding factor (note that in practice, the blinding factor being a private key, it's an
extremely large number). Somewhere on the blockchain, the following output appears and
should only be spendable by you:

    X = 28*G + 3*H

_X_, the result of the addition, is visible by everyone. The value 3 is only known to you and Alice,
and 28 is only known to you.

To transfer those 3 coins again, the protocol requires 28 to be known somehow.
To demonstrate how this works, let's say you want to transfer those 3 same coins to Carol.
You need to build a simple transaction such that:

    Xi => Y

Where _Xi_ is an input that spends your _X_ output and _Y_ is Carol's output. There is no way to build
such a transaction and balance it without knowing your private key of 28. Indeed, if Carol
is to balance this transaction, she needs to know both the value sent and your private key
so that:

    Y - Xi = (28*G + 3*H) - (28*G + 3*H) = 0*G + 0*H

By checking that everything has been zeroed out, we can again make sure that
no new money has been created.

Wait! Stop! Now you know the private key in Carol's output (which, in this case, must
be the same as yours to balance out) and so you could
steal the money back from Carol!

To solve this, Carol uses a private key of her choosing.
She picks 113 say, and what ends up on the blockchain is:

    Y - Xi = (113*G + 3*H) - (28*G + 3*H) = 85*G + 0*H

Now the transaction no longer sums to zero and we have an _excess value_ (85), which is the result of the summation of all blinding factors. Because `85*G` is
a valid public key for the generator point _G_ the input and output values must sum to zero and the transaction is thus valid, since `x*G + y*H` is a valid public key for generator point _G_ if and only if `y = 0`.

So all the protocol needs to verify is that (`Y - Xi`) is a valid public key for generator point _G_ 
and that the transacting parties collectively can produce its private key (85 in the above example). The simplest way to do so is to require a signature built with the excess value (85),
which then ensures that:

* The transacting parties collectively can produce the private key (the excess value)
* The sum of the outputs minus the inputs are zero (because only a valid public key will check against the signature).

This signature, attached to every transaction, together with some additional data (like mining
fees), is called a _transaction kernel_ and is checked by all validators.

#### Some Finer Points

This section elaborates on the building of transactions by discussing how change is
introduced and the requirement for range proofs so all values are proven to be
non-negative. Neither of these are absolutely required to understand Mimblewimble and
Grin, so if you're in a hurry, feel free to jump straight to
[Putting It All Together](#putting-it-all-together).

##### Change

Let's say you only want to send 2 coins to Carol from the 3 you received from
Alice. To do this you would send the remaining 1 coin back to yourself as change.
You generate another private key (say 12) as a blinding factor to
protect your change output. Carol uses her own private key as before.

    Change output:     12*G + 1*H
    Carol's output:    113*G + 2*H

What ends up on the blockchain is something very similar to before.
And the signature is again built with the excess value, 97 in this example.

    (12*G + 1*H) + (113*G + 2*H) - (28*G + 3*H) = 97*G + 0*H

##### Range Proofs

In all the above calculations, we rely on the transaction values to always be positive. The
introduction of negative amounts would be extremely problematic as one could
create new funds in every transaction.

For example, one could create a transaction with an input of 2 and outputs of 5
and -3 and still obtain a well-balanced transaction. This can't be easily detected because even if _x_ is
negative, the corresponding point `x*H` on the curve looks like any other.

To solve this problem, Mimblewimble leverages another cryptographic concept (also
coming from Confidential Transactions) called
range proofs: a proof that a number falls within a given range, without revealing
the number. We won't elaborate on the range proof, but you just need to know
that for any `r*G + v*H` we can build a proof that will show that _v_ is greater than
zero and does not overflow.

It's also important to note that range proofs for both the blinding factor and the values are needed. The reason for this
is that it prevents a censoring attack where a third party would be able to lock UTXOs without knowing their private keys
by creating a transaction such as the following:

<<<<<<< HEAD
    Carol's UTXO:      113*G + 2*H
    Attacker's output: (113 + 99)*G + 2*H
=======
    Carol's UTXO:       113*G + 2*H
    Attacker's output:  (113 + 99)*G + 2*H
    
which can be signed by the attacker since Carols private key of 113 cancels due to the adversarial choice of keys. The new output could only be spent by both the attacker and Carol together. However, while the attacker can provide a valid signature for the transaction, it is impossible to create a valid rangeproof for the new output invalidating this attack.  
>>>>>>> b01ab444

which can be signed by the attacker because Carol's blinding factor cancels out in the equation `Y - Xi`:

    Y - Xi = ((113 + 99)*G + 2*H) - (113*G + 2*H) =  99*G
    
This output (`(113 + 99)*G + 2*H`) requires that both the numbers 113 and 99 are known in order to be spent; the attacker
would thus have successfully locked Carol's UTXO. The requirement for a range proof for the blinding factor prevents this
because the attacker doesn't know the number 113 and thus neither (113 + 99). A more detailed description of range proofs is further detailed in the [range proof paper](https://eprint.iacr.org/2017/1066.pdf).

#### Putting It All Together

A Mimblewimble transaction includes the following:

* A set of inputs, that reference and spend a set of previous outputs.
* A set of new outputs that include:
  * A value and a blinding factor (which is just a new private key) multiplied on
  a curve and summed to be `r*G + v*H`.
  * A range proof that among other things shows that *v* is non-negative.
* An transaction fee in cleartext.
* A signature whose private key is computed by taking the excess value (the sum of all
  output values plus the fee, minus the input values).

### Blocks and Chain State

<<<<<<< HEAD
We explained above how MimbleWimble transactions can provide
=======
We've explained above how Mimblewimble transactions can provide
>>>>>>> b01ab444
strong anonymity guarantees while maintaining the properties required for a valid
blockchain, i.e., a transaction does not create money and proof of ownership
is established through private keys.

The Mimblewimble block format builds on this by introducing one additional
concept: _cut-through_. With this addition, a Mimblewimble chain gains:

* Extremely good scalability, as the great majority of transaction data can be
  eliminated over time, without compromising security.
* Further anonymity by mixing and removing transaction data.

#### Transaction Aggregation

Recall that a transaction consists of the following:

* a set of inputs that reference and spent a set of previous outputs
* a set of new outputs
* a transaction kernel consisting of:
  * kernel excess (the public key of the excess value)
  * transaction signature whose public key is the kernel excess

A transaction is validated by determining that the kernel excess is a valid public key:

    (42*G + 1*H) + (99*G + 2*H) - (113*G + 3*H) = 28*G + 0*H
    
The public key in this example is `28*G`.

We can say the following is true for any valid transaction (ignoring fees for simplicity):

    sum(outputs) - sum(inputs) = kernel_excess

The same holds true for blocks themselves once we realize a block is simply a set of aggregated inputs, outputs and transaction kernels. We can sum the outputs, subtract the inputs from it and equating the resulting Pedersen commitment to the sum of the kernel excesses:

    sum(outputs) - sum(inputs) = sum(kernel_excess)

Simplifying slightly, (again ignoring transaction fees) we can say that Mimblewimble blocks can be treated exactly as Mimblewimble transactions.

##### Kernel Offsets

<<<<<<< HEAD
There is a subtle problem with MimbleWimble blocks and transactions as described above. It is possible (and in some cases trivial) to reconstruct the constituent transactions in a block. This is clearly bad for privacy. This is the "subset" problem: given a set of inputs, outputs, and transaction kernels a subset of these will recombine to reconstruct a valid transaction.
=======
There is a subtle problem with Mimblewimble blocks and transactions as described above. It is possible (and in some cases trivial) to reconstruct the constituent transactions in a block. This is clearly bad for privacy. This is the "subset" problem - given a set of inputs, outputs and transaction kernels a subset of these will recombine to  reconstruct a valid transaction.
>>>>>>> b01ab444

Consider the following two transactions:

    (in1, in2) -> (out1), (kern1)
    (in3) -> (out2), (kern2)

We can aggregate them into the following block (or aggregate transaction):

    (in1, in2, in3) -> (out1, out2), (kern1, kern2)

It is trivially easy to try all possible permutations to recover one of the transactions (where it successfully sums to zero):

    (in1, in2) -> (out1), (kern1)

We also know that everything remaining can be used to reconstruct the other valid transaction:

    (in3) -> (out2), (kern2)

Remember that the kernel excess `r*G` simply is the public key of the excess value *r*. To mitigate this we redefine the kernel excess from `r*G` to `(r-kernel_offset)*G` and distribute the _kernel offset_ to be included with every transaction kernel. The kernel offset is thus a blinding factor that needs to be added to the excess value to ensure the commitments sum to zero:

    sum(outputs) - sum(inputs) = r*G = (r-kernel_offset)*G + kernel_offset*G
    
or alternatively

    sum(outputs) - sum(inputs) = kernel_excess + kernel_offset*G
    
For a commitment `r*G + 0*H` with the offset `a`, the transaction is signed with `(r-a)` and *a* is published so that `r*G` can be calculated in order to verify the validity of the transaction. During block construction all kernel offsets are summed to generate a _single_ aggregate kernel offset to cover the whole block. The kernel offset for any individual transaction is then unrecoverable and the subset problem is solved.

    sum(outputs) - sum(inputs) = sum(kernel_excess) + kernel_offset*G


#### Cut-through

Blocks let miners assemble multiple transactions into a single set that's added
to the chain. In the following block representations, containing 3 transactions,
we only show inputs and
outputs of transactions. Inputs reference outputs they spend. An output included
in a previous block is marked with a lower-case x.

    I1(x1) --- O1
            |- O2

    I2(x2) --- O3
    I3(O2) -|

    I4(O3) --- O4
            |- O5

We notice the two following properties:

* Within this block, some outputs are directly spent by following inputs (*I3*
  spends *O2* and *I4* spends *O3*).
* The structure of each transaction does not actually matter. Since all transactions
  individually sum to zero, the sum of all transaction inputs and outputs must be zero.

Similarly to a transaction, all that needs to be checked in a block is that ownership
has been proven (which comes from the _transaction kernels_) and that the whole block did
not create any coins (other than what's allowed as the mining reward).
Therefore, matching inputs and outputs can be eliminated, as their contribution to the overall
sum cancels out. Which leads to the following, much more compact block:

    I1(x1) | O1
    I2(x2) | O4
           | O5

Note that all transaction structure has been eliminated and the order of inputs and
outputs does not matter anymore. However, the sum of all inputs and outputs is still guaranteed to be zero.

A block is simply built from:

* A block header.
* The list of inputs remaining after cut-through.
* The list of outputs remaining after cut-through.
* A single kernel offset to cover the full block.
* The transaction kernels containing, for each transaction:
  * The public key `r*G` obtained from the summation of all inputs and outputs.
  * The signatures generated using the excess value.
  * The mining fee.

When structured this way, a Mimblewimble block offers extremely good privacy
guarantees:

* Intermediate (cut-through) transactions will be represented only by their transaction kernels.
* All outputs look the same: very large numbers that are impossible to
  meaningfully differentiate from one another. If someone wants to exclude a specific output, they'd have
  to exclude all.
* All transaction structure has been removed, making it impossible to tell which inputs and outputs match.

And yet, it all still validates!

#### Cut-through All The Way

Going back to the previous example block, outputs *x1* and *x2*, spent by *I1* and
*I2*, must have appeared previously in the blockchain. So after the addition of
this block, those outputs as well as *I1* and *I2* can also be removed from the
blockchain as they now are intermediate transactions.

We conclude that the chain state (excluding headers) at any point
in time can be summarized by just these pieces of information:

1. The total amount of coins created by mining in the chain.
<<<<<<< HEAD
2. The complete set of UTXOs.
3. The transactions kernels for each transaction.
=======
1. The complete set of unspent outputs.
1. The transactions kernels for each transaction.
>>>>>>> b01ab444

The first piece of information can be deduced just using the block
height. 

Both the UTXOs and the
transaction kernels are extremely compact. This has two important consequences:

<<<<<<< HEAD
* The blockchain a node needs to maintain is very small (on the 
order of a few gigabytes for a bitcoin-sized blockchain, and
  potentially optimizable to a few hundreds of megabytes).
* When a new node joins the network the amount of
  information that needs to be transferred is very small.
=======
* The state a given node in a Mimblewimble blockchain needs to maintain is very
  small (on the order of a few gigabytes for a bitcoin-sized blockchain, and
  potentially optimizable to a few hundreds of megabytes).
* When a new node joins a network building up a Mimblewimble chain, the amount of
  information that needs to be transferred is also very small.
>>>>>>> b01ab444

In addition, the UTXO set cannot be tampered with. Adding or removing even
one input or output would change the sum of the transactions to be something other than zero.

### Conclusion

In this document we covered the basic principles that underlie a Mimblewimble
blockchain. By using the addition properties of Elliptic Curve Cryptography, we're
able to build transactions that are completely opaque but can still be properly
validated. And by generalizing those properties to blocks, we can eliminate a large
amount of blockchain data, allowing for great scaling and fast sync of new peers.<|MERGE_RESOLUTION|>--- conflicted
+++ resolved
@@ -249,15 +249,8 @@
 is that it prevents a censoring attack where a third party would be able to lock UTXOs without knowing their private keys
 by creating a transaction such as the following:
 
-<<<<<<< HEAD
     Carol's UTXO:      113*G + 2*H
     Attacker's output: (113 + 99)*G + 2*H
-=======
-    Carol's UTXO:       113*G + 2*H
-    Attacker's output:  (113 + 99)*G + 2*H
-    
-which can be signed by the attacker since Carols private key of 113 cancels due to the adversarial choice of keys. The new output could only be spent by both the attacker and Carol together. However, while the attacker can provide a valid signature for the transaction, it is impossible to create a valid rangeproof for the new output invalidating this attack.  
->>>>>>> b01ab444
 
 which can be signed by the attacker because Carol's blinding factor cancels out in the equation `Y - Xi`:
 
@@ -282,11 +275,7 @@
 
 ### Blocks and Chain State
 
-<<<<<<< HEAD
-We explained above how MimbleWimble transactions can provide
-=======
-We've explained above how Mimblewimble transactions can provide
->>>>>>> b01ab444
+We explained above how Mimblewimble transactions can provide
 strong anonymity guarantees while maintaining the properties required for a valid
 blockchain, i.e., a transaction does not create money and proof of ownership
 is established through private keys.
@@ -326,11 +315,7 @@
 
 ##### Kernel Offsets
 
-<<<<<<< HEAD
-There is a subtle problem with MimbleWimble blocks and transactions as described above. It is possible (and in some cases trivial) to reconstruct the constituent transactions in a block. This is clearly bad for privacy. This is the "subset" problem: given a set of inputs, outputs, and transaction kernels a subset of these will recombine to reconstruct a valid transaction.
-=======
-There is a subtle problem with Mimblewimble blocks and transactions as described above. It is possible (and in some cases trivial) to reconstruct the constituent transactions in a block. This is clearly bad for privacy. This is the "subset" problem - given a set of inputs, outputs and transaction kernels a subset of these will recombine to  reconstruct a valid transaction.
->>>>>>> b01ab444
+There is a subtle problem with Mimblewimble blocks and transactions as described above. It is possible (and in some cases trivial) to reconstruct the constituent transactions in a block. This is clearly bad for privacy. This is the "subset" problem: given a set of inputs, outputs, and transaction kernels a subset of these will recombine to reconstruct a valid transaction.
 
 Consider the following two transactions:
 
@@ -432,13 +417,8 @@
 in time can be summarized by just these pieces of information:
 
 1. The total amount of coins created by mining in the chain.
-<<<<<<< HEAD
-2. The complete set of UTXOs.
-3. The transactions kernels for each transaction.
-=======
 1. The complete set of unspent outputs.
 1. The transactions kernels for each transaction.
->>>>>>> b01ab444
 
 The first piece of information can be deduced just using the block
 height. 
@@ -446,19 +426,11 @@
 Both the UTXOs and the
 transaction kernels are extremely compact. This has two important consequences:
 
-<<<<<<< HEAD
 * The blockchain a node needs to maintain is very small (on the 
 order of a few gigabytes for a bitcoin-sized blockchain, and
   potentially optimizable to a few hundreds of megabytes).
 * When a new node joins the network the amount of
   information that needs to be transferred is very small.
-=======
-* The state a given node in a Mimblewimble blockchain needs to maintain is very
-  small (on the order of a few gigabytes for a bitcoin-sized blockchain, and
-  potentially optimizable to a few hundreds of megabytes).
-* When a new node joins a network building up a Mimblewimble chain, the amount of
-  information that needs to be transferred is also very small.
->>>>>>> b01ab444
 
 In addition, the UTXO set cannot be tampered with. Adding or removing even
 one input or output would change the sum of the transactions to be something other than zero.
