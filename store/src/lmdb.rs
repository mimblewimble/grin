// Copyright 2018 The Grin Developers
//
// Licensed under the Apache License, Version 2.0 (the "License");
// you may not use this file except in compliance with the License.
// You may obtain a copy of the License at
//
//     http://www.apache.org/licenses/LICENSE-2.0
//
// Unless required by applicable law or agreed to in writing, software
// distributed under the License is distributed on an "AS IS" BASIS,
// WITHOUT WARRANTIES OR CONDITIONS OF ANY KIND, either express or implied.
// See the License for the specific language governing permissions and
// limitations under the License.

//! Storage of core types using LMDB.

use std::fs;
use std::marker;
use std::sync::Arc;

use lmdb_zero as lmdb;
use lmdb_zero::traits::CreateCursor;
use lmdb_zero::LmdbResultExt;

use crate::core::ser::{self, ProtocolVersion};
use crate::util::{RwLock, RwLockReadGuard};

/// number of bytes to grow the database by when needed
pub const ALLOC_CHUNK_SIZE: usize = 134_217_728; //128 MB
const RESIZE_PERCENT: f32 = 0.9;
/// Want to ensure that each resize gives us at least this %
/// of total space free
const RESIZE_MIN_TARGET_PERCENT: f32 = 0.65;

/// Main error type for this lmdb
#[derive(Clone, Eq, PartialEq, Debug, Fail)]
pub enum Error {
	/// Couldn't find what we were looking for
	#[fail(display = "DB Not Found Error: {}", _0)]
	NotFoundErr(String),
	/// Wraps an error originating from RocksDB (which unfortunately returns
	/// string errors).
	#[fail(display = "LMDB error")]
	LmdbErr(lmdb::error::Error),
	/// Wraps a serialization error for Writeable or Readable
	#[fail(display = "Serialization Error")]
	SerErr(String),
}

impl From<lmdb::error::Error> for Error {
	fn from(e: lmdb::error::Error) -> Error {
		Error::LmdbErr(e)
	}
}

/// unwraps the inner option by converting the none case to a not found error
pub fn option_to_not_found<T>(res: Result<Option<T>, Error>, field_name: &str) -> Result<T, Error> {
	match res {
		Ok(None) => Err(Error::NotFoundErr(field_name.to_owned())),
		Ok(Some(o)) => Ok(o),
		Err(e) => Err(e),
	}
}

/// LMDB-backed store facilitating data access and serialization. All writes
/// are done through a Batch abstraction providing atomicity.
pub struct Store {
	env: Arc<lmdb::Environment>,
	db: RwLock<Option<Arc<lmdb::Database<'static>>>>,
	name: String,
	version: ProtocolVersion,
}

impl Store {
	/// Create a new LMDB env under the provided directory.
	/// By default creates an environment named "lmdb".
	/// Be aware of transactional semantics in lmdb
	/// (transactions are per environment, not per database).
	pub fn new(
		root_path: &str,
		env_name: Option<&str>,
		db_name: Option<&str>,
		max_readers: Option<u32>,
	) -> Result<Store, Error> {
		let name = match env_name {
			Some(n) => n.to_owned(),
			None => "lmdb".to_owned(),
		};
		let db_name = match db_name {
			Some(n) => n.to_owned(),
			None => "lmdb".to_owned(),
		};
		let full_path = [root_path.to_owned(), name.clone()].join("/");
		fs::create_dir_all(&full_path)
			.expect("Unable to create directory 'db_root' to store chain_data");

		let mut env_builder = lmdb::EnvBuilder::new().unwrap();
		env_builder.set_maxdbs(8)?;

		if let Some(max_readers) = max_readers {
			env_builder.set_maxreaders(max_readers)?;
		}

		let env = unsafe { env_builder.open(&full_path, lmdb::open::NOTLS, 0o600)? };

		debug!(
			"DB Mapsize for {} is {}",
			full_path,
			env.info().as_ref().unwrap().mapsize
		);
		let res = Store {
			env: Arc::new(env),
			db: RwLock::new(None),
			name: db_name,
			version: ProtocolVersion(1),
		};

		{
			let mut w = res.db.write();
			*w = Some(Arc::new(lmdb::Database::open(
				res.env.clone(),
				Some(&res.name),
				&lmdb::DatabaseOptions::new(lmdb::db::CREATE),
			)?));
		}
		Ok(res)
	}

	/// Opens the database environment
	pub fn open(&self) -> Result<(), Error> {
		let mut w = self.db.write();
		*w = Some(Arc::new(lmdb::Database::open(
			self.env.clone(),
			Some(&self.name),
			&lmdb::DatabaseOptions::new(lmdb::db::CREATE),
		)?));
		Ok(())
	}

	/// Determines whether the environment needs a resize based on a simple percentage threshold
	pub fn needs_resize(&self) -> Result<bool, Error> {
		let env_info = self.env.info()?;
		let stat = self.env.stat()?;

		let size_used = stat.psize as usize * env_info.last_pgno;
		trace!("DB map size: {}", env_info.mapsize);
		trace!("Space used: {}", size_used);
		trace!("Space remaining: {}", env_info.mapsize - size_used);
		let resize_percent = RESIZE_PERCENT;
		trace!(
			"Percent used: {:.*}  Percent threshold: {:.*}",
			4,
			size_used as f64 / env_info.mapsize as f64,
			4,
			resize_percent
		);

		if size_used as f32 / env_info.mapsize as f32 > resize_percent
			|| env_info.mapsize < ALLOC_CHUNK_SIZE
		{
			trace!("Resize threshold met (percent-based)");
			Ok(true)
		} else {
			trace!("Resize threshold not met (percent-based)");
			Ok(false)
		}
	}

	/// Increments the database size by as many ALLOC_CHUNK_SIZES
	/// to give a minimum threshold of free space
	pub fn do_resize(&self) -> Result<(), Error> {
		let env_info = self.env.info()?;
		let stat = self.env.stat()?;
		let size_used = stat.psize as usize * env_info.last_pgno;

		let new_mapsize = if env_info.mapsize < ALLOC_CHUNK_SIZE {
			ALLOC_CHUNK_SIZE
		} else {
			let mut tot = env_info.mapsize;
			while size_used as f32 / tot as f32 > RESIZE_MIN_TARGET_PERCENT {
				tot += ALLOC_CHUNK_SIZE;
			}
			tot
		};

		// close
		let mut w = self.db.write();
		*w = None;

		unsafe {
			self.env.set_mapsize(new_mapsize)?;
		}

		*w = Some(Arc::new(lmdb::Database::open(
			self.env.clone(),
			Some(&self.name),
			&lmdb::DatabaseOptions::new(lmdb::db::CREATE),
		)?));

		info!(
			"Resized database from {} to {}",
			env_info.mapsize, new_mapsize
		);
		Ok(())
	}

	/// Gets a value from the db, provided its key
	pub fn get(&self, key: &[u8]) -> Result<Option<Vec<u8>>, Error> {
		let db = self.db.read();
		let txn = lmdb::ReadTransaction::new(self.env.clone())?;
		let access = txn.access();
		let res = access.get(&db.as_ref().unwrap(), key);
		res.map(|res: &[u8]| res.to_vec())
			.to_opt()
			.map_err(From::from)
	}

	/// Gets a `Readable` value from the db, provided its key. Encapsulates
	/// serialization.
	pub fn get_ser<T: ser::Readable>(&self, key: &[u8]) -> Result<Option<T>, Error> {
		let db = self.db.read();
		let txn = lmdb::ReadTransaction::new(self.env.clone())?;
		let access = txn.access();
		self.get_ser_access(key, &access, db)
	}

	fn get_ser_access<T: ser::Readable>(
		&self,
		key: &[u8],
		access: &lmdb::ConstAccessor<'_>,
		db: RwLockReadGuard<'_, Option<Arc<lmdb::Database<'static>>>>,
	) -> Result<Option<T>, Error> {
		let res: lmdb::error::Result<&[u8]> = access.get(&db.as_ref().unwrap(), key);
		match res.to_opt() {
			Ok(Some(mut res)) => match ser::deserialize(&mut res, self.version) {
				Ok(res) => Ok(Some(res)),
				Err(e) => Err(Error::SerErr(format!("{}", e))),
			},
			Ok(None) => Ok(None),
			Err(e) => Err(From::from(e)),
		}
	}

	/// Whether the provided key exists
	pub fn exists(&self, key: &[u8]) -> Result<bool, Error> {
		let db = self.db.read();
		let txn = lmdb::ReadTransaction::new(self.env.clone())?;
		let access = txn.access();
		let res: lmdb::error::Result<&lmdb::Ignore> = access.get(&db.as_ref().unwrap(), key);
		res.to_opt().map(|r| r.is_some()).map_err(From::from)
	}

	/// Produces an iterator of (key, value) pairs, where values are `Readable` types
	/// moving forward from the provided key.
	pub fn iter<T: ser::Readable>(&self, from: &[u8]) -> Result<SerIterator<T>, Error> {
		let db = self.db.read();
		let tx = Arc::new(lmdb::ReadTransaction::new(self.env.clone())?);
		let cursor = Arc::new(tx.cursor(db.as_ref().unwrap().clone()).unwrap());
		Ok(SerIterator {
			tx,
			cursor,
			seek: false,
			prefix: from.to_vec(),
			version: self.version,
			_marker: marker::PhantomData,
		})
	}

	/// Builds a new batch to be used with this store.
	pub fn batch(&self) -> Result<Batch<'_>, Error> {
		// check if the db needs resizing before returning the batch
		if self.needs_resize()? {
			self.do_resize()?;
		}
		let txn = lmdb::WriteTransaction::new(self.env.clone())?;
		Ok(Batch {
			store: self,
			tx: txn,
		})
	}
}

/// Batch to write multiple Writeables to db in an atomic manner.
pub struct Batch<'a> {
	store: &'a Store,
	tx: lmdb::WriteTransaction<'a>,
}

impl<'a> Batch<'a> {
	/// Writes a single key/value pair to the db
	pub fn put(&self, key: &[u8], value: &[u8]) -> Result<(), Error> {
		let db = self.store.db.read();
		self.tx
			.access()
			.put(&db.as_ref().unwrap(), key, value, lmdb::put::Flags::empty())?;
		Ok(())
	}

	/// Writes a single key and its `Writeable` value to the db. Encapsulates
	/// serialization.
	pub fn put_ser<W: ser::Writeable>(&self, key: &[u8], value: &W) -> Result<(), Error> {
		let ser_value = ser::ser_vec(value, self.store.version);
		match ser_value {
			Ok(data) => self.put(key, &data),
			Err(err) => Err(Error::SerErr(format!("{}", err))),
		}
	}

	/// gets a value from the db, provided its key
	pub fn get(&self, key: &[u8]) -> Result<Option<Vec<u8>>, Error> {
		self.store.get(key)
	}

	/// Whether the provided key exists
	pub fn exists(&self, key: &[u8]) -> Result<bool, Error> {
		self.store.exists(key)
	}

	/// Produces an iterator of `Readable` types moving forward from the
	/// provided key.
	pub fn iter<T: ser::Readable>(&self, from: &[u8]) -> Result<SerIterator<T>, Error> {
		self.store.iter(from)
	}

	/// Gets a `Readable` value from the db, provided its key, taking the
	/// content of the current batch into account.
	pub fn get_ser<T: ser::Readable>(&self, key: &[u8]) -> Result<Option<T>, Error> {
		let access = self.tx.access();
		let db = self.store.db.read();
		self.store.get_ser_access(key, &access, db)
	}

	/// Deletes a key/value pair from the db
	pub fn delete(&self, key: &[u8]) -> Result<(), Error> {
		let db = self.store.db.read();
		self.tx.access().del_key(&db.as_ref().unwrap(), key)?;
		Ok(())
	}

	/// Writes the batch to db
	pub fn commit(self) -> Result<(), Error> {
		self.tx.commit()?;
		Ok(())
	}

	/// Creates a child of this batch. It will be merged with its parent on
	/// commit, abandoned otherwise.
	pub fn child(&mut self) -> Result<Batch<'_>, Error> {
		Ok(Batch {
			store: self.store,
			tx: self.tx.child_tx()?,
		})
	}
}

/// An iterator thad produces Readable instances back. Wraps the lower level
/// DBIterator and deserializes the returned values.
pub struct SerIterator<T>
where
	T: ser::Readable,
{
	tx: Arc<lmdb::ReadTransaction<'static>>,
	cursor: Arc<lmdb::Cursor<'static, 'static>>,
	seek: bool,
	prefix: Vec<u8>,
	version: ProtocolVersion,
	_marker: marker::PhantomData<T>,
}

impl<T> Iterator for SerIterator<T>
where
	T: ser::Readable,
{
	type Item = (Vec<u8>, T);

	fn next(&mut self) -> Option<(Vec<u8>, T)> {
		let access = self.tx.access();
		let kv = if self.seek {
			Arc::get_mut(&mut self.cursor).unwrap().next(&access)
		} else {
			self.seek = true;
			Arc::get_mut(&mut self.cursor)
				.unwrap()
				.seek_range_k(&access, &self.prefix[..])
		};
		match kv {
			Ok((k, v)) => self.deser_if_prefix_match(k, v),
			Err(_) => None,
		}
	}
}

impl<T> SerIterator<T>
where
	T: ser::Readable,
{
	fn deser_if_prefix_match(&self, key: &[u8], value: &[u8]) -> Option<(Vec<u8>, T)> {
		let plen = self.prefix.len();
<<<<<<< HEAD
		if plen == 0 || (key.len() >= plen && key[0..plen] == self.prefix[..]) {
			if let Ok(value) = ser::deserialize(&mut &value[..]) {
=======
		if plen == 0 || key[0..plen] == self.prefix[..] {
			if let Ok(value) = ser::deserialize(&mut &value[..], self.version) {
>>>>>>> 121e6c8c
				Some((key.to_vec(), value))
			} else {
				None
			}
		} else {
			None
		}
	}
}<|MERGE_RESOLUTION|>--- conflicted
+++ resolved
@@ -396,13 +396,8 @@
 {
 	fn deser_if_prefix_match(&self, key: &[u8], value: &[u8]) -> Option<(Vec<u8>, T)> {
 		let plen = self.prefix.len();
-<<<<<<< HEAD
 		if plen == 0 || (key.len() >= plen && key[0..plen] == self.prefix[..]) {
-			if let Ok(value) = ser::deserialize(&mut &value[..]) {
-=======
-		if plen == 0 || key[0..plen] == self.prefix[..] {
 			if let Ok(value) = ser::deserialize(&mut &value[..], self.version) {
->>>>>>> 121e6c8c
 				Some((key.to_vec(), value))
 			} else {
 				None
