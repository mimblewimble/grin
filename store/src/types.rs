// Copyright 2018 The Grin Developers
// Licensed under the Apache License, Version 2.0 (the "License");
// you may not use this file except in compliance with the License.
// You may obtain a copy of the License at
//
//     http://www.apache.org/licenses/LICENSE-2.0
//
// Unless required by applicable law or agreed to in writing, software
// distributed under the License is distributed on an "AS IS" BASIS,
// WITHOUT WARRANTIES OR CONDITIONS OF ANY KIND, either express or implied.
// See the License for the specific language governing permissions and
// limitations under the License.

//! Common storage-related types
use memmap;

use std::cmp;
use std::fs::{self, File, OpenOptions};
use std::io::{self, BufRead, BufReader, ErrorKind, Write};
use std::os::unix::io::AsRawFd;
use std::io::Read;
use std::path::Path;

#[cfg(any(target_os = "linux"))]
use libc::{ftruncate64, off64_t};
#[cfg(not(any(target_os = "linux", target_os = "android")))]
use libc::{ftruncate as ftruncate64, off_t as off64_t};

use core::ser;

<<<<<<< HEAD
/// A no-op function for doing nothing with some pruned data.
=======
/// Noop
>>>>>>> a8fcc37a
pub fn prune_noop(_pruned_data: &[u8]) {}

/// Wrapper for a file that can be read at any position (random read) but for
/// which writes are append only. Reads are backed by a memory map (mmap(2)),
/// relying on the operating system for fast access and caching. The memory
/// map is reallocated to expand it when new writes are flushed.
///
/// Despite being append-only, the file can still be pruned and truncated. The
/// former simply happens by rewriting it, ignoring some of the data. The
/// latter by truncating the underlying file and re-creating the mmap.
pub struct AppendOnlyFile {
	path: String,
	file: File,
	mmap: Option<memmap::Mmap>,
	buffer_start: usize,
	buffer: Vec<u8>,
	buffer_start_bak: usize,
}

impl AppendOnlyFile {
	/// Open a file (existing or not) as append-only, backed by a mmap. Sets
	/// the last written pos to to_pos if > 0, otherwise the end of the file
	pub fn open(path: String, to_pos: u64) -> io::Result<AppendOnlyFile> {
		let file = OpenOptions::new()
			.read(true)
			.append(true)
			.create(true)
			.open(path.clone())?;
		let mut aof = AppendOnlyFile {
			path: path.clone(),
			file: file,
			mmap: None,
			buffer_start: 0,
			buffer: vec![],
			buffer_start_bak: 0,
		};
		if let Ok(sz) = aof.size() {
			let mut buf_start = sz;
			if to_pos > 0 && to_pos <= buf_start {
				buf_start = to_pos;
			}
			if buf_start > 0 {
				aof.buffer_start = buf_start as usize;
				aof.mmap = Some(unsafe { memmap::Mmap::map(&aof.file)? });
			}
		}
		Ok(aof)
	}

	/// Append data to the file. Until the append-only file is synced, data is
	/// only written to memory.
	pub fn append(&mut self, buf: &mut Vec<u8>) {
		self.buffer.append(buf);
	}

	/// Rewinds the data file back to a lower position. The new position needs
	/// to be the one of the first byte the next time data is appended.
	pub fn rewind(&mut self, pos: u64) {
		if self.buffer_start_bak > 0 || self.buffer.len() > 0 {
			panic!("Can't rewind on a dirty state.");
		}
		self.buffer_start_bak = self.buffer_start;
		self.buffer_start = pos as usize;
	}

	/// Syncs all writes (fsync), reallocating the memory map to make the newly
	/// written data accessible.
	pub fn flush(&mut self) -> io::Result<()> {
		if self.buffer_start_bak > 0 {
			// flushing a rewound state, we need to truncate before applying
			self.truncate(self.buffer_start)?;
			self.buffer_start_bak = 0;
		}
		self.buffer_start += self.buffer.len();
		self.file.write(&self.buffer[..])?;
		self.file.sync_all()?;
		self.buffer = vec![];
		self.mmap = Some(unsafe { memmap::Mmap::map(&self.file)? });
		Ok(())
	}

	/// Returns the last position (in bytes), taking into account whether data
	/// has been rewound
	pub fn last_buffer_pos(&self) -> usize {
		self.buffer_start
	}

	/// Discard the current non-flushed data.
	pub fn discard(&mut self) {
		if self.buffer_start_bak > 0 {
			// discarding a rewound state, restore the buffer start
			self.buffer_start = self.buffer_start_bak;
			self.buffer_start_bak = 0;
		}
		self.buffer = vec![];
	}

	/// Read length bytes of data at offset from the file. Leverages the memory
	/// map.
	pub fn read(&self, offset: usize, length: usize) -> Vec<u8> {
		if offset >= self.buffer_start {
			let offset = offset - self.buffer_start;
			return self.buffer[offset..(offset + length)].to_vec();
		}
		if let None = self.mmap {
			return vec![];
		}
		let mmap = self.mmap.as_ref().unwrap();
		(&mmap[offset..(offset + length)]).to_vec()
	}

	/// Truncates the underlying file to the provided offset
	pub fn truncate(&self, offs: usize) -> io::Result<()> {
		let fd = self.file.as_raw_fd();
		let res = unsafe { ftruncate64(fd, offs as off64_t) };
		if res == -1 {
			Err(io::Error::last_os_error())
		} else {
			Ok(())
		}
	}

	/// Saves a copy of the current file content, skipping data at the provided
	/// prune indices. The prune Vec must be ordered.
	pub fn save_prune<T>(
		&self,
		target: String,
		prune_offs: Vec<u64>,
		prune_len: u64,
		prune_cb: T,
	) -> io::Result<()>
	where
		T: Fn(&[u8]),
	{
		if prune_offs.is_empty() {
			fs::copy(self.path.clone(), target.clone())?;
			Ok(())
		} else {
			let mut reader = File::open(self.path.clone())?;
			let mut writer = File::create(target.clone())?;

			// align the buffer on prune_len to avoid misalignments
			let mut buf = vec![0; (prune_len * 256) as usize];
			let mut read = 0;
			let mut prune_pos = 0;
			loop {
				// fill our buffer
				let len = match reader.read(&mut buf) {
					Ok(0) => return Ok(()),
					Ok(len) => len,
					Err(ref e) if e.kind() == ErrorKind::Interrupted => continue,
					Err(e) => return Err(e),
				} as u64;

				// write the buffer, except if we prune offsets in the current span,
				// in which case we skip
				let mut buf_start = 0;
				while prune_offs[prune_pos] >= read && prune_offs[prune_pos] < read + len {
					let prune_at = prune_offs[prune_pos] as usize;
					if prune_at != buf_start {
						writer.write_all(&buf[buf_start..prune_at])?;
					} else {
						prune_cb(&buf[buf_start..prune_at]);
					}
					buf_start = prune_at + (prune_len as usize);
					if prune_offs.len() > prune_pos + 1 {
						prune_pos += 1;
					} else {
						break;
					}
				}
				writer.write_all(&mut buf[buf_start..(len as usize)])?;
				read += len;
			}
		}
	}

	/// Current size of the file in bytes.
	pub fn size(&self) -> io::Result<u64> {
		fs::metadata(&self.path).map(|md| md.len())
	}

	/// Path of the underlying file
	pub fn path(&self) -> String {
		self.path.clone()
	}
}

/// Log file fully cached in memory containing all positions that should be
/// eventually removed from the MMR append-only data file. Allows quick
/// checking of whether a piece of data has been marked for deletion. When the
/// log becomes too long, the MMR backend will actually remove chunks from the
/// MMR data file and truncate the remove log.
pub struct RemoveLog {
	path: String,
	/// Ordered vector of MMR positions that should get eventually removed.
	pub removed: Vec<(u64, u32)>,
	// Holds positions temporarily until flush is called.
	removed_tmp: Vec<(u64, u32)>,
	// Holds truncated removed temporarily until discarded or committed
	removed_bak: Vec<(u64, u32)>,
}

impl RemoveLog {
	/// Open the remove log file. The content of the file will be read in memory
	/// for fast checking.
	pub fn open(path: String, rewind_to_index: u32) -> io::Result<RemoveLog> {
		let removed = read_ordered_vec(path.clone(), 12)?;
		let mut rl = RemoveLog {
			path: path,
			removed: removed,
			removed_tmp: vec![],
			removed_bak: vec![],
		};
		if rewind_to_index > 0 {
			rl.rewind(rewind_to_index)?;
			rl.flush()?;
		}
		Ok(rl)
	}

	/// Truncate and empties the remove log.
	pub fn rewind(&mut self, last_offs: u32) -> io::Result<()> {
		// simplifying assumption: we always remove older than what's in tmp
		self.removed_tmp = vec![];
		// backing it up before truncating
		self.removed_bak = self.removed.clone();

		if last_offs == 0 {
			self.removed = vec![];
		} else {
			self.removed = self.removed
				.iter()
				.filter(|&&(_, idx)| idx < last_offs)
				.map(|x| *x)
				.collect();
		}
		Ok(())
	}

	/// Append a set of new positions to the remove log. Both adds those
	/// positions the ordered in-memory set and to the file.
	pub fn append(&mut self, elmts: Vec<u64>, index: u32) -> io::Result<()> {
		for elmt in elmts {
			match self.removed_tmp.binary_search(&(elmt, index)) {
				Ok(_) => continue,
				Err(idx) => {
					self.removed_tmp.insert(idx, (elmt, index));
				}
			}
		}
		Ok(())
	}

	/// Flush the positions to remove to file.
	pub fn flush(&mut self) -> io::Result<()> {
		let mut file = File::create(self.path.clone())?;
		for elmt in &self.removed_tmp {
			match self.removed.binary_search(&elmt) {
				Ok(_) => continue,
				Err(idx) => {
					self.removed.insert(idx, *elmt);
				}
			}
		}
		for elmt in &self.removed {
			file.write_all(&ser::ser_vec(&elmt).unwrap()[..])?;
		}
		self.removed_tmp = vec![];
		self.removed_bak = vec![];
		file.sync_data()
	}

	/// Discard pending changes
	pub fn discard(&mut self) {
		if self.removed_bak.len() > 0 {
			self.removed = self.removed_bak.clone();
			self.removed_bak = vec![];
		}
		self.removed_tmp = vec![];
	}

	/// Whether the remove log currently includes the provided position.
	pub fn includes(&self, elmt: u64) -> bool {
		include_tuple(&self.removed, elmt) || include_tuple(&self.removed_tmp, elmt)
	}

	/// How many removed positions exist before this particular position
	pub fn get_shift(&self, elmt: u64) -> usize {
		let mut complete_list = self.removed.clone();
		for e in &self.removed_tmp {
			match self.removed.binary_search(&e) {
				Ok(_) => continue,
				Err(idx) => {
					complete_list.insert(idx, *e);
				}
			}
		}
		let pos = match complete_list.binary_search(&(elmt, 0)) {
			Ok(idx) => idx + 1,
			Err(idx) => idx,
		};
		complete_list.split_at(pos).0.len()
	}

	/// Number of positions stored in the remove log.
	pub fn len(&self) -> usize {
		self.removed.len()
	}

	/// Return vec of pos for removed elements before the provided cutoff index.
	/// Useful for when we prune and compact an MMR.
	pub fn removed_pre_cutoff(&self, cutoff_idx: u32) -> Vec<u64> {
		self.removed
			.iter()
			.filter_map(
				|&(pos, idx)| {
					if idx < cutoff_idx {
						Some(pos)
					} else {
						None
					}
				},
			)
			.collect()
	}
}

fn include_tuple(v: &Vec<(u64, u32)>, e: u64) -> bool {
	if let Err(pos) = v.binary_search(&(e, 0)) {
		if pos < v.len() && v[pos].0 == e {
			return true;
		}
	}
	false
}

/// Read an ordered vector of scalars from a file.
pub fn read_ordered_vec<T>(path: String, elmt_len: usize) -> io::Result<Vec<T>>
where
	T: ser::Readable + cmp::Ord,
{
	let file_path = Path::new(&path);
	let mut ovec = Vec::with_capacity(1000);
	if file_path.exists() {
		let mut file = BufReader::with_capacity(elmt_len * 1000, File::open(path.clone())?);
		loop {
			// need a block to end mutable borrow before consume
			let buf_len = {
				let buf = file.fill_buf()?;
				if buf.len() == 0 {
					break;
				}
				let elmts_res: Result<Vec<T>, ser::Error> = ser::deserialize(&mut &buf[..]);
				match elmts_res {
					Ok(elmts) => for elmt in elmts {
						if let Err(idx) = ovec.binary_search(&elmt) {
							ovec.insert(idx, elmt);
						}
					},
					Err(_) => {
						return Err(io::Error::new(
							io::ErrorKind::InvalidData,
							format!("Corrupted storage, could not read file at {}", path),
						));
					}
				}
				buf.len()
			};
			file.consume(buf_len);
		}
	}
	Ok(ovec)
}

/// Writes an ordered vector to a file
pub fn write_vec<T>(path: String, v: &Vec<T>) -> io::Result<()>
where
	T: ser::Writeable,
{
	let mut file_path = File::create(&path)?;
	ser::serialize(&mut file_path, v).map_err(|_| {
		io::Error::new(
			io::ErrorKind::InvalidInput,
			format!("Failed to serialize data when writing to {}", path),
		)
	})?;
	Ok(())
}<|MERGE_RESOLUTION|>--- conflicted
+++ resolved
@@ -28,11 +28,7 @@
 
 use core::ser;
 
-<<<<<<< HEAD
 /// A no-op function for doing nothing with some pruned data.
-=======
-/// Noop
->>>>>>> a8fcc37a
 pub fn prune_noop(_pruned_data: &[u8]) {}
 
 /// Wrapper for a file that can be read at any position (random read) but for
