--- conflicted
+++ resolved
@@ -14,16 +14,10 @@
 //! Common storage-related types
 use memmap;
 
+use crate::core::ser::{self, FixedLength, Readable, Writeable};
 use std::fs::{self, File, OpenOptions};
 use std::io::{self, BufWriter, ErrorKind, Read, Write};
 use std::marker;
-
-<<<<<<< HEAD
-use crate::core::core::hash::Hash;
-use crate::core::ser::{self, FixedLength};
-=======
-use core::ser::{self, FixedLength, Readable, Writeable};
->>>>>>> 7ff323c8
 
 /// A no-op function for doing nothing with some pruned data.
 pub fn prune_noop(_pruned_data: &[u8]) {}
