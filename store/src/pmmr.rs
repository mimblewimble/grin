--- conflicted
+++ resolved
@@ -134,13 +134,11 @@
 
 	/// Get a Hash by insertion position
 	fn get(&self, position: u64, include_data: bool) -> Option<(Hash, Option<T>)> {
-<<<<<<< HEAD
-=======
 		// Check if this position has been pruned in the remove log...
->>>>>>> a059bbde
 		if self.rm_log.includes(position) {
 			return None;
 		}
+
 		// ... or in the prune list
 		let prune_shift = match self.pruned_nodes.get_leaf_shift(position) {
 			Some(shift) => shift,
@@ -148,24 +146,12 @@
 		};
 
 		let hash_val = self.get_from_file(position);
-<<<<<<< HEAD
-
-		if !include_data {
-			return hash_val.map(|x| (x, None));
-		}
-
-		// Optionally read flatfile storage to get data element
-		let flatfile_pos =
-			pmmr::n_leaves(position) - 1 - self.pruned_nodes.get_leaf_shift(position).unwrap();
-
-=======
 		if !include_data {
 			return hash_val.map(|hash| (hash, None));
 		}
 
 		// Optionally read flatfile storage to get data element
 		let flatfile_pos = pmmr::n_leaves(position) - 1 - prune_shift;
->>>>>>> a059bbde
 		let record_len = T::len();
 		let file_offset = flatfile_pos as usize * T::len();
 		let data = self.data_file.read(file_offset, record_len);
@@ -335,7 +321,6 @@
 			return Ok(false);
 		}
 
-<<<<<<< HEAD
 		// Paths for tmp hash and data files.
 		let tmp_prune_file_hash = format!("{}/{}.hashprune", self.data_dir, PMMR_HASH_FILE);
 		let tmp_prune_file_data = format!("{}/{}.dataprune", self.data_dir, PMMR_DATA_FILE);
@@ -361,7 +346,7 @@
 				.collect();
 
 			self.hash_file
-				.save_prune(tmp_prune_file_hash.clone(), off_to_rm, record_len)?;
+				.save_prune(tmp_prune_file_hash.clone(), off_to_rm, record_len, &prune_noop)?;
 		}
 
 		// 2. Save compact copy of the data file, skipping removed leaves.
@@ -377,61 +362,13 @@
 				.collect::<Vec<_>>();
 
 			self.data_file
-				.save_prune(tmp_prune_file_data.clone(), off_to_rm, record_len)?;
+				.save_prune(tmp_prune_file_data.clone(), off_to_rm, record_len, prune_cb)?;
 		}
 
 		// 3. Update the prune list and save it in place.
 		{
 			for &pos in &rm_pre_cutoff {
 				self.pruned_nodes.add(pos);
-=======
-		// 0. validate none of the nodes in the rm log are in the prune list (to
-		// avoid accidental double compaction)
-		for pos in &self.rm_log.removed[..] {
-			if let None = self.pruned_nodes.pruned_pos(pos.0) {
-				// TODO we likely can recover from this by directly jumping to 3
-				error!(
-					LOGGER,
-					"The remove log contains nodes that are already in the pruned \
-					 list, a previous compaction likely failed."
-				);
-				return Ok(false);
-			}
-		}
-
-		// 1. save hash file to a compact copy, skipping data that's in the
-		// remove list
-		let tmp_prune_file_hash = format!("{}/{}.hashprune", self.data_dir, PMMR_HASH_FILE);
-		let record_len = 32;
-		let to_rm = filter_map_vec!(self.rm_log.removed, |&(pos, idx)| if idx < cutoff_index {
-			let shift = self.pruned_nodes.get_shift(pos);
-			Some((pos - 1 - shift.unwrap()) * record_len)
-		} else {
-			None
-		});
-		self.hash_file
-			.save_prune(tmp_prune_file_hash.clone(), to_rm, record_len, &prune_noop)?;
-
-		// 2. And the same with the data file
-		let tmp_prune_file_data = format!("{}/{}.dataprune", self.data_dir, PMMR_DATA_FILE);
-		let record_len = T::len() as u64;
-		let to_rm = filter_map_vec!(self.rm_log.removed, |&(pos, idx)| {
-			if pmmr::bintree_postorder_height(pos) == 0 && idx < cutoff_index {
-				let shift = self.pruned_nodes.get_leaf_shift(pos).unwrap();
-				let pos = pmmr::n_leaves(pos as u64);
-				Some((pos - 1 - shift) * record_len)
-			} else {
-				None
-			}
-		});
-		self.data_file
-			.save_prune(tmp_prune_file_data.clone(), to_rm, record_len, prune_cb)?;
-
-		// 3. update the prune list and save it in place
-		for &(rm_pos, idx) in &self.rm_log.removed[..] {
-			if idx < cutoff_index {
-				self.pruned_nodes.add(rm_pos);
->>>>>>> a059bbde
 			}
 
 			write_vec(
@@ -440,11 +377,7 @@
 			)?;
 		}
 
-<<<<<<< HEAD
 		// 4. Rename the compact copy of hash file and reopen it.
-=======
-		// 4. move the compact copy of hashes to the hash file and re-open it
->>>>>>> a059bbde
 		fs::rename(
 			tmp_prune_file_hash.clone(),
 			format!("{}/{}", self.data_dir, PMMR_HASH_FILE),
