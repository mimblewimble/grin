--- conflicted
+++ resolved
@@ -121,16 +121,11 @@
 
 	/// Get the data at pos.
 	/// Return None if it has been removed or if pos is not a leaf node.
-<<<<<<< HEAD
-	fn get_data(&self, pos: u64) -> Option<(T)> {
-		if !pmmr::is_leaf(pos) || self.prunable && !self.leaf_set.includes(pos) {
-=======
 	fn get_data(&self, pos: u64) -> Option<(T::E)> {
 		if !pmmr::is_leaf(pos) {
 			return None;
 		}
 		if self.prunable && !self.leaf_set.includes(pos) {
->>>>>>> 28e0d97e
 			return None;
 		}
 		self.get_data_from_file(pos)
@@ -398,65 +393,6 @@
 	}
 }
 
-<<<<<<< HEAD
-/// Simple MMR Backend for hashes only (data maintained in the db).
-pub struct HashOnlyMMRBackend {
-	/// The hash file underlying this MMR backend.
-	hash_file: HashFile,
-}
-
-impl HashOnlyBackend for HashOnlyMMRBackend {
-	fn append(&mut self, hashes: Vec<Hash>) -> Result<(), String> {
-		for h in &hashes {
-			self.hash_file
-				.append(h)
-				.map_err(|e| format!("Failed to append to backend, {:?}", e))?;
-		}
-		Ok(())
-	}
-
-	fn rewind(&mut self, position: u64) -> Result<(), String> {
-		self.hash_file.rewind(position);
-		Ok(())
-	}
-
-	fn get_hash(&self, position: u64) -> Option<Hash> {
-		self.hash_file.read(position)
-	}
-}
-
-impl HashOnlyMMRBackend {
-	/// Instantiates a new PMMR backend.
-	/// Use the provided dir to store its files.
-	pub fn new(data_dir: &str) -> io::Result<HashOnlyMMRBackend> {
-		let hash_file = HashFile::open(&format!("{}/{}", data_dir, PMMR_HASH_FILE))?;
-		Ok(HashOnlyMMRBackend { hash_file })
-	}
-
-	/// The unpruned size of this MMR backend.
-	pub fn unpruned_size(&self) -> u64 {
-		self.hash_file.size()
-	}
-
-	/// Discard any pending changes to this MMR backend.
-	pub fn discard(&mut self) {
-		self.hash_file.discard();
-	}
-
-	/// Sync pending changes to the backend file on disk.
-	pub fn sync(&mut self) -> io::Result<()> {
-		if let Err(e) = self.hash_file.flush() {
-			return Err(io::Error::new(
-				io::ErrorKind::Interrupted,
-				format!("Could not write to hash storage, disk full? {:?}", e),
-			));
-		}
-		Ok(())
-	}
-}
-
-=======
->>>>>>> 28e0d97e
 /// Filter remove list to exclude roots.
 /// We want to keep roots around so we have hashes for Merkle proofs.
 fn removed_excl_roots(removed: &Bitmap) -> Bitmap {
