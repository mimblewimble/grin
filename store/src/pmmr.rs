// Copyright 2018 The Grin Developers
// Licensed under the Apache License, Version 2.0 (the "License");
// you may not use this file except in compliance with the License.
// You may obtain a copy of the License at
//
//     http://www.apache.org/licenses/LICENSE-2.0
//
// Unless required by applicable law or agreed to in writing, software
// distributed under the License is distributed on an "AS IS" BASIS,
// WITHOUT WARRANTIES OR CONDITIONS OF ANY KIND, either express or implied.
// See the License for the specific language governing permissions and
// limitations under the License.

//! Implementation of the persistent Backend for the prunable MMR tree.

use std::fs;
use std::io;
use std::marker::PhantomData;

use core::core::pmmr::{self, Backend};
use core::ser::{self, PMMRable, Readable, Reader, Writeable, Writer};
use core::core::hash::Hash;
use util::LOGGER;
<<<<<<< HEAD
use types::*;
=======
use types::{read_ordered_vec, write_vec, AppendOnlyFile, RemoveLog};
>>>>>>> 35c16eac

const PMMR_HASH_FILE: &'static str = "pmmr_hash.bin";
const PMMR_DATA_FILE: &'static str = "pmmr_data.bin";
const PMMR_RM_LOG_FILE: &'static str = "pmmr_rm_log.bin";
const PMMR_PRUNED_FILE: &'static str = "pmmr_pruned.bin";

/// Maximum number of nodes in the remove log before it gets flushed
pub const RM_LOG_MAX_NODES: usize = 10000;

/// Metadata for the PMMR backend's AppendOnlyFile, which can be serialized and
/// stored
#[derive(Serialize, Deserialize, Debug, Clone, PartialEq)]
pub struct PMMRFileMetadata {
	/// last written index of the hash file
	pub last_hash_file_pos: u64,
	/// last written index of the data file
	pub last_data_file_pos: u64,
}

impl Writeable for PMMRFileMetadata {
	fn write<W: Writer>(&self, writer: &mut W) -> Result<(), ser::Error> {
		writer.write_u64(self.last_hash_file_pos)?;
		writer.write_u64(self.last_data_file_pos)?;
		Ok(())
	}
}

impl Readable for PMMRFileMetadata {
	fn read(reader: &mut Reader) -> Result<PMMRFileMetadata, ser::Error> {
		Ok(PMMRFileMetadata {
			last_hash_file_pos: reader.read_u64()?,
			last_data_file_pos: reader.read_u64()?,
		})
	}
}

impl PMMRFileMetadata {
	/// Return fields with all positions = 0
	pub fn empty() -> PMMRFileMetadata {
		PMMRFileMetadata {
			last_hash_file_pos: 0,
			last_data_file_pos: 0,
		}
	}
}

/// PMMR persistent backend implementation. Relies on multiple facilities to
/// handle writing, reading and pruning.
///
/// * A main storage file appends Hash instances as they come. This
/// AppendOnlyFile is also backed by a mmap for reads.
/// * An in-memory backend buffers the latest batch of writes to ensure the
/// PMMR can always read recent values even if they haven't been flushed to
/// disk yet.
/// * A remove log tracks the positions that need to be pruned from the
/// main storage file.
pub struct PMMRBackend<T>
where
	T: PMMRable,
{
	data_dir: String,
	hash_file: AppendOnlyFile,
	data_file: AppendOnlyFile,
	rm_log: RemoveLog,
	pruned_nodes: pmmr::PruneList,
	phantom: PhantomData<T>,
}

impl<T> Backend<T> for PMMRBackend<T>
where
	T: PMMRable,
{
	/// Append the provided Hashes to the backend storage.
	#[allow(unused_variables)]
	fn append(&mut self, position: u64, data: Vec<(Hash, Option<T>)>) -> Result<(), String> {
		for d in data {
			self.hash_file.append(&mut ser::ser_vec(&d.0).unwrap());
			if let Some(elem) = d.1 {
				self.data_file.append(&mut ser::ser_vec(&elem).unwrap());
			}
		}
		Ok(())
	}

	fn get_from_file(&self, position: u64) -> Option<Hash> {
		let shift = self.pruned_nodes.get_shift(position);
		if let None = shift {
			return None;
		}

		// Read PMMR
		// The MMR starts at 1, our binary backend starts at 0
		let pos = position - 1;

		// Must be on disk, doing a read at the correct position
		let hash_record_len = 32;
		let file_offset = ((pos - shift.unwrap()) as usize) * hash_record_len;
		let data = self.hash_file.read(file_offset, hash_record_len);
		match ser::deserialize(&mut &data[..]) {
			Ok(h) => Some(h),
			Err(e) => {
				error!(
					LOGGER,
					"Corrupted storage, could not read an entry from hash store: {:?}", e
				);
				return None;
			}
		}
	}

	/// Get a Hash by insertion position
	fn get(&self, position: u64, include_data: bool) -> Option<(Hash, Option<T>)> {
		// Check if this position has been pruned in the remove log or the
		// pruned list
		if self.rm_log.includes(position) {
			return None;
		}

		let hash_val = self.get_from_file(position);

		// TODO - clean this up
		if !include_data {
			if let Some(hash) = hash_val {
				return Some((hash, None));
			} else {
				return None;
			}
		}

		// Optionally read flatfile storage to get data element
		let flatfile_pos =
			pmmr::n_leaves(position) - 1 - self.pruned_nodes.get_leaf_shift(position).unwrap();
		let record_len = T::len();
		let file_offset = flatfile_pos as usize * T::len();
		let data = self.data_file.read(file_offset, record_len);
		let data = match ser::deserialize(&mut &data[..]) {
			Ok(elem) => Some(elem),
			Err(e) => {
				error!(
					LOGGER,
					"Corrupted storage, could not read an entry from backend flatfile store: {:?}",
					e
				);
				None
			}
		};

		// TODO - clean this up
		if let Some(hash) = hash_val {
			return Some((hash, data));
		} else {
			return None;
		}
	}

	fn rewind(&mut self, position: u64, index: u32) -> Result<(), String> {
		self.rm_log
			.rewind(index)
			.map_err(|e| format!("Could not truncate remove log: {}", e))?;

		let shift = self.pruned_nodes.get_shift(position).unwrap_or(0);
		let record_len = 32;
		let file_pos = (position - shift) * (record_len as u64);
		self.hash_file.rewind(file_pos);

		//Data file
		let flatfile_pos = pmmr::n_leaves(position) - 1;
		let file_pos = (flatfile_pos as usize + 1) * T::len();
		self.data_file.rewind(file_pos as u64);
		Ok(())
	}

	/// Remove Hashes by insertion position
	fn remove(&mut self, positions: Vec<u64>, index: u32) -> Result<(), String> {
		self.rm_log
			.append(positions, index)
			.map_err(|e| format!("Could not write to log storage, disk full? {:?}", e))
	}

	/// Return data file path
	fn get_data_file_path(&self) -> String {
		self.data_file.path()
	}
}

impl<T> PMMRBackend<T>
where
	T: PMMRable,
{
	/// Instantiates a new PMMR backend that will use the provided directly to
	/// store its files.
	pub fn new(data_dir: String, file_md: Option<PMMRFileMetadata>) -> io::Result<PMMRBackend<T>> {
		let (hash_to_pos, data_to_pos) = match file_md {
			Some(m) => (m.last_hash_file_pos, m.last_data_file_pos),
			None => (0, 0),
		};
		let hash_file =
			AppendOnlyFile::open(format!("{}/{}", data_dir, PMMR_HASH_FILE), hash_to_pos)?;
		let rm_log = RemoveLog::open(format!("{}/{}", data_dir, PMMR_RM_LOG_FILE))?;
		let prune_list = read_ordered_vec(format!("{}/{}", data_dir, PMMR_PRUNED_FILE), 8)?;
		let data_file =
			AppendOnlyFile::open(format!("{}/{}", data_dir, PMMR_DATA_FILE), data_to_pos)?;

		Ok(PMMRBackend {
			data_dir: data_dir,
			hash_file: hash_file,
			data_file: data_file,
			rm_log: rm_log,
			pruned_nodes: pmmr::PruneList {
				pruned_nodes: prune_list,
			},
			phantom: PhantomData,
		})
	}

	/// Number of elements in the PMMR stored by this backend. Only produces the
	/// fully sync'd size.
	pub fn unpruned_size(&self) -> io::Result<u64> {
		let total_shift = self.pruned_nodes.get_shift(::std::u64::MAX).unwrap();
		let record_len = 32;
		let sz = self.hash_file.size()?;
		Ok(sz / record_len + total_shift)
	}

	/// Number of elements in the underlying stored data. Extremely dependent on
	/// pruning and compaction.
	pub fn data_size(&self) -> io::Result<u64> {
		let record_len = T::len() as u64;
		self.data_file.size().map(|sz| sz / record_len)
	}

	/// Size of the underlying hashed data. Extremely dependent on pruning
	/// and compaction.
	pub fn hash_size(&self) -> io::Result<u64> {
		self.hash_file.size().map(|sz| sz / 32)
	}

	/// Syncs all files to disk. A call to sync is required to ensure all the
	/// data has been successfully written to disk.
	pub fn sync(&mut self) -> io::Result<()> {
		if let Err(e) = self.hash_file.flush() {
			return Err(io::Error::new(
				io::ErrorKind::Interrupted,
				format!("Could not write to log hash storage, disk full? {:?}", e),
			));
		}
		if let Err(e) = self.data_file.flush() {
			return Err(io::Error::new(
				io::ErrorKind::Interrupted,
				format!("Could not write to log data storage, disk full? {:?}", e),
			));
		}
		self.rm_log.flush()?;
		Ok(())
	}

	/// Discard the current, non synced state of the backend.
	pub fn discard(&mut self) {
		self.hash_file.discard();
		self.rm_log.discard();
		self.data_file.discard();
	}

	/// Return the data file path
	pub fn data_file_path(&self) -> String {
		self.get_data_file_path()
	}

	/// Return last written buffer positions for the hash file and the data file
	pub fn last_file_positions(&self) -> PMMRFileMetadata {
		PMMRFileMetadata {
			last_hash_file_pos: self.hash_file.last_buffer_pos() as u64,
			last_data_file_pos: self.data_file.last_buffer_pos() as u64,
		}
	}

	/// Checks the length of the remove log to see if it should get compacted.
	/// If so, the remove log is flushed into the pruned list, which itself gets
	/// saved, and the hash and data files are rewritten, cutting the removed
	/// data.
	///
	/// If a max_len strictly greater than 0 is provided, the value will be used
	/// to decide whether the remove log has reached its maximum length,
	/// otherwise the RM_LOG_MAX_NODES default value is used.
	///
	/// A cutoff limits compaction on recent data. Provided as an indexed value
	/// on pruned data (practically a block height), it forces compaction to
	/// ignore any prunable data beyond the cutoff. This is used to enforce
	/// a horizon after which the local node should have all the data to allow
	/// rewinding.
	pub fn check_compact<P>(
		&mut self,
		max_len: usize,
		cutoff_index: u32,
		prune_cb: P,
	) -> io::Result<bool> where P: Fn(&[u8]) {

		if !(max_len > 0 && self.rm_log.len() >= max_len
			|| max_len == 0 && self.rm_log.len() > RM_LOG_MAX_NODES)
		{
			return Ok(false);
		}

		// 0. validate none of the nodes in the rm log are in the prune list (to
		// avoid accidental double compaction)
		for pos in &self.rm_log.removed[..] {
			if let None = self.pruned_nodes.pruned_pos(pos.0) {
				// TODO we likely can recover from this by directly jumping to 3
				error!(
					LOGGER,
					"The remove log contains nodes that are already in the pruned \
					 list, a previous compaction likely failed."
				);
				return Ok(false);
			}
		}

		// 1. save hash file to a compact copy, skipping data that's in the
		// remove list
		let tmp_prune_file_hash = format!("{}/{}.hashprune", self.data_dir, PMMR_HASH_FILE);
		let record_len = 32;
		let to_rm = filter_map_vec!(self.rm_log.removed, |&(pos, idx)| if idx < cutoff_index {
			let shift = self.pruned_nodes.get_shift(pos);
			Some((pos - 1 - shift.unwrap()) * record_len)
		} else {
			None
		});
		self.hash_file
			.save_prune(tmp_prune_file_hash.clone(), to_rm, record_len, &prune_noop)?;

		// 2. And the same with the data file
		let tmp_prune_file_data = format!("{}/{}.dataprune", self.data_dir, PMMR_DATA_FILE);
		let record_len = T::len() as u64;
		let to_rm = filter_map_vec!(self.rm_log.removed, |&(pos, idx)| {
			if pmmr::bintree_postorder_height(pos) == 0 && idx < cutoff_index {
				let shift = self.pruned_nodes.get_leaf_shift(pos).unwrap();
				let pos = pmmr::n_leaves(pos as u64);
				Some((pos - 1 - shift) * record_len)
			} else {
				None
			}
		});
		self.data_file
			.save_prune(tmp_prune_file_data.clone(), to_rm, record_len, prune_cb)?;

		// 3. update the prune list and save it in place
		for &(rm_pos, idx) in &self.rm_log.removed[..] {
			if idx < cutoff_index {
				self.pruned_nodes.add(rm_pos);
			}
		}
		write_vec(
			format!("{}/{}", self.data_dir, PMMR_PRUNED_FILE),
			&self.pruned_nodes.pruned_nodes,
		)?;

		// 4. move the compact copy of hashes to the hash file and re-open it
		fs::rename(
			tmp_prune_file_hash.clone(),
			format!("{}/{}", self.data_dir, PMMR_HASH_FILE),
		)?;
		self.hash_file = AppendOnlyFile::open(format!("{}/{}", self.data_dir, PMMR_HASH_FILE), 0)?;

		// 5. and the same with the data file
		fs::rename(
			tmp_prune_file_data.clone(),
			format!("{}/{}", self.data_dir, PMMR_DATA_FILE),
		)?;
		self.data_file = AppendOnlyFile::open(format!("{}/{}", self.data_dir, PMMR_DATA_FILE), 0)?;

		// 6. truncate the rm log
		self.rm_log.removed = self.rm_log
			.removed
			.iter()
			.filter(|&&(_, idx)| idx >= cutoff_index)
			.map(|x| *x)
			.collect();
		self.rm_log.flush()?;

		Ok(true)
	}
}<|MERGE_RESOLUTION|>--- conflicted
+++ resolved
@@ -21,11 +21,7 @@
 use core::ser::{self, PMMRable, Readable, Reader, Writeable, Writer};
 use core::core::hash::Hash;
 use util::LOGGER;
-<<<<<<< HEAD
 use types::*;
-=======
-use types::{read_ordered_vec, write_vec, AppendOnlyFile, RemoveLog};
->>>>>>> 35c16eac
 
 const PMMR_HASH_FILE: &'static str = "pmmr_hash.bin";
 const PMMR_DATA_FILE: &'static str = "pmmr_data.bin";
