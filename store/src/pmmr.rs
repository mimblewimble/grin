// Copyright 2020 The Grin Developers
// Licensed under the Apache License, Version 2.0 (the "License");
// you may not use this file except in compliance with the License.
// You may obtain a copy of the License at
//
//     http://www.apache.org/licenses/LICENSE-2.0
//
// Unless required by applicable law or agreed to in writing, software
// distributed under the License is distributed on an "AS IS" BASIS,
// WITHOUT WARRANTIES OR CONDITIONS OF ANY KIND, either express or implied.
// See the License for the specific language governing permissions and
// limitations under the License.

//! Implementation of the persistent Backend for the prunable MMR tree.

use std::fs;
use std::{io, time};

use crate::core::core::hash::{Hash, Hashed};
use crate::core::core::pmmr::{self, family, Backend};
use crate::core::core::BlockHeader;
use crate::core::ser::{PMMRable, ProtocolVersion};
use crate::leaf_set::LeafSet;
use crate::prune_list::PruneList;
use crate::types::{AppendOnlyFile, DataFile, SizeEntry, SizeInfo};
use croaring::Bitmap;
use std::convert::TryInto;
use std::path::{Path, PathBuf};

const PMMR_HASH_FILE: &str = "pmmr_hash.bin";
const PMMR_DATA_FILE: &str = "pmmr_data.bin";
const PMMR_LEAF_FILE: &str = "pmmr_leaf.bin";
const PMMR_PRUN_FILE: &str = "pmmr_prun.bin";
const PMMR_SIZE_FILE: &str = "pmmr_size.bin";
const REWIND_FILE_CLEANUP_DURATION_SECONDS: u64 = 60 * 60 * 24; // 24 hours as seconds

/// The list of PMMR_Files for internal purposes
pub const PMMR_FILES: [&str; 4] = [
	PMMR_HASH_FILE,
	PMMR_DATA_FILE,
	PMMR_LEAF_FILE,
	PMMR_PRUN_FILE,
];

/// PMMR persistent backend implementation. Relies on multiple facilities to
/// handle writing, reading and pruning.
///
/// * A main storage file appends Hash instances as they come.
/// This AppendOnlyFile is also backed by a mmap for reads.
/// * An in-memory backend buffers the latest batch of writes to ensure the
/// PMMR can always read recent values even if they haven't been flushed to
/// disk yet.
/// * A leaf_set tracks unpruned (unremoved) leaf positions in the MMR..
/// * A prune_list tracks the positions of pruned (and compacted) roots in the
/// MMR.
pub struct PMMRBackend<T: PMMRable> {
	data_dir: PathBuf,
	prunable: bool,
	hash_file: DataFile<Hash>,
	data_file: DataFile<T::E>,
	leaf_set: LeafSet,
	prune_list: PruneList,
}

impl<T: PMMRable> Backend<T> for PMMRBackend<T> {
	/// Append the provided data and hashes to the backend storage.
	/// Add the new leaf pos to our leaf_set if this is a prunable MMR.
<<<<<<< HEAD
	fn append(&mut self, data: &T, hashes: Vec<Hash>) -> Result<(), String> {
=======
	#[allow(unused_variables)]
	fn append(&mut self, data: &T, hashes: &[Hash]) -> Result<(), String> {
>>>>>>> a5b89688
		let size = self
			.data_file
			.append(&data.as_elmt())
			.map_err(|e| format!("Failed to append data to file. {}", e))?;

		self.hash_file
			.extend_from_slice(hashes)
			.map_err(|e| format!("Failed to append hash to file. {}", e))?;

		if self.prunable {
			// (Re)calculate the latest pos given updated size of data file
			// and the total leaf_shift, and add to our leaf_set.
			let pos = pmmr::insertion_to_pmmr_index(size + self.prune_list.get_total_leaf_shift());
			self.leaf_set.add(pos);
		}

		Ok(())
	}

	// Supports appending a pruned subtree (single root hash) to an existing hash file.
	// Update the prune_list "shift cache" to reflect the new pruned leaf pos in the subtree.
	fn append_pruned_subtree(&mut self, hash: Hash, pos: u64) -> Result<(), String> {
		if !self.prunable {
			return Err("Not prunable, cannot append pruned subtree.".into());
		}

		self.hash_file
			.append(&hash)
			.map_err(|e| format!("Failed to append subtree hash to file. {}", e))?;

		self.prune_list.append(pos);

		Ok(())
	}

	fn get_from_file(&self, position: u64) -> Option<Hash> {
		if self.is_compacted(position) {
			return None;
		}
		let shift = self.prune_list.get_shift(position);
		self.hash_file.read(position - shift)
	}

	fn get_data_from_file(&self, position: u64) -> Option<T::E> {
		if !pmmr::is_leaf(position) {
			return None;
		}
		if self.is_compacted(position) {
			return None;
		}
		let flatfile_pos = pmmr::n_leaves(position);
		let shift = self.prune_list.get_leaf_shift(position);
		self.data_file.read(flatfile_pos - shift)
	}

	/// Get the hash at pos.
	/// Return None if pos is a leaf and it has been removed (or pruned or
	/// compacted).
	fn get_hash(&self, pos: u64) -> Option<Hash> {
		if self.prunable && pmmr::is_leaf(pos) && !self.leaf_set.includes(pos) {
			return None;
		}
		self.get_from_file(pos)
	}

	/// Get the data at pos.
	/// Return None if it has been removed or if pos is not a leaf node.
	fn get_data(&self, pos: u64) -> Option<T::E> {
		if !pmmr::is_leaf(pos) {
			return None;
		}
		if self.prunable && !self.leaf_set.includes(pos) {
			return None;
		}
		self.get_data_from_file(pos)
	}

	/// Returns an iterator over all the leaf positions.
	/// for a prunable PMMR this is an iterator over the leaf_set bitmap.
	/// For a non-prunable PMMR this is *all* leaves (this is not yet implemented).
	fn leaf_pos_iter(&self) -> Box<dyn Iterator<Item = u64> + '_> {
		if self.prunable {
			Box::new(self.leaf_set.iter())
		} else {
			panic!("leaf_pos_iter not implemented for non-prunable PMMR")
		}
	}

	fn n_unpruned_leaves(&self) -> u64 {
		if self.prunable {
			self.leaf_set.len() as u64
		} else {
			pmmr::n_leaves(self.unpruned_size())
		}
	}

	/// Returns an iterator over all the leaf insertion indices (0-indexed).
	/// If our pos are [1,2,4,5,8] (first 5 leaf pos) then our insertion indices are [0,1,2,3,4]
	fn leaf_idx_iter(&self, from_idx: u64) -> Box<dyn Iterator<Item = u64> + '_> {
		// pass from_idx in as param
		// convert this to pos
		// iterate, skipping everything prior to this
		// pass in from_idx=0 then we want to convert to pos=1

		let from_pos = pmmr::insertion_to_pmmr_index(from_idx + 1);

		if self.prunable {
			Box::new(
				self.leaf_set
					.iter()
					.skip_while(move |x| *x < from_pos)
					.map(|x| pmmr::n_leaves(x).saturating_sub(1)),
			)
		} else {
			panic!("leaf_idx_iter not implemented for non-prunable PMMR")
		}
	}

	/// Rewind the PMMR backend to the given position.
	fn rewind(&mut self, position: u64, rewind_rm_pos: &Bitmap) -> Result<(), String> {
		// First rewind the leaf_set with the necessary added and removed positions.
		if self.prunable {
			self.leaf_set.rewind(position, rewind_rm_pos);
		}

		// Rewind the hash file accounting for pruned/compacted pos
		let shift = self.prune_list.get_shift(position);
		self.hash_file.rewind(position - shift);

		// Rewind the data file accounting for pruned/compacted pos
		let flatfile_pos = pmmr::n_leaves(position);
		let leaf_shift = self.prune_list.get_leaf_shift(position);
		self.data_file.rewind(flatfile_pos - leaf_shift);

		Ok(())
	}

	/// Remove by insertion position.
	fn remove(&mut self, pos: u64) -> Result<(), String> {
		assert!(self.prunable, "Remove on non-prunable MMR");
		self.leaf_set.remove(pos);
		Ok(())
	}

	/// Release underlying data files
	fn release_files(&mut self) {
		self.data_file.release();
		self.hash_file.release();
	}

	fn snapshot(&self, header: &BlockHeader) -> Result<(), String> {
		self.leaf_set
			.snapshot(header)
			.map_err(|_| format!("Failed to save copy of leaf_set for {}", header.hash()))?;
		Ok(())
	}

	fn dump_stats(&self) {
		debug!(
			"pmmr backend: unpruned: {}, hashes: {}, data: {}, leaf_set: {}, prune_list: {}",
			self.unpruned_size(),
			self.hash_size(),
			self.data_size(),
			self.leaf_set.len(),
			self.prune_list.len(),
		);
	}
}

impl<T: PMMRable> PMMRBackend<T> {
	/// Instantiates a new PMMR backend.
	/// If optional size is provided then treat as "fixed" size otherwise "variable" size backend.
	/// Use the provided dir to store its files.
	pub fn new<P: AsRef<Path>>(
		data_dir: P,
		prunable: bool,
		version: ProtocolVersion,
		header: Option<&BlockHeader>,
	) -> io::Result<PMMRBackend<T>> {
		let data_dir = data_dir.as_ref();

		// Are we dealing with "fixed size" data elements or "variable size" data elements
		// maintained in an associated size file?
		let size_info = if let Some(fixed_size) = T::elmt_size() {
			SizeInfo::FixedSize(fixed_size)
		} else {
			SizeInfo::VariableSize(Box::new(AppendOnlyFile::open(
				data_dir.join(PMMR_SIZE_FILE),
				SizeInfo::FixedSize(SizeEntry::LEN as u16),
				version,
			)?))
		};

		// Hash file is always "fixed size" and we use 32 bytes per hash.
		let hash_size_info = SizeInfo::FixedSize(Hash::LEN.try_into().unwrap());

		let hash_file = DataFile::open(&data_dir.join(PMMR_HASH_FILE), hash_size_info, version)?;
		let data_file = DataFile::open(&data_dir.join(PMMR_DATA_FILE), size_info, version)?;

		let leaf_set_path = data_dir.join(PMMR_LEAF_FILE);

		// If we received a rewound "snapshot" leaf_set file move it into
		// place so we use it.
		if let Some(header) = header {
			let leaf_snapshot_path = format!(
				"{}.{}",
				data_dir.join(PMMR_LEAF_FILE).to_str().unwrap(),
				header.hash()
			);
			LeafSet::copy_snapshot(&leaf_set_path, &PathBuf::from(leaf_snapshot_path))?;
		}

		let leaf_set = LeafSet::open(&leaf_set_path)?;
		let prune_list = PruneList::open(&data_dir.join(PMMR_PRUN_FILE))?;

		Ok(PMMRBackend {
			data_dir: data_dir.to_path_buf(),
			prunable,
			hash_file,
			data_file,
			leaf_set,
			prune_list,
		})
	}

	fn is_pruned(&self, pos: u64) -> bool {
		self.prune_list.is_pruned(pos)
	}

	fn is_pruned_root(&self, pos: u64) -> bool {
		self.prune_list.is_pruned_root(pos)
	}

	fn is_compacted(&self, pos: u64) -> bool {
		self.is_pruned(pos) && !self.is_pruned_root(pos)
	}

	/// Number of hashes in the PMMR stored by this backend. Only produces the
	/// fully sync'd size.
	pub fn unpruned_size(&self) -> u64 {
		self.hash_size() + self.prune_list.get_total_shift()
	}

	/// Number of elements in the underlying stored data. Extremely dependent on
	/// pruning and compaction.
	pub fn data_size(&self) -> u64 {
		self.data_file.size()
	}

	/// Size of the underlying hashed data. Extremely dependent on pruning
	/// and compaction.
	pub fn hash_size(&self) -> u64 {
		self.hash_file.size()
	}

	/// Syncs all files to disk. A call to sync is required to ensure all the
	/// data has been successfully written to disk.
	pub fn sync(&mut self) -> io::Result<()> {
		Ok(())
			.and(self.hash_file.flush())
			.and(self.data_file.flush())
			.and(self.sync_leaf_set())
			.map_err(|e| {
				io::Error::new(
					io::ErrorKind::Interrupted,
					format!("Could not sync pmmr to disk: {:?}", e),
				)
			})
	}

	// Sync the leaf_set if this is a prunable backend.
	fn sync_leaf_set(&mut self) -> io::Result<()> {
		if !self.prunable {
			return Ok(());
		}
		self.leaf_set.flush()
	}

	/// Discard the current, non synced state of the backend.
	pub fn discard(&mut self) {
		self.hash_file.discard();
		self.data_file.discard();
		self.leaf_set.discard();
	}

	/// Takes the leaf_set at a given cutoff_pos and generates an updated
	/// prune_list. Saves the updated prune_list to disk, compacts the hash
	/// and data files based on the prune_list and saves both to disk.
	///
	/// A cutoff position limits compaction on recent data.
	/// This will be the last position of a particular block to keep things
	/// aligned. The block_marker in the db/index for the particular block
	/// will have a suitable output_pos. This is used to enforce a horizon
	/// after which the local node should have all the data to allow rewinding.
	pub fn check_compact(&mut self, cutoff_pos: u64, rewind_rm_pos: &Bitmap) -> io::Result<bool> {
		assert!(self.prunable, "Trying to compact a non-prunable PMMR");

		// Calculate the sets of leaf positions and node positions to remove based
		// on the cutoff_pos provided.
		let (leaves_removed, pos_to_rm) = self.pos_to_rm(cutoff_pos, rewind_rm_pos);

		// 1. Save compact copy of the hash file, skipping removed data.
		{
			let pos_to_rm = map_vec!(pos_to_rm, |pos| {
				let shift = self.prune_list.get_shift(pos.into());
				pos as u64 - shift
			});

			self.hash_file.save_prune(&pos_to_rm)?;
		}

		// 2. Save compact copy of the data file, skipping removed leaves.
		{
			let leaf_pos_to_rm = pos_to_rm
				.iter()
				.filter(|&x| pmmr::is_leaf(x.into()))
				.map(|x| x as u64)
				.collect::<Vec<_>>();

			let pos_to_rm = map_vec!(leaf_pos_to_rm, |&pos| {
				let flat_pos = pmmr::n_leaves(pos);
				let shift = self.prune_list.get_leaf_shift(pos);
				flat_pos - shift
			});

			self.data_file.save_prune(&pos_to_rm)?;
		}

		// 3. Update the prune list and write to disk.
		{
			let mut bitmap = self.prune_list.bitmap();
			bitmap.or_inplace(&leaves_removed);
			self.prune_list = PruneList::new(Some(self.data_dir.join(PMMR_PRUN_FILE)), bitmap);
			self.prune_list.flush()?;
		}

		// 4. Write the leaf_set to disk.
		// Optimize the bitmap storage in the process.
		self.leaf_set.flush()?;

		// 5. cleanup rewind files
		self.clean_rewind_files()?;

		Ok(true)
	}

	fn clean_rewind_files(&self) -> io::Result<u32> {
		let data_dir = self.data_dir.clone();
		let pattern = format!("{}.", PMMR_LEAF_FILE);
		clean_files_by_prefix(data_dir, &pattern, REWIND_FILE_CLEANUP_DURATION_SECONDS)
	}

	fn pos_to_rm(&self, cutoff_pos: u64, rewind_rm_pos: &Bitmap) -> (Bitmap, Bitmap) {
		let mut expanded = Bitmap::create();

		let leaf_pos_to_rm =
			self.leaf_set
				.removed_pre_cutoff(cutoff_pos, rewind_rm_pos, &self.prune_list);

		for x in leaf_pos_to_rm.iter() {
			expanded.add(x);
			let mut current = x as u64;
			loop {
				let (parent, sibling) = family(current);
				let sibling_pruned = self.is_pruned_root(sibling);

				// if sibling previously pruned
				// push it back onto list of pos to remove
				// so we can remove it and traverse up to parent
				if sibling_pruned {
					expanded.add(sibling as u32);
				}

				if sibling_pruned || expanded.contains(sibling as u32) {
					expanded.add(parent as u32);
					current = parent;
				} else {
					break;
				}
			}
		}
		(leaf_pos_to_rm, removed_excl_roots(&expanded))
	}
}

/// Filter remove list to exclude roots.
/// We want to keep roots around so we have hashes for Merkle proofs.
fn removed_excl_roots(removed: &Bitmap) -> Bitmap {
	removed
		.iter()
		.filter(|pos| {
			let (parent_pos, _) = family(*pos as u64);
			removed.contains(parent_pos as u32)
		})
		.collect()
}

/// Quietly clean a directory up based on a given prefix.
/// If the file was accessed within cleanup_duration_seconds from the beginning of
/// the function call, it will not be deleted. To delete all files, set cleanup_duration_seconds
/// to zero.
///
/// Precondition is that path points to a directory.
///
/// If you have files such as
/// ```text
/// foo
/// foo.1
/// foo.2
/// .
/// .
/// .
/// .
/// .
/// ```
///
/// call this function and you will get
///
/// ```text
/// foo
/// ```
///
/// in the directory
///
/// The return value will be the number of files that were deleted.
///
/// This function will return an error whenever the call to `std;:fs::read_dir`
/// fails on the given path for any reason.
///

pub fn clean_files_by_prefix<P: AsRef<std::path::Path>>(
	path: P,
	prefix_to_delete: &str,
	cleanup_duration_seconds: u64,
) -> io::Result<u32> {
	let now = time::SystemTime::now();
	let cleanup_duration = time::Duration::from_secs(cleanup_duration_seconds);

	let number_of_files_deleted: u32 = fs::read_dir(&path)?
		.flat_map(
			|possible_dir_entry| -> Result<u32, Box<dyn std::error::Error>> {
				// result implements iterator and so if we were to use map here
				// we would have a list of Result<u32, Box<std::error::Error>>
				// but because we use flat_map, the errors get "discarded" and we are
				// left with a clean iterator over u32s

				// the error cases that come out of this code are numerous and
				// we don't really mind throwing them away because the main point
				// here is to clean up some files, if it doesn't work out it's not
				// the end of the world

				let dir_entry: std::fs::DirEntry = possible_dir_entry?;
				let metadata = dir_entry.metadata()?;
				if metadata.is_dir() {
					return Ok(0); // skip directories unconditionally
				}
				let accessed = metadata.accessed()?;
				let duration_since_accessed = now.duration_since(accessed)?;
				if duration_since_accessed <= cleanup_duration {
					return Ok(0); // these files are still too new
				}
				let file_name = dir_entry
					.file_name()
					.into_string()
					.ok()
					.ok_or("could not convert filename into utf-8")?;

				// check to see if we want to delete this file?
				if file_name.starts_with(prefix_to_delete)
					&& file_name.len() > prefix_to_delete.len()
				{
					// we want to delete it, try to do so
					if fs::remove_file(dir_entry.path()).is_ok() {
						// we successfully deleted a file
						return Ok(1);
					}
				}

				// we either did not want to delete this file or could
				// not for whatever reason. 0 files deleted.
				Ok(0)
			},
		)
		.sum();

	Ok(number_of_files_deleted)
}<|MERGE_RESOLUTION|>--- conflicted
+++ resolved
@@ -65,12 +65,7 @@
 impl<T: PMMRable> Backend<T> for PMMRBackend<T> {
 	/// Append the provided data and hashes to the backend storage.
 	/// Add the new leaf pos to our leaf_set if this is a prunable MMR.
-<<<<<<< HEAD
-	fn append(&mut self, data: &T, hashes: Vec<Hash>) -> Result<(), String> {
-=======
-	#[allow(unused_variables)]
 	fn append(&mut self, data: &T, hashes: &[Hash]) -> Result<(), String> {
->>>>>>> a5b89688
 		let size = self
 			.data_file
 			.append(&data.as_elmt())
