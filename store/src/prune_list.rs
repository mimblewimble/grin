--- conflicted
+++ resolved
@@ -30,13 +30,7 @@
 use croaring::Bitmap;
 use grin_core::core::pmmr;
 
-<<<<<<< HEAD
-use crate::core::core::pmmr::{bintree_postorder_height, family};
-=======
-use crate::core::core::pmmr::{
-	bintree_leftmost, bintree_pos_iter, bintree_postorder_height, family,
-};
->>>>>>> 764f3ea5
+use crate::core::core::pmmr::{bintree_leftmost, bintree_postorder_height, family};
 use crate::{read_bitmap, save_via_temp_file};
 
 /// Maintains a list of previously pruned nodes in PMMR, compacting the list as
@@ -65,24 +59,16 @@
 	pub fn new(path: Option<PathBuf>, bitmap: Bitmap) -> PruneList {
 		let mut prune_list = PruneList {
 			path,
-<<<<<<< HEAD
-			bitmap,
-=======
 			bitmap: Bitmap::create(),
-			pruned_cache: Bitmap::create(),
->>>>>>> 764f3ea5
 			shift_cache: vec![],
 			leaf_shift_cache: vec![],
 		};
 
-		// Append each bitmap entry to our prune_list to ensure we build the caches etc.
 		for pos in bitmap.iter().filter(|x| *x > 0) {
 			prune_list.append(pos as u64)
 		}
 
 		prune_list.bitmap.run_optimize();
-		prune_list.pruned_cache.run_optimize();
-
 		prune_list
 	}
 
@@ -116,15 +102,12 @@
 		Ok(prune_list)
 	}
 
-<<<<<<< HEAD
 	/// Init our internal shift caches.
 	pub fn init_caches(&mut self) {
 		self.build_shift_cache();
 		self.build_leaf_shift_cache();
 	}
 
-=======
->>>>>>> 764f3ea5
 	/// Save the prune_list to disk.
 	pub fn flush(&mut self) -> io::Result<()> {
 		// Run the optimization step on the bitmap.
@@ -173,6 +156,27 @@
 		}
 	}
 
+	fn build_shift_cache(&mut self) {
+		if self.bitmap.is_empty() {
+			return;
+		}
+
+		self.shift_cache.clear();
+		for pos in self.bitmap.iter().filter(|x| *x > 0) {
+			let pos = pos as u64;
+			let prev_shift = self.get_shift(pos.saturating_sub(1));
+
+			let curr_shift = if self.is_pruned_root(pos) {
+				let height = bintree_postorder_height(pos);
+				2 * ((1 << height) - 1)
+			} else {
+				0
+			};
+
+			self.shift_cache.push(prev_shift + curr_shift);
+		}
+	}
+
 	// Calculate the next shift based on provided pos and the previous shift.
 	fn calculate_next_shift(&self, pos: u64) -> u64 {
 		let prev_shift = self.get_shift(pos.saturating_sub(1));
@@ -202,6 +206,32 @@
 			self.leaf_shift_cache[self.leaf_shift_cache.len().saturating_sub(1)]
 		} else {
 			self.leaf_shift_cache[(idx as usize).saturating_sub(1)]
+		}
+	}
+
+	fn build_leaf_shift_cache(&mut self) {
+		if self.bitmap.is_empty() {
+			return;
+		}
+
+		self.leaf_shift_cache.clear();
+
+		for pos in self.bitmap.iter().filter(|x| *x > 0) {
+			let pos = pos as u64;
+			let prev_shift = self.get_leaf_shift(pos.saturating_sub(1));
+
+			let curr_shift = if self.is_pruned_root(pos) {
+				let height = bintree_postorder_height(pos);
+				if height == 0 {
+					0
+				} else {
+					1 << height
+				}
+			} else {
+				0
+			};
+
+			self.leaf_shift_cache.push(prev_shift + curr_shift);
 		}
 	}
 
@@ -261,11 +291,6 @@
 		self.shift_cache.push(self.calculate_next_shift(pos));
 		self.leaf_shift_cache
 			.push(self.calculate_next_leaf_shift(pos));
-
-		// Populate pruned_cache with all pos in this subtree, including the root itself.
-		for x in bintree_pos_iter(pos) {
-			self.pruned_cache.add(x as u32);
-		}
 	}
 
 	/// Push the node at the provided position in the prune list.
@@ -274,24 +299,6 @@
 	/// we cleanup everything beneath it and replace it with a single appended node.
 	pub fn append(&mut self, pos: u64) {
 		assert!(pos > 0, "prune list 1-indexed, 0 not valid pos");
-<<<<<<< HEAD
-
-		if self.is_pruned(pos) {
-			return;
-		}
-
-		let mut current = pos;
-		loop {
-			let (parent, sibling) = family(current);
-			if self.is_pruned_root(sibling) {
-				current = parent;
-			} else {
-				// replace the entire subtree with the single pruned root
-				self.bitmap.remove_range(pmmr::bintree_range(current));
-				self.bitmap.add(current as u32);
-				break;
-			}
-=======
 		assert!(
 			pos > self.bitmap.maximum().unwrap_or(0) as u64,
 			"prune list append only"
@@ -306,7 +313,6 @@
 			// We should have no nested entries in the prune_list.
 			self.cleanup_subtree(pos);
 			self.append_single(pos);
->>>>>>> 764f3ea5
 		}
 	}
 
@@ -320,7 +326,6 @@
 		self.bitmap.is_empty()
 	}
 
-<<<<<<< HEAD
 	/// A pos is pruned if it is a pruned root directly or if it is
 	/// beneath the "next" pruned subtree.
 	/// We only need to consider the "next" subtree due to the append-only MMR structure.
@@ -336,7 +341,8 @@
 		} else {
 			false
 		}
-=======
+	}
+
 	/// Convert the prune_list to a vec of pos.
 	pub fn to_vec(&self) -> Vec<u64> {
 		self.bitmap.iter().map(|x| x as u64).collect()
@@ -350,14 +356,6 @@
 	/// Internal leaf shift cache as slice.
 	pub fn leaf_shift_cache(&self) -> &[u64] {
 		self.leaf_shift_cache.as_slice()
-	}
-
-	/// Is the pos pruned?
-	/// Assumes the pruned_cache is fully built and up to date.
-	pub fn is_pruned(&self, pos: u64) -> bool {
-		assert!(pos > 0, "prune list 1-indexed, 0 not valid pos");
-		self.pruned_cache.contains(pos as u32)
->>>>>>> 764f3ea5
 	}
 
 	/// Is the specified position a root of a pruned subtree?
@@ -366,7 +364,6 @@
 		self.bitmap.contains(pos as u32)
 	}
 
-<<<<<<< HEAD
 	/// Iterator over the entries in the prune list (pruned roots).
 	pub fn iter(&self) -> impl Iterator<Item = u64> + '_ {
 		self.bitmap.iter().map(|x| x as u64)
@@ -428,10 +425,5 @@
 			self.current_pos += 1;
 			Some(next)
 		}
-=======
-	/// Return a clone of our internal bitmap.
-	pub fn bitmap(&self) -> Bitmap {
-		self.bitmap.clone()
->>>>>>> 764f3ea5
 	}
 }