#!/bin/bash

repo_slug="mimblewimble/grin"
token="$GITHUB_TOKEN"
export CHANGELOG_GITHUB_TOKEN="$token"

tagname=`git describe --tags --exact-match 2>/dev/null || git symbolic-ref -q --short HEAD`

echo 'package the release binary...\n'

if [[ $TRAVIS_OS_NAME == 'osx' ]]; then

    # Do some custom requirements on OS X
    cd target/release ; rm -f *.tgz; tar zcf "grin-$tagname-$TRAVIS_JOB_ID-osx.tgz" grin
    /bin/ls -ls *.tgz  | awk '{print $6,$7,$8,$9,$10}'
    md5 "grin-$tagname-$TRAVIS_JOB_ID-osx.tgz" > "grin-$tagname-$TRAVIS_JOB_ID-osx.tgz"-md5sum.txt
    /bin/ls -ls *-md5sum.txt  | awk '{print $6,$7,$8,$9,$10}'
    cd - > /dev/null;
    echo "osx tarball generated\n"
<<<<<<< HEAD
=======

    # Only generate changelog on Linux platform, to avoid duplication
    exit 0
elif [[ $TRAVIS_OS_NAME == 'windows' ]]; then

    # Custom requirements on windows
    cd target/release ; rm -f *.zip ; 7z a -tzip "grin-$tagname-$TRAVIS_JOB_ID-win-x64.zip" grin.exe
    /bin/ls -ls *.zip  | awk '{print $6,$7,$8,$9,$10}'
    md5sum "grin-$tagname-$TRAVIS_JOB_ID-win-x64.zip" > "grin-$tagname-$TRAVIS_JOB_ID-win-x64.zip"-md5sum.txt
    /bin/ls -ls *-md5sum.txt  | awk '{print $6,$7,$8,$9,$10}'
    cd - > /dev/null;
    echo "win x64 zip file generated\n"
>>>>>>> f4cdd1f7

    # Only generate changelog on Linux platform, to avoid duplication
    exit 0
elif [[ $TRAVIS_OS_NAME == 'windows' ]]; then
    # Custom requirements for windows
    cd target/release ; rm -f *.zip; zip "grin-$tagname-$TRAVIS_JOB_ID-win-x64.zip" grin
    /bin/ls -ls *.zip  | awk '{print $6,$7,$8,$9,$10}'
    md5 "grin-$tagname-$TRAVIS_JOB_ID-win-x64.zip" > "grin-$tagname-$TRAVIS_JOB_ID-win-x64.zip"-md5sum.txt
    /bin/ls -ls *-md5sum.txt  | awk '{print $6,$7,$8,$9,$10}'
    cd - > /dev/null;
    echo "windows zip file generated\n"
    exit 0
else
    # Do some custom requirements on Linux
    cd target/release ; rm -f *.tgz; tar zcf "grin-$tagname-$TRAVIS_JOB_ID-linux-amd64.tgz" grin
    /bin/ls -ls *.tgz  | awk '{print $6,$7,$8,$9,$10}'
    md5sum "grin-$tagname-$TRAVIS_JOB_ID-linux-amd64.tgz" > "grin-$tagname-$TRAVIS_JOB_ID-linux-amd64.tgz"-md5sum.txt
    /bin/ls -ls *-md5sum.txt  | awk '{print $6,$7,$8,$9,$10}'
    cd - > /dev/null;
    echo "linux tarball generated\n"
fi

version="$tagname"
branch="`git symbolic-ref -q --short HEAD`"

# automatic changelog generator
gem install github_changelog_generator

LAST_REVISION=$(git rev-list --tags --skip=1 --max-count=1)
LAST_RELEASE_TAG=$(git describe --abbrev=0 --tags ${LAST_REVISION})

# Generate CHANGELOG.md
github_changelog_generator \
  -u $(cut -d "/" -f1 <<< $repo_slug) \
  -p $(cut -d "/" -f2 <<< $repo_slug) \
  --since-tag ${LAST_RELEASE_TAG}

body="$(cat CHANGELOG.md)"

# Overwrite CHANGELOG.md with JSON data for GitHub API
jq -n \
  --arg body "$body" \
  --arg name "$version" \
  --arg tag_name "$version" \
  --arg target_commitish "$branch" \
  '{
    body: $body,
    name: $name,
    tag_name: $tag_name,
    target_commitish: $target_commitish,
    draft: false,
    prerelease: false
  }' > CHANGELOG.md

release_id="$(curl -0 -XGET -H "Authorization: token $token" https://api.github.com/repos/$repo_slug/releases/tags/$tagname 2>/dev/null | grep id | head -n 1 | sed 's/ *"id": *\(.*\),/\1/')"
echo "Updating release $version for repo: $repo_slug, branch: $branch. release id: $release_id"
curl -H "Authorization: token $token" --request PATCH  --data @CHANGELOG.md "https://api.github.com/repos/$repo_slug/releases/$release_id"
echo "auto changelog uploaded.\n"
<|MERGE_RESOLUTION|>--- conflicted
+++ resolved
@@ -17,8 +17,6 @@
     /bin/ls -ls *-md5sum.txt  | awk '{print $6,$7,$8,$9,$10}'
     cd - > /dev/null;
     echo "osx tarball generated\n"
-<<<<<<< HEAD
-=======
 
     # Only generate changelog on Linux platform, to avoid duplication
     exit 0
@@ -31,7 +29,6 @@
     /bin/ls -ls *-md5sum.txt  | awk '{print $6,$7,$8,$9,$10}'
     cd - > /dev/null;
     echo "win x64 zip file generated\n"
->>>>>>> f4cdd1f7
 
     # Only generate changelog on Linux platform, to avoid duplication
     exit 0
