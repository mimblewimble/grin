--- conflicted
+++ resolved
@@ -33,10 +33,6 @@
 	pub adapter: Arc<ChainAdapter>,
 	store: PeerStore,
 	peers: RwLock<HashMap<SocketAddr, Arc<RwLock<Peer>>>>,
-<<<<<<< HEAD
-	config: P2PConfig,
-=======
->>>>>>> f2d709cb
 }
 
 unsafe impl Send for Peers {}
@@ -48,10 +44,6 @@
 			adapter,
 			store,
 			peers: RwLock::new(HashMap::new()),
-<<<<<<< HEAD
-			config,
-=======
->>>>>>> f2d709cb
 		}
 	}
 
