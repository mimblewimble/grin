--- conflicted
+++ resolved
@@ -643,23 +643,10 @@
 
 	fn peer_difficulty(&self, addr: SocketAddr, diff: Difficulty, height: u64) {
 		if let Some(peer) = self.get_connected_peer(&addr) {
-<<<<<<< HEAD
-			let (prev_diff, prev_height) = {
-				let peer = peer.read();
-				(peer.info.total_difficulty, peer.info.height)
-			};
-
-			if diff != prev_diff || height != prev_height {
-				let mut peer = peer.write();
-				peer.info.total_difficulty = diff;
-				peer.info.height = height;
-			}
-=======
-			let mut peer = peer.write().unwrap();
+			let mut peer = peer.write();
 			peer.info.total_difficulty = diff;
 			peer.info.height = height;
 			peer.info.last_seen = Utc::now();
->>>>>>> de5b6868
 		}
 	}
 
