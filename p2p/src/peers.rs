--- conflicted
+++ resolved
@@ -654,20 +654,14 @@
 			);
 		}
 
-<<<<<<< HEAD
-		if diff.to_num() > 0 {
-			if let Some(peer) = self.get_connected_peer(&addr) {
-				let mut peer = peer.write();
-=======
 		if let Some(peer) = self.get_connected_peer(&addr) {
 			let (prev_diff, prev_height) = {
-				let peer = peer.read().unwrap();
+				let peer = peer.read();
 				(peer.info.total_difficulty, peer.info.height)
 			};
 
 			if diff != prev_diff || height != prev_height {
-				let mut peer = peer.write().unwrap();
->>>>>>> 296e912a
+				let mut peer = peer.write();
 				peer.info.total_difficulty = diff;
 				peer.info.height = height;
 			}
@@ -676,11 +670,7 @@
 
 	fn is_banned(&self, addr: SocketAddr) -> bool {
 		if let Some(peer) = self.get_connected_peer(&addr) {
-<<<<<<< HEAD
-			let peer = peer.write();
-=======
-			let peer = peer.read().unwrap();
->>>>>>> 296e912a
+			let peer = peer.read();
 			peer.is_banned()
 		} else {
 			false
