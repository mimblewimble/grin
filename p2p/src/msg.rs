--- conflicted
+++ resolved
@@ -48,31 +48,6 @@
 
 /// Types of messages
 enum_from_primitive! {
-<<<<<<< HEAD
-  #[derive(Debug, Clone, Copy, PartialEq)]
-  pub enum Type {
-	Error,
-	Hand,
-	Shake,
-	Ping,
-	Pong,
-	GetPeerAddrs,
-	PeerAddrs,
-	GetHeaders,
-	Headers,
-	GetBlock,
-	Block,
-	Transaction,
-	SumtreesRequest,
-	SumtreesArchive
-  }
-}
-
-/// Future combinator to read any message where the body is a Readable. Reads
-/// the  header first, handles its validation and then reads the Readable body,
-/// allocating buffers of the right size.
-pub fn read_msg<T>(conn: TcpStream) -> Box<Future<Item = (TcpStream, T), Error = Error>>
-=======
 	#[derive(Debug, Clone, Copy, PartialEq)]
 	pub enum Type {
 		Error,
@@ -90,6 +65,8 @@
 		GetCompactBlock,
 		CompactBlock,
 		Transaction,
+		SumtreesRequest,
+		SumtreesArchive
 	}
 }
 
@@ -163,7 +140,6 @@
 /// Read a message body from the provided connection, always blocking
 /// until we have a result (or timeout).
 pub fn read_body<T>(h: &MsgHeader, conn: &mut TcpStream) -> Result<T, Error>
->>>>>>> eb0ebab2
 where
 	T: Readable,
 {
