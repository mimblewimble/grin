// Copyright 2018 The Grin Developers
//
// Licensed under the Apache License, Version 2.0 (the "License");
// you may not use this file except in compliance with the License.
// You may obtain a copy of the License at
//
//     http://www.apache.org/licenses/LICENSE-2.0
//
// Unless required by applicable law or agreed to in writing, software
// distributed under the License is distributed on an "AS IS" BASIS,
// WITHOUT WARRANTIES OR CONDITIONS OF ANY KIND, either express or implied.
// See the License for the specific language governing permissions and
// limitations under the License.

//! Message types that transit over the network and related serialization code.

use std::io::{self, Read, Write};
use std::net::{Ipv4Addr, Ipv6Addr, SocketAddr, SocketAddrV4, SocketAddrV6, TcpStream};
use std::thread;
use std::time;
use num::FromPrimitive;

use core::consensus::MAX_MSG_LEN;
use core::core::BlockHeader;
use core::core::hash::Hash;
use core::core::target::Difficulty;
use core::ser::{self, Readable, Reader, Writeable, Writer};

use types::*;

/// Current latest version of the protocol
pub const PROTOCOL_VERSION: u32 = 1;

/// Grin's user agent with current version (TODO externalize)
pub const USER_AGENT: &'static str = "MW/Grin 0.1";

/// Magic number expected in the header of every message
const MAGIC: [u8; 2] = [0x1e, 0xc5];

/// Size in bytes of a message header
pub const HEADER_LEN: u64 = 11;

/// Codes for each error that can be produced reading a message.
#[allow(dead_code)]
pub enum ErrCodes {
	UnsupportedVersion = 100,
}

/// Types of messages
enum_from_primitive! {
	#[derive(Debug, Clone, Copy, PartialEq)]
	pub enum Type {
		Error,
		Hand,
		Shake,
		Ping,
		Pong,
		GetPeerAddrs,
		PeerAddrs,
		GetHeaders,
		Header,
		Headers,
		GetBlock,
		Block,
		GetCompactBlock,
		CompactBlock,
		Transaction,
<<<<<<< HEAD
		StemTransaction,
		SumtreesRequest,
		SumtreesArchive
=======
		TxHashSetRequest,
		TxHashSetArchive
>>>>>>> 449fabf2
	}
}

/// The default implementation of read_exact is useless with async TcpStream as
/// it will return as soon as something has been read, regardless of
/// whether the buffer has been filled (and then errors). This implementation
/// will block until it has read exactly `len` bytes and returns them as a
/// `vec<u8>`. Except for a timeout, this implementation will never return a
/// partially filled buffer.
///
/// The timeout in milliseconds aborts the read when it's met. Note that the
/// time is not guaranteed to be exact. To support cases where we want to poll
/// instead of blocking, a `block_on_empty` boolean, when false, ensures
/// `read_exact` returns early with a `io::ErrorKind::WouldBlock` if nothing
/// has been read from the socket.
pub fn read_exact(
	conn: &mut TcpStream,
	mut buf: &mut [u8],
	timeout: u32,
	block_on_empty: bool,
) -> io::Result<()> {
	let sleep_time = time::Duration::from_millis(1);
	let mut count = 0;

	let mut read = 0;
	loop {
		match conn.read(buf) {
			Ok(0) => break,
			Ok(n) => {
				let tmp = buf;
				buf = &mut tmp[n..];
				read += n;
			}
			Err(ref e) if e.kind() == io::ErrorKind::Interrupted => {}
			Err(ref e) if e.kind() == io::ErrorKind::WouldBlock => {
				if read == 0 && !block_on_empty {
					return Err(io::Error::new(io::ErrorKind::WouldBlock, "read_exact"));
				}
			}
			Err(e) => return Err(e),
		}
		if !buf.is_empty() {
			thread::sleep(sleep_time);
			count += 1;
		} else {
			break;
		}
		if count > timeout {
			return Err(io::Error::new(
				io::ErrorKind::TimedOut,
				"reading from tcp stream",
			));
		}
	}
	Ok(())
}

/// Same as `read_exact` but for writing.
pub fn write_all(conn: &mut Write, mut buf: &[u8], timeout: u32) -> io::Result<()> {
	let sleep_time = time::Duration::from_millis(1);
	let mut count = 0;

	while !buf.is_empty() {
		match conn.write(buf) {
			Ok(0) => {
				return Err(io::Error::new(
					io::ErrorKind::WriteZero,
					"failed to write whole buffer",
				))
			}
			Ok(n) => buf = &buf[n..],
			Err(ref e) if e.kind() == io::ErrorKind::Interrupted => {}
			Err(ref e) if e.kind() == io::ErrorKind::WouldBlock => {}
			Err(e) => return Err(e),
		}
		if !buf.is_empty() {
			thread::sleep(sleep_time);
			count += 1;
		} else {
			break;
		}
		if count > timeout {
			return Err(io::Error::new(
				io::ErrorKind::TimedOut,
				"reading from tcp stream",
			));
		}
	}
	Ok(())
}

/// Read a header from the provided connection without blocking if the
/// underlying stream is async. Typically headers will be polled for, so
/// we do not want to block.
pub fn read_header(conn: &mut TcpStream) -> Result<MsgHeader, Error> {
	let mut head = vec![0u8; HEADER_LEN as usize];
	read_exact(conn, &mut head, 10000, false)?;
	let header = ser::deserialize::<MsgHeader>(&mut &head[..])?;
	if header.msg_len > MAX_MSG_LEN {
		// TODO additional restrictions for each msg type to avoid 20MB pings...
		return Err(Error::Serialization(ser::Error::TooLargeReadErr));
	}
	Ok(header)
}

/// Read a message body from the provided connection, always blocking
/// until we have a result (or timeout).
pub fn read_body<T>(h: &MsgHeader, conn: &mut TcpStream) -> Result<T, Error>
where
	T: Readable,
{
	let mut body = vec![0u8; h.msg_len as usize];
	read_exact(conn, &mut body, 20000, true)?;
	ser::deserialize(&mut &body[..]).map_err(From::from)
}

/// Reads a full message from the underlying connection.
pub fn read_message<T>(conn: &mut TcpStream, msg_type: Type) -> Result<T, Error>
where
	T: Readable,
{
	let header = read_header(conn)?;
	if header.msg_type != msg_type {
		return Err(Error::BadMessage);
	}
	read_body(&header, conn)
}

pub fn write_to_buf<T>(msg: T, msg_type: Type) -> Vec<u8>
where
	T: Writeable,
{
	// prepare the body first so we know its serialized length
	let mut body_buf = vec![];
	ser::serialize(&mut body_buf, &msg).unwrap();

	// build and serialize the header using the body size
	let mut msg_buf = vec![];
	let blen = body_buf.len() as u64;
	ser::serialize(&mut msg_buf, &MsgHeader::new(msg_type, blen)).unwrap();
	msg_buf.append(&mut body_buf);

	msg_buf
}

pub fn write_message<T>(conn: &mut TcpStream, msg: T, msg_type: Type) -> Result<(), Error>
where
	T: Writeable + 'static,
{
	let buf = write_to_buf(msg, msg_type);
	// send the whole thing
	conn.write_all(&buf[..])?;
	Ok(())
}

/// Header of any protocol message, used to identify incoming messages.
pub struct MsgHeader {
	magic: [u8; 2],
	/// Type of the message.
	pub msg_type: Type,
	/// Total length of the message in bytes.
	pub msg_len: u64,
}

impl MsgHeader {
	/// Creates a new message header.
	pub fn new(msg_type: Type, len: u64) -> MsgHeader {
		MsgHeader {
			magic: MAGIC,
			msg_type: msg_type,
			msg_len: len,
		}
	}

	/// Serialized length of the header in bytes
	pub fn serialized_len(&self) -> u64 {
		HEADER_LEN
	}
}

impl Writeable for MsgHeader {
	fn write<W: Writer>(&self, writer: &mut W) -> Result<(), ser::Error> {
		ser_multiwrite!(
			writer,
			[write_u8, self.magic[0]],
			[write_u8, self.magic[1]],
			[write_u8, self.msg_type as u8],
			[write_u64, self.msg_len]
		);
		Ok(())
	}
}

impl Readable for MsgHeader {
	fn read(reader: &mut Reader) -> Result<MsgHeader, ser::Error> {
		try!(reader.expect_u8(MAGIC[0]));
		try!(reader.expect_u8(MAGIC[1]));
		let (t, len) = ser_multiread!(reader, read_u8, read_u64);
		match Type::from_u8(t) {
			Some(ty) => Ok(MsgHeader {
				magic: MAGIC,
				msg_type: ty,
				msg_len: len,
			}),
			None => Err(ser::Error::CorruptedData),
		}
	}
}

/// First part of a handshake, sender advertises its version and
/// characteristics.
pub struct Hand {
	/// protocol version of the sender
	pub version: u32,
	/// capabilities of the sender
	pub capabilities: Capabilities,
	/// randomly generated for each handshake, helps detect self
	pub nonce: u64,
	/// genesis block of our chain, only connect to peers on the same chain
	pub genesis: Hash,
	/// total difficulty accumulated by the sender, used to check whether sync
	/// may be needed
	pub total_difficulty: Difficulty,
	/// network address of the sender
	pub sender_addr: SockAddr,
	/// network address of the receiver
	pub receiver_addr: SockAddr,
	/// name of version of the software
	pub user_agent: String,
}

impl Writeable for Hand {
	fn write<W: Writer>(&self, writer: &mut W) -> Result<(), ser::Error> {
		ser_multiwrite!(
			writer,
			[write_u32, self.version],
			[write_u32, self.capabilities.bits()],
			[write_u64, self.nonce]
		);
		self.total_difficulty.write(writer).unwrap();
		self.sender_addr.write(writer).unwrap();
		self.receiver_addr.write(writer).unwrap();
		writer.write_bytes(&self.user_agent).unwrap();
		self.genesis.write(writer).unwrap();
		Ok(())
	}
}

impl Readable for Hand {
	fn read(reader: &mut Reader) -> Result<Hand, ser::Error> {
		let (version, capab, nonce) = ser_multiread!(reader, read_u32, read_u32, read_u64);
		let capabilities = try!(Capabilities::from_bits(capab).ok_or(ser::Error::CorruptedData,));
		let total_diff = try!(Difficulty::read(reader));
		let sender_addr = try!(SockAddr::read(reader));
		let receiver_addr = try!(SockAddr::read(reader));
		let ua = try!(reader.read_vec());
		let user_agent = try!(String::from_utf8(ua).map_err(|_| ser::Error::CorruptedData));
		let genesis = try!(Hash::read(reader));
		Ok(Hand {
			version: version,
			capabilities: capabilities,
			nonce: nonce,
			genesis: genesis,
			total_difficulty: total_diff,
			sender_addr: sender_addr,
			receiver_addr: receiver_addr,
			user_agent: user_agent,
		})
	}
}

/// Second part of a handshake, receiver of the first part replies with its own
/// version and characteristics.
pub struct Shake {
	/// sender version
	pub version: u32,
	/// sender capabilities
	pub capabilities: Capabilities,
	/// genesis block of our chain, only connect to peers on the same chain
	pub genesis: Hash,
	/// total difficulty accumulated by the sender, used to check whether sync
	/// may be needed
	pub total_difficulty: Difficulty,
	/// name of version of the software
	pub user_agent: String,
}

impl Writeable for Shake {
	fn write<W: Writer>(&self, writer: &mut W) -> Result<(), ser::Error> {
		ser_multiwrite!(
			writer,
			[write_u32, self.version],
			[write_u32, self.capabilities.bits()]
		);
		self.total_difficulty.write(writer).unwrap();
		writer.write_bytes(&self.user_agent).unwrap();
		self.genesis.write(writer).unwrap();
		Ok(())
	}
}

impl Readable for Shake {
	fn read(reader: &mut Reader) -> Result<Shake, ser::Error> {
		let (version, capab) = ser_multiread!(reader, read_u32, read_u32);
		let capabilities = try!(Capabilities::from_bits(capab).ok_or(ser::Error::CorruptedData,));
		let total_diff = try!(Difficulty::read(reader));
		let ua = try!(reader.read_vec());
		let user_agent = try!(String::from_utf8(ua).map_err(|_| ser::Error::CorruptedData));
		let genesis = try!(Hash::read(reader));
		Ok(Shake {
			version: version,
			capabilities: capabilities,
			genesis: genesis,
			total_difficulty: total_diff,
			user_agent: user_agent,
		})
	}
}

/// Ask for other peers addresses, required for network discovery.
pub struct GetPeerAddrs {
	/// Filters on the capabilities we'd like the peers to have
	pub capabilities: Capabilities,
}

impl Writeable for GetPeerAddrs {
	fn write<W: Writer>(&self, writer: &mut W) -> Result<(), ser::Error> {
		writer.write_u32(self.capabilities.bits())
	}
}

impl Readable for GetPeerAddrs {
	fn read(reader: &mut Reader) -> Result<GetPeerAddrs, ser::Error> {
		let capab = try!(reader.read_u32());
		let capabilities = try!(Capabilities::from_bits(capab).ok_or(ser::Error::CorruptedData,));
		Ok(GetPeerAddrs {
			capabilities: capabilities,
		})
	}
}

/// Peer addresses we know of that are fresh enough, in response to
/// GetPeerAddrs.
#[derive(Debug)]
pub struct PeerAddrs {
	pub peers: Vec<SockAddr>,
}

impl Writeable for PeerAddrs {
	fn write<W: Writer>(&self, writer: &mut W) -> Result<(), ser::Error> {
		try!(writer.write_u32(self.peers.len() as u32));
		for p in &self.peers {
			p.write(writer).unwrap();
		}
		Ok(())
	}
}

impl Readable for PeerAddrs {
	fn read(reader: &mut Reader) -> Result<PeerAddrs, ser::Error> {
		let peer_count = try!(reader.read_u32());
		if peer_count > MAX_PEER_ADDRS {
			return Err(ser::Error::TooLargeReadErr);
		} else if peer_count == 0 {
			return Ok(PeerAddrs { peers: vec![] });
		}
		// let peers = try_map_vec!([0..peer_count], |_| SockAddr::read(reader));
		let mut peers = Vec::with_capacity(peer_count as usize);
		for _ in 0..peer_count {
			peers.push(SockAddr::read(reader)?);
		}
		Ok(PeerAddrs { peers: peers })
	}
}

/// We found some issue in the communication, sending an error back, usually
/// followed by closing the connection.
pub struct PeerError {
	/// error code
	pub code: u32,
	/// slightly more user friendly message
	pub message: String,
}

impl Writeable for PeerError {
	fn write<W: Writer>(&self, writer: &mut W) -> Result<(), ser::Error> {
		ser_multiwrite!(writer, [write_u32, self.code], [write_bytes, &self.message]);
		Ok(())
	}
}

impl Readable for PeerError {
	fn read(reader: &mut Reader) -> Result<PeerError, ser::Error> {
		let (code, msg) = ser_multiread!(reader, read_u32, read_vec);
		let message = try!(String::from_utf8(msg).map_err(|_| ser::Error::CorruptedData,));
		Ok(PeerError {
			code: code,
			message: message,
		})
	}
}

/// Only necessary so we can implement Readable and Writeable. Rust disallows
/// implementing traits when both types are outside of this crate (which is the
/// case for SocketAddr and Readable/Writeable).
#[derive(Debug)]
pub struct SockAddr(pub SocketAddr);

impl Writeable for SockAddr {
	fn write<W: Writer>(&self, writer: &mut W) -> Result<(), ser::Error> {
		match self.0 {
			SocketAddr::V4(sav4) => {
				ser_multiwrite!(
					writer,
					[write_u8, 0],
					[write_fixed_bytes, &sav4.ip().octets().to_vec()],
					[write_u16, sav4.port()]
				);
			}
			SocketAddr::V6(sav6) => {
				try!(writer.write_u8(1));
				for seg in &sav6.ip().segments() {
					try!(writer.write_u16(*seg));
				}
				try!(writer.write_u16(sav6.port()));
			}
		}
		Ok(())
	}
}

impl Readable for SockAddr {
	fn read(reader: &mut Reader) -> Result<SockAddr, ser::Error> {
		let v4_or_v6 = try!(reader.read_u8());
		if v4_or_v6 == 0 {
			let ip = try!(reader.read_fixed_bytes(4));
			let port = try!(reader.read_u16());
			Ok(SockAddr(SocketAddr::V4(SocketAddrV4::new(
				Ipv4Addr::new(ip[0], ip[1], ip[2], ip[3]),
				port,
			))))
		} else {
			let ip = try_map_vec!([0..8], |_| reader.read_u16());
			let port = try!(reader.read_u16());
			Ok(SockAddr(SocketAddr::V6(SocketAddrV6::new(
				Ipv6Addr::new(ip[0], ip[1], ip[2], ip[3], ip[4], ip[5], ip[6], ip[7]),
				port,
				0,
				0,
			))))
		}
	}
}

/// Serializable wrapper for the block locator.
#[derive(Debug)]
pub struct Locator {
	pub hashes: Vec<Hash>,
}

impl Writeable for Locator {
	fn write<W: Writer>(&self, writer: &mut W) -> Result<(), ser::Error> {
		writer.write_u8(self.hashes.len() as u8)?;
		for h in &self.hashes {
			h.write(writer)?
		}
		Ok(())
	}
}

impl Readable for Locator {
	fn read(reader: &mut Reader) -> Result<Locator, ser::Error> {
		let len = reader.read_u8()?;
		let mut hashes = Vec::with_capacity(len as usize);
		for _ in 0..len {
			hashes.push(Hash::read(reader)?);
		}
		Ok(Locator { hashes: hashes })
	}
}

/// Serializable wrapper for a list of block headers.
pub struct Headers {
	pub headers: Vec<BlockHeader>,
}

impl Writeable for Headers {
	fn write<W: Writer>(&self, writer: &mut W) -> Result<(), ser::Error> {
		writer.write_u16(self.headers.len() as u16)?;
		for h in &self.headers {
			h.write(writer)?
		}
		Ok(())
	}
}

impl Readable for Headers {
	fn read(reader: &mut Reader) -> Result<Headers, ser::Error> {
		let len = reader.read_u16()?;
		let mut headers = Vec::with_capacity(len as usize);
		for _ in 0..len {
			headers.push(BlockHeader::read(reader)?);
		}
		Ok(Headers { headers: headers })
	}
}

pub struct Ping {
	/// total difficulty accumulated by the sender, used to check whether sync
	/// may be needed
	pub total_difficulty: Difficulty,
	/// total height
	pub height: u64,
}

impl Writeable for Ping {
	fn write<W: Writer>(&self, writer: &mut W) -> Result<(), ser::Error> {
		self.total_difficulty.write(writer).unwrap();
		self.height.write(writer).unwrap();
		Ok(())
	}
}

impl Readable for Ping {
	fn read(reader: &mut Reader) -> Result<Ping, ser::Error> {
		// TODO - once everyone is sending total_difficulty we can clean this up
		let total_difficulty = match Difficulty::read(reader) {
			Ok(diff) => diff,
			Err(_) => Difficulty::zero(),
		};
		let height = match reader.read_u64() {
			Ok(h) => h,
			Err(_) => 0,
		};
		Ok(Ping {
			total_difficulty,
			height,
		})
	}
}

pub struct Pong {
	/// total difficulty accumulated by the sender, used to check whether sync
	/// may be needed
	pub total_difficulty: Difficulty,
	/// height accumulated by sender
	pub height: u64,
}

impl Writeable for Pong {
	fn write<W: Writer>(&self, writer: &mut W) -> Result<(), ser::Error> {
		self.total_difficulty.write(writer).unwrap();
		self.height.write(writer).unwrap();
		Ok(())
	}
}

impl Readable for Pong {
	fn read(reader: &mut Reader) -> Result<Pong, ser::Error> {
		// TODO - once everyone is sending total_difficulty we can clean this up
		let total_difficulty = match Difficulty::read(reader) {
			Ok(diff) => diff,
			Err(_) => Difficulty::zero(),
		};
		let height = match reader.read_u64() {
			Ok(h) => h,
			Err(_) => 0,
		};
		Ok(Pong {
			total_difficulty,
			height,
		})
	}
}

/// Request to get an archive of the full txhashset store, required to sync
/// a new node.
pub struct TxHashSetRequest {
	/// Hash of the block for which the txhashset should be provided
	pub hash: Hash,
	/// Height of the corresponding block
	pub height: u64,
}

impl Writeable for TxHashSetRequest {
	fn write<W: Writer>(&self, writer: &mut W) -> Result<(), ser::Error> {
		self.hash.write(writer)?;
		writer.write_u64(self.height)?;
		Ok(())
	}
}

impl Readable for TxHashSetRequest {
	fn read(reader: &mut Reader) -> Result<TxHashSetRequest, ser::Error> {
		Ok(TxHashSetRequest {
			hash: Hash::read(reader)?,
			height: reader.read_u64()?,
		})
	}
}

/// Response to a txhashset archive request, must include a zip stream of the
/// archive after the message body.
pub struct TxHashSetArchive {
	/// Hash of the block for which the txhashset are provided
	pub hash: Hash,
	/// Height of the corresponding block
	pub height: u64,
	/// Output tree index the receiver should rewind to
	pub rewind_to_output: u64,
	/// Kernel tree index the receiver should rewind to
	pub rewind_to_kernel: u64,
	/// Size in bytes of the archive
	pub bytes: u64,
}

impl Writeable for TxHashSetArchive {
	fn write<W: Writer>(&self, writer: &mut W) -> Result<(), ser::Error> {
		self.hash.write(writer)?;
		ser_multiwrite!(
			writer,
			[write_u64, self.height],
			[write_u64, self.rewind_to_output],
			[write_u64, self.rewind_to_kernel],
			[write_u64, self.bytes]
		);
		Ok(())
	}
}

impl Readable for TxHashSetArchive {
	fn read(reader: &mut Reader) -> Result<TxHashSetArchive, ser::Error> {
		let hash = Hash::read(reader)?;
		let (height, rewind_to_output, rewind_to_kernel, bytes) =
			ser_multiread!(reader, read_u64, read_u64, read_u64, read_u64);

		Ok(TxHashSetArchive {
			hash,
			height,
			rewind_to_output,
			rewind_to_kernel,
			bytes,
		})
	}
}<|MERGE_RESOLUTION|>--- conflicted
+++ resolved
@@ -64,15 +64,10 @@
 		Block,
 		GetCompactBlock,
 		CompactBlock,
+		StemTransaction,
 		Transaction,
-<<<<<<< HEAD
-		StemTransaction,
-		SumtreesRequest,
-		SumtreesArchive
-=======
 		TxHashSetRequest,
 		TxHashSetArchive
->>>>>>> 449fabf2
 	}
 }
 
