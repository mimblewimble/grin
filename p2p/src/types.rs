--- conflicted
+++ resolved
@@ -553,15 +553,12 @@
 	/// If we're willing to accept that new state, the data stream will be
 	/// read as a zip file, unzipped and the resulting state files should be
 	/// rewound to the provided indexes.
-<<<<<<< HEAD
 	fn txhashset_write(
 		&self,
 		h: Hash,
 		txhashset_data: File,
 		peer_peer_info: &PeerInfo,
 	) -> Result<bool, chain::Error>;
-=======
-	fn txhashset_write(&self, h: Hash, txhashset_data: File, peer_addr: PeerAddr) -> bool;
 
 	/// Get the Grin specific tmp dir
 	fn get_tmp_dir(&self) -> PathBuf;
@@ -569,7 +566,6 @@
 	/// Get a tmp file path in above specific tmp dir (create tmp dir if not exist)
 	/// Delete file if tmp file already exists
 	fn get_tmpfile_pathname(&self, tmpfile_name: String) -> PathBuf;
->>>>>>> ddcc8b54
 }
 
 /// Additional methods required by the protocol that don't need to be
