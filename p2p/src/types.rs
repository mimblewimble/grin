--- conflicted
+++ resolved
@@ -545,23 +545,19 @@
 	/// If we're willing to accept that new state, the data stream will be
 	/// read as a zip file, unzipped and the resulting state files should be
 	/// rewound to the provided indexes.
-<<<<<<< HEAD
-	fn txhashset_write(&self, h: Hash, txhashset_data: File, peer_addr: PeerAddr) -> bool;
-
-	/// Get the Grin specific tmp dir
-	fn get_tmp_dir(&self) -> PathBuf;
-
-	/// Get a tmp file path in above specific tmp dir (create tmp dir if not exist)
-	/// Delete file if tmp file already exists
-	fn get_tmpfile_pathname(&self, tmpfile_name: String) -> PathBuf;
-=======
 	fn txhashset_write(
 		&self,
 		h: Hash,
 		txhashset_data: File,
 		peer_addr: PeerAddr,
 	) -> Result<bool, chain::Error>;
->>>>>>> 108bdbaa
+
+	/// Get the Grin specific tmp dir
+	fn get_tmp_dir(&self) -> PathBuf;
+
+	/// Get a tmp file path in above specific tmp dir (create tmp dir if not exist)
+	/// Delete file if tmp file already exists
+	fn get_tmpfile_pathname(&self, tmpfile_name: String) -> PathBuf;
 }
 
 /// Additional methods required by the protocol that don't need to be
