--- conflicted
+++ resolved
@@ -21,10 +21,7 @@
 };
 use std::path::PathBuf;
 use std::str;
-<<<<<<< HEAD
-=======
 use std::time::Duration;
->>>>>>> d65f77f5
 
 use std::sync::mpsc;
 use std::sync::Arc;
@@ -293,40 +290,6 @@
 
 	/// Whether this is an i2p address
 	pub fn is_i2p(&self) -> bool {
-<<<<<<< HEAD
-		if let PeerAddr::I2p(_) = self {
-			return true;
-		}
-		false
-	}
-
-	/// Whether this is an classic IP address
-	pub fn is_ip(&self) -> bool {
-		!self.is_i2p()
-	}
-
-	/// Returns the underlying I2P address if this is one, otherwise panics
-	pub fn unwrap_i2p(self) -> Result<I2pSocketAddr, Error> {
-		if let PeerAddr::I2p(i2p_addr) = self {
-			return Ok(i2p_addr);
-		} else {
-			return Err(Error::I2p(i2p::Error::from(io::Error::new(
-				io::ErrorKind::InvalidInput,
-				"not a valid I2P address",
-			))));
-		}
-	}
-
-	/// Returns the underlying IP address if this is one, otherwise panics
-	pub fn unwrap_ip(self) -> Result<SocketAddr, Error> {
-		if let PeerAddr::Socket(s) = self {
-			return Ok(s);
-		} else {
-			return Err(Error::Socket(io::Error::new(
-				io::ErrorKind::InvalidInput,
-				"not a valid IP address",
-			)));
-=======
 		match self {
 			PeerAddr::I2p(_) => true,
 			_ => false,
@@ -357,7 +320,6 @@
 				io::ErrorKind::InvalidInput,
 				"not a valid IP address",
 			))),
->>>>>>> d65f77f5
 		}
 	}
 }
@@ -374,13 +336,10 @@
 	fn set_nonblocking(&self, nonblocking: bool) -> Result<(), Error>;
 	/// Try clone stream
 	fn try_clone(&self) -> Result<Box<Stream>, Error>;
-<<<<<<< HEAD
-=======
 	/// Set read timeout
 	fn set_read_timeout(&self, duration: Option<Duration>) -> Result<(), Error>;
 	/// Set write timeout
 	fn set_write_timeout(&self, duration: Option<Duration>) -> Result<(), Error>;
->>>>>>> d65f77f5
 }
 
 impl<'a, S: Stream> Stream for &'a mut S {
@@ -402,8 +361,6 @@
 	fn try_clone(&self) -> Result<Box<Stream>, Error> {
 		S::try_clone(self)
 	}
-<<<<<<< HEAD
-=======
 
 	fn set_read_timeout(&self, duration: Option<Duration>) -> Result<(), Error> {
 		S::set_read_timeout(self, duration)
@@ -412,7 +369,6 @@
 	fn set_write_timeout(&self, duration: Option<Duration>) -> Result<(), Error> {
 		S::set_write_timeout(self, duration)
 	}
->>>>>>> d65f77f5
 }
 
 impl Stream for TcpStream {
@@ -436,8 +392,6 @@
 		let s = self.try_clone()?;
 		Ok(Box::new(s))
 	}
-<<<<<<< HEAD
-=======
 
 	fn set_read_timeout(&self, duration: Option<Duration>) -> Result<(), Error> {
 		match self.set_read_timeout(duration) {
@@ -452,7 +406,6 @@
 			Err(e) => Err(Error::Socket(e).into()),
 		}
 	}
->>>>>>> d65f77f5
 }
 
 impl Stream for I2pStream {
@@ -476,8 +429,6 @@
 		let s = self.try_clone()?;
 		Ok(Box::new(s))
 	}
-<<<<<<< HEAD
-=======
 
 	fn set_read_timeout(&self, duration: Option<Duration>) -> Result<(), Error> {
 		match self.set_read_timeout(duration) {
@@ -492,7 +443,6 @@
 			Err(e) => Err(Error::I2p(e).into()),
 		}
 	}
->>>>>>> d65f77f5
 }
 
 /// I2P configuration, if enabled
