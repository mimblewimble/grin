--- conflicted
+++ resolved
@@ -17,31 +17,17 @@
 use crate::core::core::{self, hash::Hash, hash::Hashed, CompactBlock};
 use crate::core::ser::Reader;
 use crate::msg::{
-<<<<<<< HEAD
-	BanReason, Consume, Consumed, GetPeerAddrs, Headers, KernelDataResponse, Locator, Msg,
-	PeerAddrs, Ping, Pong, TxHashSetArchive, TxHashSetRequest, Type,
-=======
-	BanReason, GetPeerAddrs, Headers, Locator, Msg, PeerAddrs, Ping, Pong, TxHashSetArchive,
-	TxHashSetRequest, Type,
->>>>>>> 6bdf31f2
+	BanReason, Consume, Consumed, GetPeerAddrs, Headers, Locator, Msg, PeerAddrs, Ping, Pong,
+	TxHashSetArchive, TxHashSetRequest, Type,
 };
 use crate::types::{AttachmentMeta, Error, NetAdapter, PeerInfo};
 use chrono::prelude::Utc;
 use futures::executor::block_on;
 use rand::{thread_rng, Rng};
-<<<<<<< HEAD
 use std::fs;
 use std::sync::atomic::{AtomicBool, Ordering};
 use std::sync::Arc;
 use tokio::fs::File;
-=======
-use std::cmp;
-use std::fs::{self, File, OpenOptions};
-use std::io::BufWriter;
-use std::sync::atomic::{AtomicBool, Ordering};
-use std::sync::Arc;
-use std::time::Instant;
->>>>>>> 6bdf31f2
 
 pub struct Protocol {
 	adapter: Arc<dyn NetAdapter>,
@@ -306,19 +292,9 @@
 			Type::PeerAddrs => {
 				let peer_addrs: PeerAddrs = msg.body()?;
 				adapter.peer_addrs_received(peer_addrs.peers);
-<<<<<<< HEAD
-				Ok(Consumed::None)
-			}
-
-			Type::KernelDataRequest => Ok(Consumed::None),
-
-			Type::KernelDataResponse => Ok(Consumed::None),
-
-=======
-				Ok(None)
-			}
-
->>>>>>> 6bdf31f2
+				Ok(Consumed::None)
+			}
+
 			Type::TxHashSetRequest => {
 				let sm_req: TxHashSetRequest = msg.body()?;
 				debug!(
