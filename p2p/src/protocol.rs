// Copyright 2018 The Grin Developers
//
// Licensed under the Apache License, Version 2.0 (the "License");
// you may not use this file except in compliance with the License.
// You may obtain a copy of the License at
//
//     http://www.apache.org/licenses/LICENSE-2.0
//
// Unless required by applicable law or agreed to in writing, software
// distributed under the License is distributed on an "AS IS" BASIS,
// WITHOUT WARRANTIES OR CONDITIONS OF ANY KIND, either express or implied.
// See the License for the specific language governing permissions and
// limitations under the License.

<<<<<<< HEAD
use rand::{thread_rng, Rng};
use std::cmp;
use std::fs::{self, File, OpenOptions};
use std::io::{BufWriter, Write};
use std::sync::Arc;

use crate::conn::{Message, MessageHandler, Response};
use crate::core::core::{self, hash::Hash, hash::Hashed, CompactBlock};
use crate::util::{RateCounter, RwLock};
use chrono::prelude::Utc;

=======
use crate::conn::{Message, MessageHandler, Response, Tracker};
use crate::core::core::{self, hash::Hash, CompactBlock};
>>>>>>> bb793def
use crate::msg::{
	BanReason, GetPeerAddrs, Headers, KernelDataResponse, Locator, PeerAddrs, Ping, Pong,
	TxHashSetArchive, TxHashSetRequest, Type,
};
use crate::types::{Error, NetAdapter, PeerInfo};
use chrono::prelude::Utc;
use rand::{thread_rng, Rng};
use std::cmp;
use std::fs::{self, File, OpenOptions};
use std::io::{BufWriter, Seek, SeekFrom, Write};
use std::sync::Arc;
use tempfile::tempfile;

pub struct Protocol {
	adapter: Arc<dyn NetAdapter>,
	peer_info: PeerInfo,
}

impl Protocol {
	pub fn new(adapter: Arc<dyn NetAdapter>, peer_info: PeerInfo) -> Protocol {
		Protocol { adapter, peer_info }
	}
}

impl MessageHandler for Protocol {
	fn consume<'a>(
		&self,
		mut msg: Message<'a>,
		writer: &'a mut dyn Write,
		tracker: Arc<Tracker>,
	) -> Result<Option<Response<'a>>, Error> {
		let adapter = &self.adapter;

		// If we received a msg from a banned peer then log and drop it.
		// If we are getting a lot of these then maybe we are not cleaning
		// banned peers up correctly?
		if adapter.is_banned(self.peer_info.addr) {
			debug!(
				"handler: consume: peer {:?} banned, received: {:?}, dropping.",
				self.peer_info.addr, msg.header.msg_type,
			);
			return Ok(None);
		}

		match msg.header.msg_type {
			Type::Ping => {
				let ping: Ping = msg.body()?;
				adapter.peer_difficulty(self.peer_info.addr, ping.total_difficulty, ping.height);

				Ok(Some(Response::new(
					Type::Pong,
					Pong {
						total_difficulty: adapter.total_difficulty()?,
						height: adapter.total_height()?,
					},
					writer,
				)?))
			}

			Type::Pong => {
				let pong: Pong = msg.body()?;
				adapter.peer_difficulty(self.peer_info.addr, pong.total_difficulty, pong.height);
				Ok(None)
			}

			Type::BanReason => {
				let ban_reason: BanReason = msg.body()?;
				error!("handle_payload: BanReason {:?}", ban_reason);
				Ok(None)
			}

			Type::TransactionKernel => {
				let h: Hash = msg.body()?;
				debug!(
					"handle_payload: received tx kernel: {}, msg_len: {}",
					h, msg.header.msg_len
				);
				adapter.tx_kernel_received(h, &self.peer_info)?;
				Ok(None)
			}

			Type::GetTransaction => {
				let h: Hash = msg.body()?;
				debug!(
					"handle_payload: GetTransaction: {}, msg_len: {}",
					h, msg.header.msg_len,
				);
				let tx = adapter.get_transaction(h);
				if let Some(tx) = tx {
					Ok(Some(Response::new(Type::Transaction, tx, writer)?))
				} else {
					Ok(None)
				}
			}

			Type::Transaction => {
				debug!(
					"handle_payload: received tx: msg_len: {}",
					msg.header.msg_len
				);
				let tx: core::Transaction = msg.body()?;
				adapter.transaction_received(tx, false)?;
				Ok(None)
			}

			Type::StemTransaction => {
				debug!(
					"handle_payload: received stem tx: msg_len: {}",
					msg.header.msg_len
				);
				let tx: core::Transaction = msg.body()?;
				adapter.transaction_received(tx, true)?;
				Ok(None)
			}

			Type::GetBlock => {
				let h: Hash = msg.body()?;
				trace!(
					"handle_payload: GetBlock: {}, msg_len: {}",
					h,
					msg.header.msg_len,
				);

				let bo = adapter.get_block(h);
				if let Some(b) = bo {
					return Ok(Some(Response::new(Type::Block, b, writer)?));
				}
				Ok(None)
			}

			Type::Block => {
				debug!(
					"handle_payload: received block: msg_len: {}",
					msg.header.msg_len
				);
				let b: core::Block = msg.body()?;

				// we can't know at this level whether we requested the block or not,
				// the boolean should be properly set in higher level adapter
				adapter.block_received(b, &self.peer_info, false)?;
				Ok(None)
			}

			Type::GetCompactBlock => {
				let h: Hash = msg.body()?;
				if let Some(b) = adapter.get_block(h) {
					let cb: CompactBlock = b.into();
					Ok(Some(Response::new(Type::CompactBlock, cb, writer)?))
				} else {
					Ok(None)
				}
			}

			Type::CompactBlock => {
				debug!(
					"handle_payload: received compact block: msg_len: {}",
					msg.header.msg_len
				);
				let b: core::CompactBlock = msg.body()?;

				adapter.compact_block_received(b, &self.peer_info)?;
				Ok(None)
			}

			Type::GetHeaders => {
				// load headers from the locator
				let loc: Locator = msg.body()?;
				let headers = adapter.locate_headers(&loc.hashes)?;

				// serialize and send all the headers over
				Ok(Some(Response::new(
					Type::Headers,
					Headers { headers },
					writer,
				)?))
			}

			// "header first" block propagation - if we have not yet seen this block
			// we can go request it from some of our peers
			Type::Header => {
				let header: core::BlockHeader = msg.body()?;
				adapter.header_received(header, &self.peer_info)?;
				Ok(None)
			}

			Type::Headers => {
				let mut total_bytes_read = 0;

				// Read the count (u16) so we now how many headers to read.
				let (count, bytes_read): (u16, _) = msg.streaming_read()?;
				total_bytes_read += bytes_read;

				// Read chunks of headers off the stream and pass them off to the adapter.
				let chunk_size = 32;
				for chunk in (0..count).collect::<Vec<_>>().chunks(chunk_size) {
					let mut headers = vec![];
					for _ in chunk {
						let (header, bytes_read) = msg.streaming_read()?;
						headers.push(header);
						total_bytes_read += bytes_read;
					}
					adapter.headers_received(&headers, &self.peer_info)?;
				}

				// Now check we read the correct total number of bytes off the stream.
				if total_bytes_read != msg.header.msg_len {
					return Err(Error::MsgLen);
				}

				Ok(None)
			}

			Type::GetPeerAddrs => {
				let get_peers: GetPeerAddrs = msg.body()?;
				let peers = adapter.find_peer_addrs(get_peers.capabilities);
				Ok(Some(Response::new(
					Type::PeerAddrs,
					PeerAddrs { peers },
					writer,
				)?))
			}

			Type::PeerAddrs => {
				let peer_addrs: PeerAddrs = msg.body()?;
				adapter.peer_addrs_received(peer_addrs.peers);
				Ok(None)
			}

			Type::KernelDataRequest => {
				debug!("handle_payload: kernel_data_request");
				let kernel_data = self.adapter.kernel_data_read()?;
				let bytes = kernel_data.metadata()?.len();
				let kernel_data_response = KernelDataResponse { bytes };
				let mut response =
					Response::new(Type::KernelDataResponse, &kernel_data_response, writer)?;
				response.add_attachment(kernel_data);
				Ok(Some(response))
			}

			Type::KernelDataResponse => {
				let response: KernelDataResponse = msg.body()?;
				debug!(
					"handle_payload: kernel_data_response: bytes: {}",
					response.bytes
				);

				let mut writer = BufWriter::new(tempfile()?);

				let total_size = response.bytes as usize;
				let mut remaining_size = total_size;

				while remaining_size > 0 {
					let size = msg.copy_attachment(remaining_size, &mut writer)?;
					remaining_size = remaining_size.saturating_sub(size);

					// Increase received bytes quietly (without affecting the counters).
					// Otherwise we risk banning a peer as "abusive".
					tracker.inc_quiet_received(size as u64);
				}

				// Remember to seek back to start of the file as the caller is likely
				// to read this file directly without reopening it.
				writer.seek(SeekFrom::Start(0))?;

				let mut file = writer.into_inner().map_err(|_| Error::Internal)?;

				debug!(
					"handle_payload: kernel_data_response: file size: {}",
					file.metadata().unwrap().len()
				);

				self.adapter.kernel_data_write(&mut file)?;

				Ok(None)
			}

			Type::TxHashSetRequest => {
				let sm_req: TxHashSetRequest = msg.body()?;
				debug!(
					"handle_payload: txhashset req for {} at {}",
					sm_req.hash, sm_req.height
				);

				let txhashset_header = self.adapter.txhashset_archive_header()?;
				let txhashset_header_hash = txhashset_header.hash();
				let txhashset = self.adapter.txhashset_read(txhashset_header_hash);

				if let Some(txhashset) = txhashset {
					let file_sz = txhashset.reader.metadata()?.len();
					let mut resp = Response::new(
						Type::TxHashSetArchive,
						&TxHashSetArchive {
							height: txhashset_header.height as u64,
							hash: txhashset_header_hash,
							bytes: file_sz,
						},
						writer,
					)?;
					resp.add_attachment(txhashset.reader);
					Ok(Some(resp))
				} else {
					Ok(None)
				}
			}

			Type::TxHashSetArchive => {
				let sm_arch: TxHashSetArchive = msg.body()?;
				debug!(
					"handle_payload: txhashset archive for {} at {}. size={}",
					sm_arch.hash, sm_arch.height, sm_arch.bytes,
				);
				if !self.adapter.txhashset_receive_ready() {
					error!(
						"handle_payload: txhashset archive received but SyncStatus not on TxHashsetDownload",
					);
					return Err(Error::BadMessage);
				}

				let download_start_time = Utc::now();
				self.adapter
					.txhashset_download_update(download_start_time, 0, sm_arch.bytes);

				let nonce: u32 = thread_rng().gen_range(0, 1_000_000);
				let tmp = self.adapter.get_tmpfile_pathname(format!(
					"txhashset-{}-{}.zip",
					download_start_time.timestamp(),
					nonce
				));
				let mut save_txhashset_to_file = |file| -> Result<(), Error> {
					let mut tmp_zip =
						BufWriter::new(OpenOptions::new().write(true).create_new(true).open(file)?);
					let total_size = sm_arch.bytes as usize;
					let mut downloaded_size: usize = 0;
					let mut request_size = cmp::min(48_000, total_size);
					while request_size > 0 {
						let size = msg.copy_attachment(request_size, &mut tmp_zip)?;
						downloaded_size += size;
						request_size = cmp::min(48_000, total_size - downloaded_size);
						self.adapter.txhashset_download_update(
							download_start_time,
							downloaded_size as u64,
							total_size as u64,
						);

						// Increase received bytes quietly (without affecting the counters).
						// Otherwise we risk banning a peer as "abusive".
						tracker.inc_quiet_received(size as u64)
					}
					tmp_zip
						.into_inner()
						.map_err(|_| Error::Internal)?
						.sync_all()?;
					Ok(())
				};

				if let Err(e) = save_txhashset_to_file(tmp.clone()) {
					error!(
						"handle_payload: txhashset archive save to file fail. err={:?}",
						e
					);
					return Err(e);
				}

				trace!(
					"handle_payload: txhashset archive save to file {:?} success",
					tmp,
				);

				let tmp_zip = File::open(tmp.clone())?;
				let res = self
					.adapter
					.txhashset_write(sm_arch.hash, tmp_zip, &self.peer_info)?;

				debug!(
					"handle_payload: txhashset archive for {} at {}, DONE. Data Ok: {}",
					sm_arch.hash, sm_arch.height, res
				);

				if let Err(e) = fs::remove_file(tmp.clone()) {
					warn!("fail to remove tmp file: {:?}. err: {}", tmp, e);
				}

				Ok(None)
			}
			Type::Error | Type::Hand | Type::Shake => {
				debug!("Received an unexpected msg: {:?}", msg.header.msg_type);
				Ok(None)
			}
		}
	}
}<|MERGE_RESOLUTION|>--- conflicted
+++ resolved
@@ -12,22 +12,10 @@
 // See the License for the specific language governing permissions and
 // limitations under the License.
 
-<<<<<<< HEAD
-use rand::{thread_rng, Rng};
-use std::cmp;
-use std::fs::{self, File, OpenOptions};
-use std::io::{BufWriter, Write};
-use std::sync::Arc;
-
-use crate::conn::{Message, MessageHandler, Response};
+
+use crate::conn::{Message, MessageHandler, Response, Tracker};
 use crate::core::core::{self, hash::Hash, hash::Hashed, CompactBlock};
-use crate::util::{RateCounter, RwLock};
-use chrono::prelude::Utc;
-
-=======
-use crate::conn::{Message, MessageHandler, Response, Tracker};
-use crate::core::core::{self, hash::Hash, CompactBlock};
->>>>>>> bb793def
+
 use crate::msg::{
 	BanReason, GetPeerAddrs, Headers, KernelDataResponse, Locator, PeerAddrs, Ping, Pong,
 	TxHashSetArchive, TxHashSetRequest, Type,
