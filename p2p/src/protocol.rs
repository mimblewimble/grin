--- conflicted
+++ resolved
@@ -21,12 +21,9 @@
 use conn::{Message, MessageHandler, Response};
 use core::core;
 use core::core::hash::Hash;
-<<<<<<< HEAD
 use core::ser;
-
-=======
 use core::core::CompactBlock;
->>>>>>> 9554f93e
+
 use msg::{
 	read_exact, BanReason, GetPeerAddrs, Headers, Locator, PeerAddrs, Ping, Pong, SockAddr,
 	TxHashSetArchive, TxHashSetRequest, Type,
