// Copyright 2018 The Grin Developers
//
// Licensed under the Apache License, Version 2.0 (the "License");
// you may not use this file except in compliance with the License.
// You may obtain a copy of the License at
//
//     http://www.apache.org/licenses/LICENSE-2.0
//
// Unless required by applicable law or agreed to in writing, software
// distributed under the License is distributed on an "AS IS" BASIS,
// WITHOUT WARRANTIES OR CONDITIONS OF ANY KIND, either express or implied.
// See the License for the specific language governing permissions and
// limitations under the License.

//! Storage implementation for peer data.

use chrono::Utc;
use num::FromPrimitive;
use rand::{thread_rng, Rng};
<<<<<<< HEAD
use std::net::SocketAddr;
=======
use std::sync::Arc;

use crate::lmdb;
>>>>>>> 4f7e5bb0

use crate::core::ser::{self, Readable, Reader, Writeable, Writer};
use crate::types::{Capabilities, PeerAddr, ReasonForBan};
use grin_store::{self, option_to_not_found, to_key, Error};
use grin_util::RwLock;

const STORE_SUBPATH: &'static str = "peers";

const PEER_PREFIX: u8 = 'P' as u8;

/// Types of messages
enum_from_primitive! {
	#[derive(Debug, Clone, Copy, PartialEq, Serialize, Deserialize)]
	pub enum State {
		Healthy = 0,
		Banned = 1,
		Defunct = 2,
	}
}

/// Data stored for any given peer we've encountered.
#[derive(Debug, Clone, Serialize, Deserialize)]
pub struct PeerData {
	/// Network address of the peer.
	pub addr: PeerAddr,
	/// What capabilities the peer advertises. Unknown until a successful
	/// connection.
	pub capabilities: Capabilities,
	/// The peer user agent.
	pub user_agent: String,
	/// State the peer has been detected with.
	pub flags: State,
	/// The time the peer was last banned
	pub last_banned: i64,
	/// The reason for the ban
	pub ban_reason: ReasonForBan,
	/// Time when we last connected to this peer.
	pub last_connected: i64,
}

impl Writeable for PeerData {
	fn write<W: Writer>(&self, writer: &mut W) -> Result<(), ser::Error> {
		self.addr.write(writer)?;
		ser_multiwrite!(
			writer,
			[write_u32, self.capabilities.bits()],
			[write_bytes, &self.user_agent],
			[write_u8, self.flags as u8],
			[write_i64, self.last_banned],
			[write_i32, self.ban_reason as i32],
			[write_i64, self.last_connected]
		);
		Ok(())
	}
}

impl Readable for PeerData {
	fn read(reader: &mut dyn Reader) -> Result<PeerData, ser::Error> {
		let addr = PeerAddr::read(reader)?;
		let capab = reader.read_u32()?;
		let ua = reader.read_bytes_len_prefix()?;
		let (fl, lb, br) = ser_multiread!(reader, read_u8, read_i64, read_i32);

		let lc = reader.read_i64();
		// this only works because each PeerData is read in its own vector and this
		// is the last data element
		let last_connected = if let Err(_) = lc {
			Utc::now().timestamp()
		} else {
			lc.unwrap()
		};

		let user_agent = String::from_utf8(ua).map_err(|_| ser::Error::CorruptedData)?;
		let capabilities = Capabilities::from_bits_truncate(capab);
		let ban_reason = ReasonForBan::from_i32(br).ok_or(ser::Error::CorruptedData)?;

		match State::from_u8(fl) {
			Some(flags) => Ok(PeerData {
				addr,
				capabilities,
				user_agent,
				flags: flags,
				last_banned: lb,
				ban_reason,
				last_connected,
			}),
			None => Err(ser::Error::CorruptedData),
		}
	}
}

/// Storage facility for peer data.
pub struct PeerStore {
	db: RwLock<grin_store::Store>,
}

impl PeerStore {
	/// Instantiates a new peer store under the provided root path.
	pub fn new(db_root: &str) -> Result<PeerStore, Error> {
		let db = grin_store::Store::new(db_root, Some(STORE_SUBPATH), None)?;
		Ok(PeerStore {
			db: RwLock::new(db),
		})
	}

	pub fn save_peer(&self, p: &PeerData) -> Result<(), Error> {
		debug!("save_peer: {:?} marked {:?}", p.addr, p.flags);

		let mut s = self.db.write();
		let batch = s.batch()?;
		batch.put_ser(&peer_key(p.addr)[..], p)?;
		batch.commit()
	}

<<<<<<< HEAD
	pub fn get_peer(&self, peer_addr: SocketAddr) -> Result<PeerData, Error> {
		let db = self.db.read();
=======
	pub fn get_peer(&self, peer_addr: PeerAddr) -> Result<PeerData, Error> {
>>>>>>> 4f7e5bb0
		option_to_not_found(
			db.get_ser(&peer_key(peer_addr)[..]),
			&format!("Peer at address: {}", peer_addr),
		)
	}

<<<<<<< HEAD
	pub fn exists_peer(&self, peer_addr: SocketAddr) -> Result<bool, Error> {
		let db = self.db.read();
		db.exists(&peer_key(peer_addr)[..])
=======
	pub fn exists_peer(&self, peer_addr: PeerAddr) -> Result<bool, Error> {
		self.db.exists(&peer_key(peer_addr)[..])
>>>>>>> 4f7e5bb0
	}

	/// TODO - allow below added to avoid github issue reports
	#[allow(dead_code)]
<<<<<<< HEAD
	pub fn delete_peer(&mut self, peer_addr: SocketAddr) -> Result<(), Error> {
		let mut s = self.db.write();
		let batch = s.batch()?;
=======
	pub fn delete_peer(&self, peer_addr: PeerAddr) -> Result<(), Error> {
		let batch = self.db.batch()?;
>>>>>>> 4f7e5bb0
		batch.delete(&peer_key(peer_addr)[..])?;
		batch.commit()
	}

	pub fn find_peers(&self, state: State, cap: Capabilities, count: usize) -> Vec<PeerData> {
		let db = self.db.read();
		let mut peers = db
			.iter::<PeerData>(&to_key(PEER_PREFIX, &mut "".to_string().into_bytes()))
			.unwrap()
			.filter(|p| p.flags == state && p.capabilities.contains(cap))
			.collect::<Vec<_>>();
		thread_rng().shuffle(&mut peers[..]);
		peers.iter().take(count).cloned().collect()
	}

<<<<<<< HEAD
	/// Query all peers with same IP address, and ignore the port
	pub fn find_peers_by_ip(&self, peer_addr: SocketAddr) -> Vec<PeerData> {
		let db = self.db.read();
		db.iter::<PeerData>(&to_key(
			PEER_PREFIX,
			&mut format!("{}", peer_addr.ip()).into_bytes(),
		))
		.unwrap()
		.collect::<Vec<_>>()
	}

=======
>>>>>>> 4f7e5bb0
	/// List all known peers
	/// Used for /v1/peers/all api endpoint
	pub fn all_peers(&self) -> Vec<PeerData> {
		let key = to_key(PEER_PREFIX, &mut "".to_string().into_bytes());
		let db = self.db.read();
		db.iter::<PeerData>(&key).unwrap().collect::<Vec<_>>()
	}

	/// Convenience method to load a peer data, update its status and save it
	/// back. If new state is Banned its last banned time will be updated too.
<<<<<<< HEAD
	pub fn update_state(&self, peer_addr: SocketAddr, new_state: State) -> Result<(), Error> {
		let mut s = self.db.write();
		let batch = s.batch()?;
=======
	pub fn update_state(&self, peer_addr: PeerAddr, new_state: State) -> Result<(), Error> {
		let batch = self.db.batch()?;
>>>>>>> 4f7e5bb0

		let mut peer = option_to_not_found(
			batch.get_ser::<PeerData>(&peer_key(peer_addr)[..]),
			&format!("Peer at address: {}", peer_addr),
		)?;
		peer.flags = new_state;
		if new_state == State::Banned {
			peer.last_banned = Utc::now().timestamp();
		}

		batch.put_ser(&peer_key(peer_addr)[..], &peer)?;
		batch.commit()
	}

	/// Deletes peers from the storage that satisfy some condition `predicate`
	pub fn delete_peers<F>(&self, predicate: F) -> Result<(), Error>
	where
		F: Fn(&PeerData) -> bool,
	{
		let mut to_remove = vec![];

		for x in self.all_peers() {
			if predicate(&x) {
				to_remove.push(x)
			}
		}

		// Delete peers in single batch
		if !to_remove.is_empty() {
			let mut s = self.db.write();
			let batch = s.batch()?;

			for peer in to_remove {
				batch.delete(&peer_key(peer.addr)[..])?;
			}

			batch.commit()?;
		}

		Ok(())
	}
}

// Ignore the port unless ip is loopback address.
fn peer_key(peer_addr: PeerAddr) -> Vec<u8> {
	to_key(PEER_PREFIX, &mut peer_addr.as_key().into_bytes())
}<|MERGE_RESOLUTION|>--- conflicted
+++ resolved
@@ -17,13 +17,6 @@
 use chrono::Utc;
 use num::FromPrimitive;
 use rand::{thread_rng, Rng};
-<<<<<<< HEAD
-use std::net::SocketAddr;
-=======
-use std::sync::Arc;
-
-use crate::lmdb;
->>>>>>> 4f7e5bb0
 
 use crate::core::ser::{self, Readable, Reader, Writeable, Writer};
 use crate::types::{Capabilities, PeerAddr, ReasonForBan};
@@ -138,38 +131,24 @@
 		batch.commit()
 	}
 
-<<<<<<< HEAD
-	pub fn get_peer(&self, peer_addr: SocketAddr) -> Result<PeerData, Error> {
-		let db = self.db.read();
-=======
 	pub fn get_peer(&self, peer_addr: PeerAddr) -> Result<PeerData, Error> {
->>>>>>> 4f7e5bb0
+		let db = self.db.read();
 		option_to_not_found(
 			db.get_ser(&peer_key(peer_addr)[..]),
 			&format!("Peer at address: {}", peer_addr),
 		)
 	}
 
-<<<<<<< HEAD
-	pub fn exists_peer(&self, peer_addr: SocketAddr) -> Result<bool, Error> {
+	pub fn exists_peer(&self, peer_addr: PeerAddr) -> Result<bool, Error> {
 		let db = self.db.read();
 		db.exists(&peer_key(peer_addr)[..])
-=======
-	pub fn exists_peer(&self, peer_addr: PeerAddr) -> Result<bool, Error> {
-		self.db.exists(&peer_key(peer_addr)[..])
->>>>>>> 4f7e5bb0
 	}
 
 	/// TODO - allow below added to avoid github issue reports
 	#[allow(dead_code)]
-<<<<<<< HEAD
-	pub fn delete_peer(&mut self, peer_addr: SocketAddr) -> Result<(), Error> {
+	pub fn delete_peer(&self, peer_addr: PeerAddr) -> Result<(), Error> {
 		let mut s = self.db.write();
 		let batch = s.batch()?;
-=======
-	pub fn delete_peer(&self, peer_addr: PeerAddr) -> Result<(), Error> {
-		let batch = self.db.batch()?;
->>>>>>> 4f7e5bb0
 		batch.delete(&peer_key(peer_addr)[..])?;
 		batch.commit()
 	}
@@ -185,20 +164,6 @@
 		peers.iter().take(count).cloned().collect()
 	}
 
-<<<<<<< HEAD
-	/// Query all peers with same IP address, and ignore the port
-	pub fn find_peers_by_ip(&self, peer_addr: SocketAddr) -> Vec<PeerData> {
-		let db = self.db.read();
-		db.iter::<PeerData>(&to_key(
-			PEER_PREFIX,
-			&mut format!("{}", peer_addr.ip()).into_bytes(),
-		))
-		.unwrap()
-		.collect::<Vec<_>>()
-	}
-
-=======
->>>>>>> 4f7e5bb0
 	/// List all known peers
 	/// Used for /v1/peers/all api endpoint
 	pub fn all_peers(&self) -> Vec<PeerData> {
@@ -209,14 +174,9 @@
 
 	/// Convenience method to load a peer data, update its status and save it
 	/// back. If new state is Banned its last banned time will be updated too.
-<<<<<<< HEAD
-	pub fn update_state(&self, peer_addr: SocketAddr, new_state: State) -> Result<(), Error> {
+	pub fn update_state(&self, peer_addr: PeerAddr, new_state: State) -> Result<(), Error> {
 		let mut s = self.db.write();
 		let batch = s.batch()?;
-=======
-	pub fn update_state(&self, peer_addr: PeerAddr, new_state: State) -> Result<(), Error> {
-		let batch = self.db.batch()?;
->>>>>>> 4f7e5bb0
 
 		let mut peer = option_to_not_found(
 			batch.get_ser::<PeerData>(&peer_key(peer_addr)[..]),
