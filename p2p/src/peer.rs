// Copyright 2018 The Grin Developers
//
// Licensed under the Apache License, Version 2.0 (the "License");
// you may not use this file except in compliance with the License.
// You may obtain a copy of the License at
//
//     http://www.apache.org/licenses/LICENSE-2.0
//
// Unless required by applicable law or agreed to in writing, software
// distributed under the License is distributed on an "AS IS" BASIS,
// WITHOUT WARRANTIES OR CONDITIONS OF ANY KIND, either express or implied.
// See the License for the specific language governing permissions and
// limitations under the License.

use crate::util::{Mutex, RwLock};
use std::fmt;
use std::fs::File;
use std::net::{Shutdown, TcpStream};
use std::sync::Arc;

use crate::conn;
use crate::core::core::hash::{Hash, Hashed};
use crate::core::pow::Difficulty;
use crate::core::{core, global};
use crate::handshake::Handshake;
use crate::msg::{self, BanReason, GetPeerAddrs, Locator, Ping, TxHashSetRequest};
use crate::protocol::Protocol;
use crate::types::{
	Capabilities, ChainAdapter, Error, NetAdapter, P2PConfig, PeerAddr, PeerInfo, ReasonForBan,
	TxHashSetRead,
};
use chrono::prelude::{DateTime, Utc};

const MAX_TRACK_SIZE: usize = 30;
const MAX_PEER_MSG_PER_MIN: u64 = 500;

#[derive(Debug, Clone, Copy, PartialEq, Eq)]
/// Remind: don't mix up this 'State' with that 'State' in p2p/src/store.rs,
///   which has different 3 states: {Healthy, Banned, Defunct}.
///   For example: 'Disconnected' state here could still be 'Healthy' and could reconnect in next loop.
enum State {
	Connected,
	Disconnected,
	Banned,
	// Banned from Peers side, by ban_peer().
	//   This could happen when error in block (or compact block) received, header(s) received,
	//   or txhashset received.
}

pub struct Peer {
	pub info: PeerInfo,
	state: Arc<RwLock<State>>,
	// set of all hashes known to this peer (so no need to send)
	tracking_adapter: TrackingAdapter,
	connection: Option<Mutex<conn::Tracker>>,
}

<<<<<<< HEAD
impl fmt::Debug for Peer {
	fn fmt(&self, f: &mut fmt::Formatter<'_>) -> fmt::Result {
		write!(f, "Peer({:?})", &self.info)
	}
=======
macro_rules! connection {
	($holder:expr) => {
		match $holder.connection.as_ref() {
			Some(conn) => conn.lock(),
			None => return Err(Error::Internal),
			}
	};
>>>>>>> 325e3282
}

impl Peer {
	// Only accept and connect can be externally used to build a peer
	fn new(info: PeerInfo, adapter: Arc<dyn NetAdapter>) -> Peer {
		Peer {
			info,
			state: Arc::new(RwLock::new(State::Connected)),
			tracking_adapter: TrackingAdapter::new(adapter),
			connection: None,
		}
	}

	pub fn accept(
		conn: &mut TcpStream,
		capab: Capabilities,
		total_difficulty: Difficulty,
		hs: &Handshake,
		adapter: Arc<dyn NetAdapter>,
	) -> Result<Peer, Error> {
		debug!("accept: handshaking from {:?}", conn.peer_addr());
		let info = hs.accept(capab, total_difficulty, conn);
		match info {
			Ok(peer_info) => Ok(Peer::new(peer_info, adapter)),
			Err(e) => {
				debug!(
					"accept: handshaking from {:?} failed with error: {:?}",
					conn.peer_addr(),
					e
				);
				if let Err(e) = conn.shutdown(Shutdown::Both) {
					debug!("Error shutting down conn: {:?}", e);
				}
				Err(e)
			}
		}
	}

	pub fn connect(
		conn: &mut TcpStream,
		capab: Capabilities,
		total_difficulty: Difficulty,
		self_addr: PeerAddr,
		hs: &Handshake,
		na: Arc<dyn NetAdapter>,
	) -> Result<Peer, Error> {
		debug!("connect: handshaking with {:?}", conn.peer_addr());
		let info = hs.initiate(capab, total_difficulty, self_addr, conn);
		match info {
			Ok(peer_info) => Ok(Peer::new(peer_info, na)),
			Err(e) => {
				debug!(
					"connect: handshaking with {:?} failed with error: {:?}",
					conn.peer_addr(),
					e
				);
				if let Err(e) = conn.shutdown(Shutdown::Both) {
					debug!("Error shutting down conn: {:?}", e);
				}
				Err(e)
			}
		}
	}

	/// Main peer loop listening for messages and forwarding to the rest of the
	/// system.
	pub fn start(&mut self, conn: TcpStream) {
		let addr = self.info.addr;
		let adapter = Arc::new(self.tracking_adapter.clone());
		let handler = Protocol::new(adapter, addr);
		self.connection = Some(Mutex::new(conn::listen(conn, handler)));
	}

	pub fn is_denied(config: &P2PConfig, peer_addr: PeerAddr) -> bool {
		if let Some(ref denied) = config.peers_deny {
			if denied.contains(&peer_addr) {
				debug!(
					"checking peer allowed/denied: {:?} explicitly denied",
					peer_addr
				);
				return true;
			}
		}
		if let Some(ref allowed) = config.peers_allow {
			if allowed.contains(&peer_addr) {
				debug!(
					"checking peer allowed/denied: {:?} explicitly allowed",
					peer_addr
				);
				return false;
			} else {
				debug!(
					"checking peer allowed/denied: {:?} not explicitly allowed, denying",
					peer_addr
				);
				return true;
			}
		}

		// default to allowing peer connection if we do not explicitly allow or deny
		// the peer
		false
	}

	/// Whether this peer is still connected.
	pub fn is_connected(&self) -> bool {
		self.check_connection()
	}

	/// Whether this peer has been banned.
	pub fn is_banned(&self) -> bool {
		State::Banned == *self.state.read()
	}

	/// Whether this peer is stuck on sync.
	pub fn is_stuck(&self) -> (bool, Difficulty) {
		let peer_live_info = self.info.live_info.read();
		let now = Utc::now().timestamp_millis();
		// if last updated difficulty is 2 hours ago, we're sure this peer is a stuck node.
		if now > peer_live_info.stuck_detector.timestamp_millis() + global::STUCK_PEER_KICK_TIME {
			(true, peer_live_info.total_difficulty)
		} else {
			(false, peer_live_info.total_difficulty)
		}
	}

	/// Whether the peer is considered abusive, mostly for spammy nodes
	pub fn is_abusive(&self) -> bool {
		if let Some(ref conn) = self.connection {
			let conn = conn.lock();
			let rec = conn.received_bytes.read();
			let sent = conn.sent_bytes.read();
			rec.count_per_min() > MAX_PEER_MSG_PER_MIN
				|| sent.count_per_min() > MAX_PEER_MSG_PER_MIN
		} else {
			false
		}
	}

	/// Number of bytes sent to the peer
	pub fn last_min_sent_bytes(&self) -> Option<u64> {
		if let Some(ref tracker) = self.connection {
			let conn = tracker.lock();
			let sent_bytes = conn.sent_bytes.read();
			return Some(sent_bytes.bytes_per_min());
		}
		None
	}

	/// Number of bytes received from the peer
	pub fn last_min_received_bytes(&self) -> Option<u64> {
		if let Some(ref tracker) = self.connection {
			let conn = tracker.lock();
			let received_bytes = conn.received_bytes.read();
			return Some(received_bytes.bytes_per_min());
		}
		None
	}

	pub fn last_min_message_counts(&self) -> Option<(u64, u64)> {
		if let Some(ref tracker) = self.connection {
			let conn = tracker.lock();
			let received_bytes = conn.received_bytes.read();
			let sent_bytes = conn.sent_bytes.read();
			return Some((sent_bytes.count_per_min(), received_bytes.count_per_min()));
		}
		None
	}

	/// Set this peer status to banned
	pub fn set_banned(&self) {
		*self.state.write() = State::Banned;
	}

	/// Send a ping to the remote peer, providing our local difficulty and
	/// height
	pub fn send_ping(&self, total_difficulty: Difficulty, height: u64) -> Result<(), Error> {
		let ping_msg = Ping {
			total_difficulty,
			height,
		};
		connection!(self).send(ping_msg, msg::Type::Ping)
	}

	/// Send the ban reason before banning
	pub fn send_ban_reason(&self, ban_reason: ReasonForBan) -> Result<(), Error> {
		let ban_reason_msg = BanReason { ban_reason };
		connection!(self)
			.send(ban_reason_msg, msg::Type::BanReason)
			.map(|_| ())
	}

	/// Sends the provided block to the remote peer. The request may be dropped
	/// if the remote peer is known to already have the block.
	pub fn send_block(&self, b: &core::Block) -> Result<bool, Error> {
		if !self.tracking_adapter.has_recv(b.hash()) {
			trace!("Send block {} to {}", b.hash(), self.info.addr);
			connection!(self).send(b, msg::Type::Block)?;
			Ok(true)
		} else {
			debug!(
				"Suppress block send {} to {} (already seen)",
				b.hash(),
				self.info.addr,
			);
			Ok(false)
		}
	}

	pub fn send_compact_block(&self, b: &core::CompactBlock) -> Result<bool, Error> {
		if !self.tracking_adapter.has_recv(b.hash()) {
			trace!("Send compact block {} to {}", b.hash(), self.info.addr);
			connection!(self).send(b, msg::Type::CompactBlock)?;
			Ok(true)
		} else {
			debug!(
				"Suppress compact block send {} to {} (already seen)",
				b.hash(),
				self.info.addr,
			);
			Ok(false)
		}
	}

	pub fn send_header(&self, bh: &core::BlockHeader) -> Result<bool, Error> {
		if !self.tracking_adapter.has_recv(bh.hash()) {
			debug!("Send header {} to {}", bh.hash(), self.info.addr);
			connection!(self).send(bh, msg::Type::Header)?;
			Ok(true)
		} else {
			debug!(
				"Suppress header send {} to {} (already seen)",
				bh.hash(),
				self.info.addr,
			);
			Ok(false)
		}
	}

	pub fn send_tx_kernel_hash(&self, h: Hash) -> Result<bool, Error> {
		if !self.tracking_adapter.has_recv(h) {
			debug!("Send tx kernel hash {} to {}", h, self.info.addr);
			connection!(self).send(h, msg::Type::TransactionKernel)?;
			Ok(true)
		} else {
			debug!(
				"Not sending tx kernel hash {} to {} (already seen)",
				h, self.info.addr
			);
			Ok(false)
		}
	}

	/// Sends the provided transaction to the remote peer. The request may be
	/// dropped if the remote peer is known to already have the transaction.
	/// We support broadcast of lightweight tx kernel hash
	/// so track known txs by kernel hash.
	pub fn send_transaction(&self, tx: &core::Transaction) -> Result<bool, Error> {
		let kernel = &tx.kernels()[0];

		if self
			.info
			.capabilities
			.contains(Capabilities::TX_KERNEL_HASH)
		{
			return self.send_tx_kernel_hash(kernel.hash());
		}

		if !self.tracking_adapter.has_recv(kernel.hash()) {
			debug!("Send full tx {} to {}", tx.hash(), self.info.addr);
			connection!(self).send(tx, msg::Type::Transaction)?;
			Ok(true)
		} else {
			debug!(
				"Not sending tx {} to {} (already seen)",
				tx.hash(),
				self.info.addr
			);
			Ok(false)
		}
	}

	/// Sends the provided stem transaction to the remote peer.
	/// Note: tracking adapter is ignored for stem transactions (while under
	/// embargo).
	pub fn send_stem_transaction(&self, tx: &core::Transaction) -> Result<(), Error> {
		debug!("Send (stem) tx {} to {}", tx.hash(), self.info.addr);
		connection!(self).send(tx, msg::Type::StemTransaction)
	}

	/// Sends a request for block headers from the provided block locator
	pub fn send_header_request(&self, locator: Vec<Hash>) -> Result<(), Error> {
		connection!(self).send(&Locator { hashes: locator }, msg::Type::GetHeaders)
	}

	pub fn send_tx_request(&self, h: Hash) -> Result<(), Error> {
		debug!(
			"Requesting tx (kernel hash) {} from peer {}.",
			h, self.info.addr
		);
		connection!(self).send(&h, msg::Type::GetTransaction)
	}

	/// Sends a request for a specific block by hash
	pub fn send_block_request(&self, h: Hash) -> Result<(), Error> {
		debug!("Requesting block {} from peer {}.", h, self.info.addr);
		self.tracking_adapter.push_req(h);
		connection!(self).send(&h, msg::Type::GetBlock)
	}

	/// Sends a request for a specific compact block by hash
	pub fn send_compact_block_request(&self, h: Hash) -> Result<(), Error> {
		debug!("Requesting compact block {} from {}", h, self.info.addr);
		connection!(self).send(&h, msg::Type::GetCompactBlock)
	}

	pub fn send_peer_request(&self, capab: Capabilities) -> Result<(), Error> {
		trace!("Asking {} for more peers {:?}", self.info.addr, capab);
		connection!(self).send(
			&GetPeerAddrs {
				capabilities: capab,
			},
			msg::Type::GetPeerAddrs,
		)
	}

	pub fn send_txhashset_request(&self, height: u64, hash: Hash) -> Result<(), Error> {
		debug!(
			"Asking {} for txhashset archive at {} {}.",
			self.info.addr, height, hash
		);
		connection!(self).send(
			&TxHashSetRequest { hash, height },
			msg::Type::TxHashSetRequest,
		)
	}

	/// Stops the peer, closing its connection
	pub fn stop(&self) {
		if let Some(conn) = self.connection.as_ref() {
			stop_with_connection(&conn.lock());
		}
	}

	fn check_connection(&self) -> bool {
		let connection = match self.connection.as_ref() {
			Some(conn) => conn.lock(),
			None => return false,
		};
		match connection.error_channel.try_recv() {
			Ok(Error::Serialization(e)) => {
				let need_stop = {
					let mut state = self.state.write();
					if State::Banned != *state {
						*state = State::Disconnected;
						true
					} else {
						false
					}
				};
				if need_stop {
					debug!(
						"Client {} corrupted, will disconnect ({:?}).",
						self.info.addr, e
					);
					stop_with_connection(&connection);
				}
				false
			}
			Ok(e) => {
				let need_stop = {
					let mut state = self.state.write();
					if State::Disconnected != *state {
						*state = State::Disconnected;
						true
					} else {
						false
					}
				};
				if need_stop {
					debug!("Client {} connection lost: {:?}", self.info.addr, e);
					stop_with_connection(&connection);
				}
				false
			}
			Err(_) => {
				let state = self.state.read();
				State::Connected == *state
			}
		}
	}
}

fn stop_with_connection(connection: &conn::Tracker) {
	let _ = connection.close_channel.send(());
}

/// Adapter implementation that forwards everything to an underlying adapter
/// but keeps track of the block and transaction hashes that were requested or
/// received.
#[derive(Clone)]
struct TrackingAdapter {
	adapter: Arc<dyn NetAdapter>,
	known: Arc<RwLock<Vec<Hash>>>,
	requested: Arc<RwLock<Vec<Hash>>>,
}

impl TrackingAdapter {
	fn new(adapter: Arc<dyn NetAdapter>) -> TrackingAdapter {
		TrackingAdapter {
			adapter: adapter,
			known: Arc::new(RwLock::new(Vec::with_capacity(MAX_TRACK_SIZE))),
			requested: Arc::new(RwLock::new(Vec::with_capacity(MAX_TRACK_SIZE))),
		}
	}

	fn has_recv(&self, hash: Hash) -> bool {
		let known = self.known.read();
		// may become too slow, an ordered set (by timestamp for eviction) may
		// end up being a better choice
		known.contains(&hash)
	}

	fn push_recv(&self, hash: Hash) {
		let mut known = self.known.write();
		if known.len() > MAX_TRACK_SIZE {
			known.truncate(MAX_TRACK_SIZE);
		}
		if !known.contains(&hash) {
			known.insert(0, hash);
		}
	}

	fn has_req(&self, hash: Hash) -> bool {
		let requested = self.requested.read();
		// may become too slow, an ordered set (by timestamp for eviction) may
		// end up being a better choice
		requested.contains(&hash)
	}

	fn push_req(&self, hash: Hash) {
		let mut requested = self.requested.write();
		if requested.len() > MAX_TRACK_SIZE {
			requested.truncate(MAX_TRACK_SIZE);
		}
		if !requested.contains(&hash) {
			requested.insert(0, hash);
		}
	}
}

impl ChainAdapter for TrackingAdapter {
	fn total_difficulty(&self) -> Difficulty {
		self.adapter.total_difficulty()
	}

	fn total_height(&self) -> u64 {
		self.adapter.total_height()
	}

	fn get_transaction(&self, kernel_hash: Hash) -> Option<core::Transaction> {
		self.adapter.get_transaction(kernel_hash)
	}

	fn tx_kernel_received(&self, kernel_hash: Hash, addr: PeerAddr) {
		self.push_recv(kernel_hash);
		self.adapter.tx_kernel_received(kernel_hash, addr)
	}

	fn transaction_received(&self, tx: core::Transaction, stem: bool) {
		// Do not track the tx hash for stem txs.
		// Otherwise we fail to handle the subsequent fluff or embargo expiration
		// correctly.
		if !stem {
			let kernel = &tx.kernels()[0];
			self.push_recv(kernel.hash());
		}
		self.adapter.transaction_received(tx, stem)
	}

	fn block_received(&self, b: core::Block, addr: PeerAddr, _was_requested: bool) -> bool {
		let bh = b.hash();
		self.push_recv(bh);
		self.adapter.block_received(b, addr, self.has_req(bh))
	}

	fn compact_block_received(&self, cb: core::CompactBlock, addr: PeerAddr) -> bool {
		self.push_recv(cb.hash());
		self.adapter.compact_block_received(cb, addr)
	}

	fn header_received(&self, bh: core::BlockHeader, addr: PeerAddr) -> bool {
		self.push_recv(bh.hash());
		self.adapter.header_received(bh, addr)
	}

	fn headers_received(&self, bh: &[core::BlockHeader], addr: PeerAddr) -> bool {
		self.adapter.headers_received(bh, addr)
	}

	fn locate_headers(&self, locator: &[Hash]) -> Vec<core::BlockHeader> {
		self.adapter.locate_headers(locator)
	}

	fn get_block(&self, h: Hash) -> Option<core::Block> {
		self.adapter.get_block(h)
	}

	fn txhashset_read(&self, h: Hash) -> Option<TxHashSetRead> {
		self.adapter.txhashset_read(h)
	}

	fn txhashset_receive_ready(&self) -> bool {
		self.adapter.txhashset_receive_ready()
	}

	fn txhashset_write(&self, h: Hash, txhashset_data: File, peer_addr: PeerAddr) -> bool {
		self.adapter.txhashset_write(h, txhashset_data, peer_addr)
	}

	fn txhashset_download_update(
		&self,
		start_time: DateTime<Utc>,
		downloaded_size: u64,
		total_size: u64,
	) -> bool {
		self.adapter
			.txhashset_download_update(start_time, downloaded_size, total_size)
	}
}

impl NetAdapter for TrackingAdapter {
	fn find_peer_addrs(&self, capab: Capabilities) -> Vec<PeerAddr> {
		self.adapter.find_peer_addrs(capab)
	}

	fn peer_addrs_received(&self, addrs: Vec<PeerAddr>) {
		self.adapter.peer_addrs_received(addrs)
	}

	fn peer_difficulty(&self, addr: PeerAddr, diff: Difficulty, height: u64) {
		self.adapter.peer_difficulty(addr, diff, height)
	}

	fn is_banned(&self, addr: PeerAddr) -> bool {
		self.adapter.is_banned(addr)
	}
}<|MERGE_RESOLUTION|>--- conflicted
+++ resolved
@@ -55,12 +55,6 @@
 	connection: Option<Mutex<conn::Tracker>>,
 }
 
-<<<<<<< HEAD
-impl fmt::Debug for Peer {
-	fn fmt(&self, f: &mut fmt::Formatter<'_>) -> fmt::Result {
-		write!(f, "Peer({:?})", &self.info)
-	}
-=======
 macro_rules! connection {
 	($holder:expr) => {
 		match $holder.connection.as_ref() {
@@ -68,7 +62,12 @@
 			None => return Err(Error::Internal),
 			}
 	};
->>>>>>> 325e3282
+}
+
+impl fmt::Debug for Peer {
+	fn fmt(&self, f: &mut fmt::Formatter<'_>) -> fmt::Result {
+		write!(f, "Peer({:?})", &self.info)
+	}
 }
 
 impl Peer {
