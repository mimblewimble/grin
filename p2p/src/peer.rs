// Copyright 2016 The Grin Developers
//
// Licensed under the Apache License, Version 2.0 (the "License");
// you may not use this file except in compliance with the License.
// You may obtain a copy of the License at
//
//     http://www.apache.org/licenses/LICENSE-2.0
//
// Unless required by applicable law or agreed to in writing, software
// distributed under the License is distributed on an "AS IS" BASIS,
// WITHOUT WARRANTIES OR CONDITIONS OF ANY KIND, either express or implied.
// See the License for the specific language governing permissions and
// limitations under the License.

<<<<<<< HEAD
use std::fs::File;
use std::net::SocketAddr;
=======
use std::net::{SocketAddr, TcpStream};
>>>>>>> eb0ebab2
use std::sync::{Arc, RwLock};

use conn;
use core::core;
use core::core::hash::{Hash, Hashed};
use core::core::target::Difficulty;
use handshake::Handshake;
use msg;
use protocol::Protocol;
use msg::*;
use types::*;
use util::LOGGER;

const MAX_TRACK_SIZE: usize = 30;

#[derive(Debug, Clone, Copy, PartialEq, Eq)]
enum State {
	Connected,
	Disconnected,
	Banned,
}

pub struct Peer {
	pub info: PeerInfo,
	state: Arc<RwLock<State>>,
	// set of all hashes known to this peer (so no need to send)
	tracking_adapter: TrackingAdapter,
	connection: Option<conn::Tracker>
}

unsafe impl Sync for Peer {}
unsafe impl Send for Peer {}

impl Peer {
	// Only accept and connect can be externally used to build a peer
	fn new(info: PeerInfo, na: Arc<NetAdapter>) -> Peer {
		Peer {
			info: info,
			state: Arc::new(RwLock::new(State::Connected)),
			tracking_adapter: TrackingAdapter::new(na),
			connection: None,
		}
	}

	pub fn accept(
		conn: &mut TcpStream,
		capab: Capabilities,
		total_difficulty: Difficulty,
		hs: &Handshake,
		na: Arc<NetAdapter>,
	) -> Result<Peer, Error> {

		let info = hs.accept(capab, total_difficulty, conn)?;
		Ok(Peer::new(info, na))
	}

	pub fn connect(
		conn: &mut TcpStream,
		capab: Capabilities,
		total_difficulty: Difficulty,
		self_addr: SocketAddr,
		hs: &Handshake,
		na: Arc<NetAdapter>,
	) -> Result<Peer, Error> {

		let info = hs.initiate(capab, total_difficulty, self_addr, conn)?;
		Ok(Peer::new(info, na))
	}

	/// Main peer loop listening for messages and forwarding to the rest of the
	/// system.
	pub fn start(&mut self, conn: TcpStream) {
		let addr = self.info.addr;
		let adapter = Arc::new(self.tracking_adapter.clone());
		let handler = Protocol::new(adapter, addr);
		self.connection = Some(conn::listen(conn, handler));
	}

	pub fn is_denied(config: &P2PConfig, peer_addr: &SocketAddr) -> bool {
		let peer = format!("{}:{}", peer_addr.ip(), peer_addr.port());
		if let Some(ref denied) = config.peers_deny {
			if denied.contains(&peer) {
				debug!(LOGGER, "checking peer allowed/denied: {:?} explicitly denied", peer_addr);
				return true;
			}
		}
		if let Some(ref allowed) = config.peers_allow {
			if allowed.contains(&peer) {
				debug!(LOGGER, "checking peer allowed/denied: {:?} explicitly allowed", peer_addr);
				return false;
			} else {
				debug!(LOGGER, "checking peer allowed/denied: {:?} not explicitly allowed, denying", peer_addr);
				return true;
			}
		}

		// default to allowing peer connection if we do not explicitly allow or deny the peer
		false
	}

	/// Whether this peer is still connected.
	pub fn is_connected(&self) -> bool {
		if !self.check_connection() {
			return false
		}
		let state = self.state.read().unwrap();
		*state == State::Connected	
	}

	/// Whether this peer has been banned.
	pub fn is_banned(&self) -> bool {
		let _ = self.check_connection();
		let state = self.state.read().unwrap();
		*state == State::Banned
	}

	/// Set this peer status to banned
	pub fn set_banned(&self) {
		let mut state = self.state.write().unwrap();
		*state = State::Banned;
	}

	/// Send a ping to the remote peer, providing our local difficulty and height
	pub fn send_ping(&self, total_difficulty: Difficulty, height: u64) -> Result<(), Error> {
		let ping_msg = Ping{total_difficulty, height};
		self.connection.as_ref().unwrap().send(ping_msg, msg::Type::Ping)
	}

	/// Sends the provided block to the remote peer. The request may be dropped
	/// if the remote peer is known to already have the block.
	pub fn send_block(&self, b: &core::Block) -> Result<(), Error> {
		if !self.tracking_adapter.has(b.hash()) {
			debug!(LOGGER, "Send block {} to {}", b.hash(), self.info.addr);
			self.connection.as_ref().unwrap().send(b, msg::Type::Block)
		} else {
			debug!(
				LOGGER,
				"Suppress block send {} to {} (already seen)",
				b.hash(),
				self.info.addr,
			);
			Ok(())
		}
	}

	pub fn send_compact_block(&self, b: &core::CompactBlock) -> Result<(), Error> {
		if !self.tracking_adapter.has(b.hash()) {
			debug!(LOGGER, "Send compact block {} to {}", b.hash(), self.info.addr);
			self.connection.as_ref().unwrap().send(b, msg::Type::CompactBlock)
		} else {
			debug!(
				LOGGER,
				"Suppress compact block send {} to {} (already seen)",
				b.hash(),
				self.info.addr,
			);
			Ok(())
		}
	}

	pub fn send_header(&self, bh: &core::BlockHeader) -> Result<(), Error> {
		if !self.tracking_adapter.has(bh.hash()) {
			debug!(LOGGER, "Send header {} to {}", bh.hash(), self.info.addr);
			self.connection.as_ref().unwrap().send(bh, msg::Type::Header)
		} else {
			debug!(
				LOGGER,
				"Suppress header send {} to {} (already seen)",
				bh.hash(),
				self.info.addr,
			);
			Ok(())
		}
	}

	/// Sends the provided transaction to the remote peer. The request may be
	/// dropped if the remote peer is known to already have the transaction.
	pub fn send_transaction(&self, tx: &core::Transaction) -> Result<(), Error> {
		if !self.tracking_adapter.has(tx.hash()) {
			debug!(LOGGER, "Send tx {} to {}", tx.hash(), self.info.addr);
			self.connection.as_ref().unwrap().send(tx, msg::Type::Transaction)
		} else {
			debug!(LOGGER, "Not sending tx {} to {} (already seen)", tx.hash(), self.info.addr);
			Ok(())
		}
	}

	/// Sends a request for block headers from the provided block locator
	pub fn send_header_request(&self, locator: Vec<Hash>) -> Result<(), Error> {
		self.connection.as_ref().unwrap().send(
			&Locator {
				hashes: locator,
			},
			msg::Type::GetHeaders)
	}

	/// Sends a request for a specific block by hash
	pub fn send_block_request(&self, h: Hash) -> Result<(), Error> {
		debug!(LOGGER, "Requesting block {} from peer {}.", h, self.info.addr);
		self.connection.as_ref().unwrap().send(&h, msg::Type::GetBlock)
	}

	/// Sends a request for a specific compact block by hash
	pub fn send_compact_block_request(&self, h: Hash) -> Result<(), Error> {
		debug!(LOGGER, "Requesting compact block {} from {}", h, self.info.addr);
		self.connection.as_ref().unwrap().send(&h, msg::Type::GetCompactBlock)
	}

	pub fn send_peer_request(&self, capab: Capabilities) -> Result<(), Error> {
		debug!(LOGGER, "Asking {} for more peers.", self.info.addr);
		self.connection.as_ref().unwrap().send(
			&GetPeerAddrs {
				capabilities: capab,
			},
			msg::Type::GetPeerAddrs)
	}

<<<<<<< HEAD
	pub fn send_sumtrees_request(&self, height: u64, hash: Hash) -> Result<(), Error> {
		debug!(LOGGER, "Asking {} for sumtree archive at {} {}.",
					 self.info.addr, height, hash);
		self.proto.send_sumtrees_request(height, hash)
	}

=======
	/// Stops the peer, closing its connection
>>>>>>> eb0ebab2
	pub fn stop(&self) {
		let _ = self.connection.as_ref().unwrap().close_channel.send(());
	}

	fn check_connection(&self) -> bool {
		match self.connection.as_ref().unwrap().error_channel.try_recv() {
			Ok(Error::Serialization(e)) => {
				let mut state = self.state.write().unwrap();
				*state = State::Banned;
				info!(LOGGER, "Client {} corrupted, ban ({:?}).", self.info.addr, e);
				false
			}
			Ok(e) => {
				let mut state = self.state.write().unwrap();
				*state = State::Disconnected;
				debug!(LOGGER, "Client {} connection lost: {:?}", self.info.addr, e);
				false
			}
			Err(_) => true,
		}
	}
}

/// Adapter implementation that forwards everything to an underlying adapter
/// but keeps track of the block and transaction hashes that were received.
#[derive(Clone)]
struct TrackingAdapter {
	adapter: Arc<NetAdapter>,
	known: Arc<RwLock<Vec<Hash>>>,
}

impl TrackingAdapter {
	fn new(adapter: Arc<NetAdapter>) -> TrackingAdapter {
		TrackingAdapter {
			adapter: adapter,
			known: Arc::new(RwLock::new(vec![])),
		}
	}

	fn has(&self, hash: Hash) -> bool {
		let known = self.known.read().unwrap();
		// may become too slow, an ordered set (by timestamp for eviction) may
		// end up being a better choice
		known.contains(&hash)
	}

	fn push(&self, hash: Hash) {
		let mut known = self.known.write().unwrap();
		if known.len() > MAX_TRACK_SIZE {
			known.truncate(MAX_TRACK_SIZE);
		}
		known.insert(0, hash);
	}
}

impl ChainAdapter for TrackingAdapter {
	fn total_difficulty(&self) -> Difficulty {
		self.adapter.total_difficulty()
	}

	fn total_height(&self) -> u64 {
		self.adapter.total_height()
	}

	fn transaction_received(&self, tx: core::Transaction) {
		self.push(tx.hash());
		self.adapter.transaction_received(tx)
	}

	fn block_received(&self, b: core::Block, addr: SocketAddr) -> bool {
		self.push(b.hash());
		self.adapter.block_received(b, addr)
	}

	fn compact_block_received(&self, cb: core::CompactBlock, addr: SocketAddr) -> bool {
		self.push(cb.hash());
		self.adapter.compact_block_received(cb, addr)
	}

	fn header_received(&self, bh: core::BlockHeader, addr: SocketAddr) -> bool {
		self.push(bh.hash());
		self.adapter.header_received(bh, addr)
	}

	fn headers_received(&self, bh: Vec<core::BlockHeader>, addr: SocketAddr) {
		self.adapter.headers_received(bh, addr)
	}

	fn locate_headers(&self, locator: Vec<Hash>) -> Vec<core::BlockHeader> {
		self.adapter.locate_headers(locator)
	}

	fn get_block(&self, h: Hash) -> Option<core::Block> {
		self.adapter.get_block(h)
	}

	fn sumtrees_read(&self, h: Hash) -> Option<SumtreesRead> {
		self.adapter.sumtrees_read(h)
	}

	fn sumtrees_write(&self, h: Hash, rewind_to_output: u64,
										rewind_to_kernel: u64, sumtree_data: File) {
		self.adapter.sumtrees_write(h, rewind_to_output,
																rewind_to_kernel, sumtree_data);
	}
}

impl NetAdapter for TrackingAdapter {
	fn find_peer_addrs(&self, capab: Capabilities) -> Vec<SocketAddr> {
		self.adapter.find_peer_addrs(capab)
	}

	fn peer_addrs_received(&self, addrs: Vec<SocketAddr>) {
		self.adapter.peer_addrs_received(addrs)
	}

	fn peer_difficulty(&self, addr: SocketAddr, diff: Difficulty, height:u64) {
		self.adapter.peer_difficulty(addr, diff, height)
	}
}<|MERGE_RESOLUTION|>--- conflicted
+++ resolved
@@ -12,12 +12,8 @@
 // See the License for the specific language governing permissions and
 // limitations under the License.
 
-<<<<<<< HEAD
 use std::fs::File;
-use std::net::SocketAddr;
-=======
 use std::net::{SocketAddr, TcpStream};
->>>>>>> eb0ebab2
 use std::sync::{Arc, RwLock};
 
 use conn;
@@ -235,16 +231,14 @@
 			msg::Type::GetPeerAddrs)
 	}
 
-<<<<<<< HEAD
 	pub fn send_sumtrees_request(&self, height: u64, hash: Hash) -> Result<(), Error> {
 		debug!(LOGGER, "Asking {} for sumtree archive at {} {}.",
 					 self.info.addr, height, hash);
-		self.proto.send_sumtrees_request(height, hash)
-	}
-
-=======
+		self.connection.as_ref().unwrap().send(
+			&SumtreesRequest {hash, height }, msg::Type::SumtreesRequest)
+	}
+
 	/// Stops the peer, closing its connection
->>>>>>> eb0ebab2
 	pub fn stop(&self) {
 		let _ = self.connection.as_ref().unwrap().close_channel.send(());
 	}
