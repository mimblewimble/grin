--- conflicted
+++ resolved
@@ -77,11 +77,7 @@
 		info: PeerInfo,
 		conn: S,
 		adapter: Arc<dyn NetAdapter>,
-<<<<<<< HEAD
-	) -> std::io::Result<Peer> {
-=======
 	) -> Result<Peer, Error> {
->>>>>>> d65f77f5
 		let state = Arc::new(RwLock::new(State::Connected));
 		let state_sync_requested = Arc::new(AtomicBool::new(false));
 		let tracking_adapter = TrackingAdapter::new(adapter);
@@ -160,12 +156,8 @@
 	/// system.
 	pub fn start<S: Stream + 'static>(&mut self, conn: S) -> Result<(), Error> {
 		let adapter = Arc::new(self.tracking_adapter.clone());
-<<<<<<< HEAD
-		let handler = Protocol::new(adapter, self.info.clone());
-=======
 		let state_sync_requested = Arc::new(AtomicBool::new(false));
 		let handler = Protocol::new(adapter, self.info.clone(), state_sync_requested);
->>>>>>> d65f77f5
 		let (sendh, stoph) = conn::listen(
 			conn,
 			self.info.version.clone(),
