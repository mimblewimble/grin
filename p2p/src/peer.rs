--- conflicted
+++ resolved
@@ -153,6 +153,7 @@
 	/// Whether the peer is considered abusive, mostly for spammy nodes
 	pub fn is_abusive(&self) -> bool {
 		if let Some(ref conn) = self.connection {
+			let conn = conn.lock();
 			let rec = conn.received_bytes.read();
 			let sent = conn.sent_bytes.read();
 			rec.count_per_min() > MAX_PEER_MSG_PER_MIN
@@ -165,14 +166,9 @@
 	/// Number of bytes sent to the peer
 	pub fn last_min_sent_bytes(&self) -> Option<u64> {
 		if let Some(ref tracker) = self.connection {
-<<<<<<< HEAD
-			let sent_bytes = tracker.sent_bytes.read();
-			return Some(sent_bytes.bytes_per_min());
-=======
 			let conn = tracker.lock();
 			let sent_bytes = conn.sent_bytes.read();
-			return Some(*sent_bytes);
->>>>>>> d2088ff4
+			return Some(sent_bytes.bytes_per_min());
 		}
 		None
 	}
@@ -180,14 +176,9 @@
 	/// Number of bytes received from the peer
 	pub fn last_min_received_bytes(&self) -> Option<u64> {
 		if let Some(ref tracker) = self.connection {
-<<<<<<< HEAD
-			let received_bytes = tracker.received_bytes.read();
-			return Some(received_bytes.bytes_per_min());
-=======
 			let conn = tracker.lock();
 			let received_bytes = conn.received_bytes.read();
-			return Some(*received_bytes);
->>>>>>> d2088ff4
+			return Some(received_bytes.bytes_per_min());
 		}
 		None
 	}
