// Copyright 2018 The Grin Developers
//
// Licensed under the Apache License, Version 2.0 (the "License");
// you may not use this file except in compliance with the License.
// You may obtain a copy of the License at
//
//     http://www.apache.org/licenses/LICENSE-2.0
//
// Unless required by applicable law or agreed to in writing, software
// distributed under the License is distributed on an "AS IS" BASIS,
// WITHOUT WARRANTIES OR CONDITIONS OF ANY KIND, either express or implied.
// See the License for the specific language governing permissions and
// limitations under the License.

use std::fs::File;
use std::net::{SocketAddr, TcpStream};
use std::sync::Arc;
use util::RwLock;

use conn;
use core::core;
use core::core::hash::{Hash, Hashed};
use core::pow::Difficulty;
use handshake::Handshake;
use msg::{self, BanReason, GetPeerAddrs, Locator, Ping, TxHashSetRequest};
use protocol::Protocol;
use types::{
	Capabilities, ChainAdapter, Error, NetAdapter, P2PConfig, PeerInfo, ReasonForBan, TxHashSetRead,
};
use util::LOGGER;

const MAX_TRACK_SIZE: usize = 30;

#[derive(Debug, Clone, Copy, PartialEq, Eq)]
/// Remind: don't mix up this 'State' with that 'State' in p2p/src/store.rs,
///   which has different 3 states: {Healthy, Banned, Defunct}.
///   For example: 'Disconnected' state here could still be 'Healthy' and could reconnect in next loop.
enum State {
	Connected,
	Disconnected,
	Banned,
	// Banned from Peers side, by ban_peer().
	//   This could happen when error in block (or compact block) received, header(s) received,
	//   or txhashset received.
}

pub struct Peer {
	pub info: PeerInfo,
	state: Arc<RwLock<State>>,
	// set of all hashes known to this peer (so no need to send)
	tracking_adapter: TrackingAdapter,
	connection: Option<conn::Tracker>,
}

unsafe impl Sync for Peer {}
unsafe impl Send for Peer {}

impl Peer {
	// Only accept and connect can be externally used to build a peer
	fn new(info: PeerInfo, na: Arc<NetAdapter>) -> Peer {
		Peer {
			info: info,
			state: Arc::new(RwLock::new(State::Connected)),
			tracking_adapter: TrackingAdapter::new(na),
			connection: None,
		}
	}

	pub fn accept(
		conn: &mut TcpStream,
		capab: Capabilities,
		total_difficulty: Difficulty,
		hs: &Handshake,
		na: Arc<NetAdapter>,
	) -> Result<Peer, Error> {
		let info = hs.accept(capab, total_difficulty, conn)?;
		Ok(Peer::new(info, na))
	}

	pub fn connect(
		conn: &mut TcpStream,
		capab: Capabilities,
		total_difficulty: Difficulty,
		self_addr: SocketAddr,
		hs: &Handshake,
		na: Arc<NetAdapter>,
	) -> Result<Peer, Error> {
		let info = hs.initiate(capab, total_difficulty, self_addr, conn)?;
		Ok(Peer::new(info, na))
	}

	/// Main peer loop listening for messages and forwarding to the rest of the
	/// system.
	pub fn start(&mut self, conn: TcpStream) {
		let addr = self.info.addr;
		let adapter = Arc::new(self.tracking_adapter.clone());
		let handler = Protocol::new(adapter, addr);
		self.connection = Some(conn::listen(conn, handler));
	}

	pub fn is_denied(config: &P2PConfig, peer_addr: &SocketAddr) -> bool {
		let peer = format!("{}:{}", peer_addr.ip(), peer_addr.port());
		if let Some(ref denied) = config.peers_deny {
			if denied.contains(&peer) {
				debug!(
					LOGGER,
					"checking peer allowed/denied: {:?} explicitly denied", peer_addr
				);
				return true;
			}
		}
		if let Some(ref allowed) = config.peers_allow {
			if allowed.contains(&peer) {
				debug!(
					LOGGER,
					"checking peer allowed/denied: {:?} explicitly allowed", peer_addr
				);
				return false;
			} else {
				debug!(
					LOGGER,
					"checking peer allowed/denied: {:?} not explicitly allowed, denying", peer_addr
				);
				return true;
			}
		}

		// default to allowing peer connection if we do not explicitly allow or deny
		// the peer
		false
	}

	/// Whether this peer is still connected.
	pub fn is_connected(&self) -> bool {
		self.check_connection()
	}

	/// Whether this peer has been banned.
	pub fn is_banned(&self) -> bool {
		State::Banned == *self.state.read()
	}

	/// Set this peer status to banned
	pub fn set_banned(&self) {
		*self.state.write() = State::Banned;
	}

	/// Send a ping to the remote peer, providing our local difficulty and
	/// height
	pub fn send_ping(&self, total_difficulty: Difficulty, height: u64) -> Result<(), Error> {
		let ping_msg = Ping {
			total_difficulty,
			height,
		};
		self.connection
			.as_ref()
			.unwrap()
			.send(ping_msg, msg::Type::Ping)
	}

	/// Send the ban reason before banning
	pub fn send_ban_reason(&self, ban_reason: ReasonForBan) {
		let ban_reason_msg = BanReason { ban_reason };
		match self
			.connection
			.as_ref()
			.unwrap()
			.send(ban_reason_msg, msg::Type::BanReason)
		{
			Ok(_) => debug!(
				LOGGER,
				"Sent ban reason {:?} to {}", ban_reason, self.info.addr
			),
			Err(e) => error!(
				LOGGER,
				"Could not send ban reason {:?} to {}: {:?}", ban_reason, self.info.addr, e
			),
		};
	}

	/// Sends the provided block to the remote peer. The request may be dropped
	/// if the remote peer is known to already have the block.
	pub fn send_block(&self, b: &core::Block) -> Result<(), Error> {
		if !self.tracking_adapter.has(b.hash()) {
			trace!(LOGGER, "Send block {} to {}", b.hash(), self.info.addr);
			self.connection.as_ref().unwrap().send(b, msg::Type::Block)
		} else {
			debug!(
				LOGGER,
				"Suppress block send {} to {} (already seen)",
				b.hash(),
				self.info.addr,
			);
			Ok(())
		}
	}

	pub fn send_compact_block(&self, b: &core::CompactBlock) -> Result<(), Error> {
		if !self.tracking_adapter.has(b.hash()) {
			trace!(
				LOGGER,
				"Send compact block {} to {}",
				b.hash(),
				self.info.addr
			);
			self.connection
				.as_ref()
				.unwrap()
				.send(b, msg::Type::CompactBlock)
		} else {
			debug!(
				LOGGER,
				"Suppress compact block send {} to {} (already seen)",
				b.hash(),
				self.info.addr,
			);
			Ok(())
		}
	}

	pub fn send_header(&self, bh: &core::BlockHeader) -> Result<(), Error> {
		if !self.tracking_adapter.has(bh.hash()) {
			debug!(LOGGER, "Send header {} to {}", bh.hash(), self.info.addr);
			self.connection
				.as_ref()
				.unwrap()
				.send(bh, msg::Type::Header)
		} else {
			trace!(
				LOGGER,
				"Suppress header send {} to {} (already seen)",
				bh.hash(),
				self.info.addr,
			);
			Ok(())
		}
	}

	/// Sends the provided transaction to the remote peer. The request may be
	/// dropped if the remote peer is known to already have the transaction.
	pub fn send_transaction(&self, tx: &core::Transaction) -> Result<(), Error> {
		if !self.tracking_adapter.has(tx.hash()) {
			debug!(LOGGER, "Send tx {} to {}", tx.hash(), self.info.addr);
			self.connection
				.as_ref()
				.unwrap()
				.send(tx, msg::Type::Transaction)
		} else {
			debug!(
				LOGGER,
				"Not sending tx {} to {} (already seen)",
				tx.hash(),
				self.info.addr
			);
			Ok(())
		}
	}

	/// Sends the provided stem transaction to the remote peer.
	/// Note: tracking adapter is ignored for stem transactions (while under
	/// embargo).
	pub fn send_stem_transaction(&self, tx: &core::Transaction) -> Result<(), Error> {
		debug!(LOGGER, "Send (stem) tx {} to {}", tx.hash(), self.info.addr);
		self.connection
			.as_ref()
			.unwrap()
			.send(tx, msg::Type::StemTransaction)?;
		Ok(())
	}

	/// Sends a request for block headers from the provided block locator
	pub fn send_header_request(&self, locator: Vec<Hash>) -> Result<(), Error> {
		self.connection
			.as_ref()
			.unwrap()
			.send(&Locator { hashes: locator }, msg::Type::GetHeaders)
	}

	/// Sends a request for a specific block by hash
	pub fn send_block_request(&self, h: Hash) -> Result<(), Error> {
		debug!(
			LOGGER,
			"Requesting block {} from peer {}.", h, self.info.addr
		);
		self.connection
			.as_ref()
			.unwrap()
			.send(&h, msg::Type::GetBlock)
	}

	/// Sends a request for a specific compact block by hash
	pub fn send_compact_block_request(&self, h: Hash) -> Result<(), Error> {
		debug!(
			LOGGER,
			"Requesting compact block {} from {}", h, self.info.addr
		);
		self.connection
			.as_ref()
			.unwrap()
			.send(&h, msg::Type::GetCompactBlock)
	}

	pub fn send_peer_request(&self, capab: Capabilities) -> Result<(), Error> {
		debug!(LOGGER, "Asking {} for more peers.", self.info.addr);
		self.connection.as_ref().unwrap().send(
			&GetPeerAddrs {
				capabilities: capab,
			},
			msg::Type::GetPeerAddrs,
		)
	}

	pub fn send_txhashset_request(&self, height: u64, hash: Hash) -> Result<(), Error> {
		debug!(
			LOGGER,
			"Asking {} for txhashset archive at {} {}.", self.info.addr, height, hash
		);
		self.connection.as_ref().unwrap().send(
			&TxHashSetRequest { hash, height },
			msg::Type::TxHashSetRequest,
		)
	}

	/// Stops the peer, closing its connection
	pub fn stop(&self) {
		let _ = self.connection.as_ref().unwrap().close_channel.send(());
	}

	fn check_connection(&self) -> bool {
<<<<<<< HEAD
		let mut state = self.state.write();
=======
>>>>>>> 463567b1
		match self.connection.as_ref().unwrap().error_channel.try_recv() {
			Ok(Error::Serialization(e)) => {
				let need_stop = {
					let mut state = self.state.write().unwrap();
					if State::Banned != *state {
						*state = State::Disconnected;
						true
					} else {
						false
					}
				};
				if need_stop {
					debug!(
						LOGGER,
						"Client {} corrupted, will disconnect ({:?}).", self.info.addr, e
					);
					self.stop();
				}
				false
			}
			Ok(e) => {
				let need_stop = {
					let mut state = self.state.write().unwrap();
					if State::Disconnected != *state {
						*state = State::Disconnected;
						true
					} else {
						false
					}
				};
				if need_stop {
					debug!(LOGGER, "Client {} connection lost: {:?}", self.info.addr, e);
					self.stop();
				}
				false
			}
			Err(_) => {
				let state = self.state.read().unwrap();
				State::Connected == *state
			}
		}
	}
}

/// Adapter implementation that forwards everything to an underlying adapter
/// but keeps track of the block and transaction hashes that were received.
#[derive(Clone)]
struct TrackingAdapter {
	adapter: Arc<NetAdapter>,
	known: Arc<RwLock<Vec<Hash>>>,
}

impl TrackingAdapter {
	fn new(adapter: Arc<NetAdapter>) -> TrackingAdapter {
		TrackingAdapter {
			adapter: adapter,
			known: Arc::new(RwLock::new(vec![])),
		}
	}

	fn has(&self, hash: Hash) -> bool {
		let known = self.known.read();
		// may become too slow, an ordered set (by timestamp for eviction) may
		// end up being a better choice
		known.contains(&hash)
	}

	fn push(&self, hash: Hash) {
		let mut known = self.known.write();
		if known.len() > MAX_TRACK_SIZE {
			known.truncate(MAX_TRACK_SIZE);
		}
		known.insert(0, hash);
	}
}

impl ChainAdapter for TrackingAdapter {
	fn total_difficulty(&self) -> Difficulty {
		self.adapter.total_difficulty()
	}

	fn total_height(&self) -> u64 {
		self.adapter.total_height()
	}

	fn transaction_received(&self, tx: core::Transaction, stem: bool) {
		// Do not track the tx hash for stem txs.
		// Otherwise we fail to handle the subsequent fluff or embargo expiration
		// correctly.
		if !stem {
			self.push(tx.hash());
		}
		self.adapter.transaction_received(tx, stem)
	}

	fn block_received(&self, b: core::Block, addr: SocketAddr) -> bool {
		self.push(b.hash());
		self.adapter.block_received(b, addr)
	}

	fn compact_block_received(&self, cb: core::CompactBlock, addr: SocketAddr) -> bool {
		self.push(cb.hash());
		self.adapter.compact_block_received(cb, addr)
	}

	fn header_received(&self, bh: core::BlockHeader, addr: SocketAddr) -> bool {
		self.push(bh.hash());
		self.adapter.header_received(bh, addr)
	}

	fn headers_received(&self, bh: Vec<core::BlockHeader>, addr: SocketAddr) -> bool {
		self.adapter.headers_received(bh, addr)
	}

	fn locate_headers(&self, locator: Vec<Hash>) -> Vec<core::BlockHeader> {
		self.adapter.locate_headers(locator)
	}

	fn get_block(&self, h: Hash) -> Option<core::Block> {
		self.adapter.get_block(h)
	}

	fn txhashset_read(&self, h: Hash) -> Option<TxHashSetRead> {
		self.adapter.txhashset_read(h)
	}

	fn txhashset_receive_ready(&self) -> bool {
		self.adapter.txhashset_receive_ready()
	}

	fn txhashset_write(&self, h: Hash, txhashset_data: File, peer_addr: SocketAddr) -> bool {
		self.adapter.txhashset_write(h, txhashset_data, peer_addr)
	}
}

impl NetAdapter for TrackingAdapter {
	fn find_peer_addrs(&self, capab: Capabilities) -> Vec<SocketAddr> {
		self.adapter.find_peer_addrs(capab)
	}

	fn peer_addrs_received(&self, addrs: Vec<SocketAddr>) {
		self.adapter.peer_addrs_received(addrs)
	}

	fn peer_difficulty(&self, addr: SocketAddr, diff: Difficulty, height: u64) {
		self.adapter.peer_difficulty(addr, diff, height)
	}

	fn is_banned(&self, addr: SocketAddr) -> bool {
		self.adapter.is_banned(addr)
	}
}<|MERGE_RESOLUTION|>--- conflicted
+++ resolved
@@ -327,10 +327,6 @@
 	}
 
 	fn check_connection(&self) -> bool {
-<<<<<<< HEAD
-		let mut state = self.state.write();
-=======
->>>>>>> 463567b1
 		match self.connection.as_ref().unwrap().error_channel.try_recv() {
 			Ok(Error::Serialization(e)) => {
 				let need_stop = {
