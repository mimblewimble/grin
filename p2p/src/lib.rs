// Copyright 2018 The Grin Developers
//
// Licensed under the Apache License, Version 2.0 (the "License");
// you may not use this file except in compliance with the License.
// You may obtain a copy of the License at
//
//     http://www.apache.org/licenses/LICENSE-2.0
//
// Unless required by applicable law or agreed to in writing, software
// distributed under the License is distributed on an "AS IS" BASIS,
// WITHOUT WARRANTIES OR CONDITIONS OF ANY KIND, either express or implied.
// See the License for the specific language governing permissions and
// limitations under the License.

//! Networking code to connect to other peers and exchange block, transactions,
//! etc.

#![deny(non_upper_case_globals)]
#![deny(non_camel_case_types)]
#![deny(non_snake_case)]
#![deny(unused_mut)]

#[macro_use]
extern crate bitflags;
extern crate bytes;
#[macro_use]
extern crate enum_primitive;

#[macro_use]
extern crate grin_core as core;
extern crate grin_store;
extern crate grin_util as util;
extern crate num;
extern crate rand;
extern crate serde;
#[macro_use]
extern crate serde_derive;
#[macro_use]
extern crate slog;
extern crate time;

mod conn;
pub mod handshake;
pub mod msg;
mod peer;
mod peers;
mod protocol;
mod serv;
mod store;
pub mod types;

pub use peer::Peer;
pub use peers::Peers;
pub use serv::{DummyAdapter, Server};
pub use store::{PeerData, State};
<<<<<<< HEAD
pub use types::{Capabilities, ChainAdapter, DandelionConfig, Error, P2PConfig, PeerInfo,
=======
pub use types::{Capabilities, ChainAdapter, Error, P2PConfig, PeerInfo, ReasonForBan,
>>>>>>> ec3c2e89
                TxHashSetRead, MAX_BLOCK_HEADERS, MAX_LOCATORS, MAX_PEER_ADDRS};<|MERGE_RESOLUTION|>--- conflicted
+++ resolved
@@ -53,9 +53,5 @@
 pub use peers::Peers;
 pub use serv::{DummyAdapter, Server};
 pub use store::{PeerData, State};
-<<<<<<< HEAD
-pub use types::{Capabilities, ChainAdapter, DandelionConfig, Error, P2PConfig, PeerInfo,
-=======
-pub use types::{Capabilities, ChainAdapter, Error, P2PConfig, PeerInfo, ReasonForBan,
->>>>>>> ec3c2e89
+pub use types::{Capabilities, ChainAdapter, DandelionConfig, Error, P2PConfig, PeerInfo, ReasonForBan,
                 TxHashSetRead, MAX_BLOCK_HEADERS, MAX_LOCATORS, MAX_PEER_ADDRS};