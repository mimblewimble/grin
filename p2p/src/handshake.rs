// Copyright 2018 The Grin Developers
//
// Licensed under the Apache License, Version 2.0 (the "License");
// you may not use this file except in compliance with the License.
// You may obtain a copy of the License at
//
//     http://www.apache.org/licenses/LICENSE-2.0
//
// Unless required by applicable law or agreed to in writing, software
// distributed under the License is distributed on an "AS IS" BASIS,
// WITHOUT WARRANTIES OR CONDITIONS OF ANY KIND, either express or implied.
// See the License for the specific language governing permissions and
// limitations under the License.

use crate::core::core::hash::Hash;
use crate::core::pow::Difficulty;
use crate::core::ser::ProtocolVersion;
use crate::msg::{read_message, write_message, Hand, Shake, Type, USER_AGENT};
use crate::peer::Peer;
use crate::types::{
	Capabilities, Direction, Error, P2PConfig, PeerAddr, PeerInfo, PeerLiveInfo, Stream,
};
use crate::util::RwLock;
use rand::{thread_rng, Rng};
use std::collections::VecDeque;
use std::net::SocketAddr;
use std::sync::Arc;

/// Local generated nonce for peer connecting.
/// Used for self-connecting detection (on receiver side),
/// nonce(s) in recent 100 connecting requests are saved
const NONCES_CAP: usize = 100;
/// Socket addresses of self, extracted from stream when a self-connecting is detected.
/// Used in connecting request to avoid self-connecting request,
/// 10 should be enough since most of servers don't have more than 10 IP addresses.
const ADDRS_CAP: usize = 10;

/// Handles the handshake negotiation when two peers connect and decides on
/// protocol.
pub struct Handshake {
	/// Ring buffer of nonces sent to detect self connections without requiring
	/// a node id.
	nonces: Arc<RwLock<VecDeque<u64>>>,
	/// Ring buffer of self addr(s) collected from PeerWithSelf detection (by nonce).
	pub addrs: Arc<RwLock<VecDeque<PeerAddr>>>,
	/// The genesis block header of the chain seen by this node.
	/// We only want to connect to other nodes seeing the same chain (forks are
	/// ok).
	genesis: Hash,
	config: P2PConfig,
}

impl Handshake {
	/// Creates a new handshake handler
	pub fn new(genesis: Hash, config: P2PConfig) -> Handshake {
		Handshake {
			nonces: Arc::new(RwLock::new(VecDeque::with_capacity(NONCES_CAP))),
			addrs: Arc::new(RwLock::new(VecDeque::with_capacity(ADDRS_CAP))),
			genesis,
			config,
		}
	}

	pub fn initiate<S: Stream>(
		&self,
		capabilities: Capabilities,
		total_difficulty: Difficulty,
		self_addr: PeerAddr,
		conn: &mut S,
	) -> Result<PeerInfo, Error> {
		// prepare the first part of the handshake
		let nonce = self.next_nonce();
		let peer_addr = conn.peer_addr()?;

		// Using our default "local" protocol version.
		let version = ProtocolVersion::local();

		let hand = Hand {
			version,
			capabilities,
			nonce,
			genesis: self.genesis,
			total_difficulty,
			sender_addr: self_addr,
			receiver_addr: peer_addr.clone(),
			user_agent: USER_AGENT.to_string(),
		};

		// write and read the handshake response
		write_message(conn, hand, Type::Hand, version)?;

		// Note: We have to read the Shake message *before* we know which protocol
		// version our peer supports (it is in the shake message itself).
		let shake: Shake = read_message(conn, version, Type::Shake)?;
		if shake.genesis != self.genesis {
			return Err(Error::GenesisMismatch {
				us: self.genesis,
				peer: shake.genesis,
			});
		}
		let peer_info = PeerInfo {
			capabilities: shake.capabilities,
			user_agent: shake.user_agent,
			addr: peer_addr.clone(),
			version: shake.version,
			live_info: Arc::new(RwLock::new(PeerLiveInfo::new(shake.total_difficulty))),
			direction: Direction::Outbound,
		};

		// If denied then we want to close the connection
		// (without providing our peer with any details why).
		if Peer::is_denied(&self.config, &peer_info.addr.clone()) {
			return Err(Error::ConnectionClose);
		}

		debug!(
			"Connected! Cumulative {} offered from {:?} {:?} {:?}",
			shake.total_difficulty.to_num(),
			peer_info.addr,
			peer_info.user_agent,
			peer_info.capabilities
		);
		// when more than one protocol version is supported, choosing should go here
		Ok(peer_info)
	}

	pub fn accept<S: Stream>(
		&self,
		capab: Capabilities,
		total_difficulty: Difficulty,
		mut conn: S,
	) -> Result<PeerInfo, Error> {
		// Note: We read the Hand message *before* we know which protocol version
<<<<<<< HEAD
		// is supported by our peer (it is in the Hand message).
		let version = ProtocolVersion::default();
=======
		// is supported by our peer (in the Hand message).
		let version = ProtocolVersion::local();

>>>>>>> d65f77f5
		let hand: Hand = read_message(&mut conn, version, Type::Hand)?;

		// all the reasons we could refuse this connection for
		if hand.genesis != self.genesis {
			return Err(Error::GenesisMismatch {
				us: self.genesis,
				peer: hand.genesis,
			});
		} else {
			// check the nonce to see if we are trying to connect to ourselves
			let nonces = self.nonces.read();
			let addr = resolve_peer_addr(hand.sender_addr.clone(), &mut conn);
			if nonces.contains(&hand.nonce) {
				// save ip addresses of ourselves
				let mut addrs = self.addrs.write();
				addrs.push_back(addr);
				if addrs.len() >= ADDRS_CAP {
					addrs.pop_front();
				}
				return Err(Error::PeerWithSelf);
			}
		}

		// all good, keep peer info
		let peer_info = PeerInfo {
			capabilities: hand.capabilities,
			user_agent: hand.user_agent,
			addr: resolve_peer_addr(hand.sender_addr, &conn),
			version: hand.version,
			live_info: Arc::new(RwLock::new(PeerLiveInfo::new(hand.total_difficulty))),
			direction: Direction::Inbound,
		};

		// At this point we know the published ip and port of the peer
		// so check if we are configured to explicitly allow or deny it.
		// If denied then we want to close the connection
		// (without providing our peer with any details why).
		if Peer::is_denied(&self.config, &peer_info.addr) {
			return Err(Error::ConnectionClose);
		}

		// send our reply with our info
		let shake = Shake {
			version,
			capabilities: capab,
			genesis: self.genesis,
			total_difficulty: total_difficulty,
			user_agent: USER_AGENT.to_string(),
		};

<<<<<<< HEAD
		write_message(&mut conn, shake, Type::Shake)?;
=======
		write_message(&mut conn, shake, Type::Shake, version)?;
>>>>>>> d65f77f5
		trace!("Success handshake with {}.", peer_info.addr);

		Ok(peer_info)
	}

	/// Generate a new random nonce and store it in our ring buffer
	fn next_nonce(&self) -> u64 {
		let nonce = thread_rng().gen();

		let mut nonces = self.nonces.write();
		nonces.push_back(nonce);
		if nonces.len() >= NONCES_CAP {
			nonces.pop_front();
		}
		nonce
	}
}

/// Resolve the correct peer_addr based on the connection and the advertised port.
fn resolve_peer_addr<S: Stream>(advertised: PeerAddr, conn: &S) -> PeerAddr {
	match advertised {
		PeerAddr::Socket(addr) => {
			let port = addr.port();
			if let Ok(addr) = conn.peer_addr() {
				if let Ok(ip) = addr.unwrap_ip() {
					PeerAddr::Socket(SocketAddr::new(ip.ip(), port))
				} else {
					advertised
				}
			} else {
				advertised
			}
		}
		PeerAddr::I2p(_) => advertised,
	}
}<|MERGE_RESOLUTION|>--- conflicted
+++ resolved
@@ -131,14 +131,9 @@
 		mut conn: S,
 	) -> Result<PeerInfo, Error> {
 		// Note: We read the Hand message *before* we know which protocol version
-<<<<<<< HEAD
-		// is supported by our peer (it is in the Hand message).
-		let version = ProtocolVersion::default();
-=======
 		// is supported by our peer (in the Hand message).
 		let version = ProtocolVersion::local();
 
->>>>>>> d65f77f5
 		let hand: Hand = read_message(&mut conn, version, Type::Hand)?;
 
 		// all the reasons we could refuse this connection for
@@ -189,11 +184,7 @@
 			user_agent: USER_AGENT.to_string(),
 		};
 
-<<<<<<< HEAD
-		write_message(&mut conn, shake, Type::Shake)?;
-=======
 		write_message(&mut conn, shake, Type::Shake, version)?;
->>>>>>> d65f77f5
 		trace!("Success handshake with {}.", peer_info.addr);
 
 		Ok(peer_info)
