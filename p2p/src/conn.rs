// Copyright 2018 The Grin Developers
//
// Licensed under the Apache License, Version 2.0 (the "License");
// you may not use this file except in compliance with the License.
// You may obtain a copy of the License at
//
//     http://www.apache.org/licenses/LICENSE-2.0
//
// Unless required by applicable law or agreed to in writing, software
// distributed under the License is distributed on an "AS IS" BASIS,
// WITHOUT WARRANTIES OR CONDITIONS OF ANY KIND, either express or implied.
// See the License for the specific language governing permissions and
// limitations under the License.

//! Provides a connection wrapper that handles the lower level tasks in sending
//! or receiving data from the TCP socket, as well as dealing with timeouts.
//!
//! Because of a few idiosyncracies in the Rust `TcpStream`, this has to use
//! async I/O to be able to both read *and* write on the connection. Which
//! forces us to go through some additional gymnastic to loop over the async
//! stream and make sure we get the right number of bytes out.

use std::fs::File;
use std::io::{self, Read, Write};
use std::net::{Shutdown, TcpStream};
use std::sync::{mpsc, Arc};
use std::{cmp, thread, time};

use crate::core::ser;
use crate::core::ser::FixedLength;
use crate::msg::{
	read_body, read_discard, read_header, read_item, write_to_buf, MsgHeader, MsgHeaderWrapper,
	Type,
};
use crate::types::Error;
use crate::util::read_write::{read_exact, write_all};
use crate::util::{RateCounter, RwLock};

/// A trait to be implemented in order to receive messages from the
/// connection. Allows providing an optional response.
pub trait MessageHandler: Send + 'static {
	fn consume<'a>(
		&self,
		msg: Message<'a>,
		writer: &'a mut dyn Write,
		received_bytes: Arc<RwLock<RateCounter>>,
	) -> Result<Option<Response<'a>>, Error>;
}

// Macro to simplify the boilerplate around async I/O error handling,
// especially with WouldBlock kind of errors.
macro_rules! try_break {
	($inner:expr) => {
		match $inner {
			Ok(v) => Some(v),
			Err(Error::Connection(ref e)) if e.kind() == io::ErrorKind::WouldBlock => None,
			Err(Error::Store(_))
			| Err(Error::Chain(_))
			| Err(Error::Internal)
			| Err(Error::NoDandelionRelay) => None,
			Err(ref e) => {
				debug!("try_break: exit the loop: {:?}", e);
				break;
				}
			}
	};
}

/// A message as received by the connection. Provides access to the message
/// header lazily consumes the message body, handling its deserialization.
pub struct Message<'a> {
	pub header: MsgHeader,
	stream: &'a mut dyn Read,
}

impl<'a> Message<'a> {
	fn from_header(header: MsgHeader, stream: &'a mut dyn Read) -> Message<'a> {
		Message { header, stream }
	}

	/// Read the message body from the underlying connection
	pub fn body<T: ser::Readable>(&mut self) -> Result<T, Error> {
		read_body(&self.header, self.stream)
	}

	/// Read a single "thing" from the underlying connection.
	/// Return the thing and the total bytes read.
	pub fn streaming_read<T: ser::Readable>(&mut self) -> Result<(T, u64), Error> {
		read_item(self.stream)
	}

	pub fn copy_attachment(&mut self, len: usize, writer: &mut dyn Write) -> Result<usize, Error> {
		let mut written = 0;
		while written < len {
			let read_len = cmp::min(8000, len - written);
			let mut buf = vec![0u8; read_len];
			read_exact(
				&mut self.stream,
				&mut buf[..],
				time::Duration::from_secs(10),
				true,
			)?;
			writer.write_all(&mut buf)?;
			written += read_len;
		}
		Ok(written)
	}
}

/// Response to a `Message`.
pub struct Response<'a> {
	resp_type: Type,
	body: Vec<u8>,
	stream: &'a mut dyn Write,
	attachment: Option<File>,
}

impl<'a> Response<'a> {
	pub fn new<T: ser::Writeable>(
		resp_type: Type,
		body: T,
		stream: &'a mut dyn Write,
	) -> Result<Response<'a>, Error> {
		let body = ser::ser_vec(&body)?;
		Ok(Response {
			resp_type,
			body,
			stream,
			attachment: None,
		})
	}

	fn write(mut self, sent_bytes: Arc<RwLock<RateCounter>>) -> Result<(), Error> {
		let mut msg = ser::ser_vec(&MsgHeader::new(self.resp_type, self.body.len() as u64))?;
		msg.append(&mut self.body);
		write_all(&mut self.stream, &msg[..], time::Duration::from_secs(10))?;
		// Increase sent bytes counter
		{
			let mut sent_bytes = sent_bytes.write();
			sent_bytes.inc(msg.len() as u64);
		}
		if let Some(mut file) = self.attachment {
			let mut buf = [0u8; 8000];
			loop {
				match file.read(&mut buf[..]) {
					Ok(0) => break,
					Ok(n) => {
						write_all(&mut self.stream, &buf[..n], time::Duration::from_secs(10))?;
						// Increase sent bytes "quietly" without incrementing the counter.
						// (In a loop here for the single attachment).
						let mut sent_bytes = sent_bytes.write();
						sent_bytes.inc_quiet(n as u64);
					}
					Err(e) => return Err(From::from(e)),
				}
			}
		}
		Ok(())
	}

	pub fn add_attachment(&mut self, file: File) {
		self.attachment = Some(file);
	}
}

pub const SEND_CHANNEL_CAP: usize = 10;

pub struct Tracker {
	/// Bytes we've sent.
	pub sent_bytes: Arc<RwLock<RateCounter>>,
	/// Bytes we've received.
	pub received_bytes: Arc<RwLock<RateCounter>>,
	/// Channel to allow sending data through the connection
	pub send_channel: mpsc::SyncSender<Vec<u8>>,
	/// Channel to close the connection
	pub close_channel: mpsc::Sender<()>,
}

impl Tracker {
	pub fn send<T>(&self, body: T, msg_type: Type) -> Result<(), Error>
	where
		T: ser::Writeable,
	{
		let buf = write_to_buf(body, msg_type)?;
		let buf_len = buf.len();
		self.send_channel.try_send(buf)?;

		// Increase sent bytes counter
		let mut sent_bytes = self.sent_bytes.write();
		sent_bytes.inc(buf_len as u64);

		Ok(())
	}

	/// Schedule this connection to safely close via the async close_channel.
	pub fn close(&self) {
		let _ = self.close_channel.send(());
	}
}

/// Start listening on the provided connection and wraps it. Does not hang
/// the current thread, instead just returns a future and the Connection
/// itself.
pub fn listen<H>(stream: TcpStream, handler: H) -> Tracker
where
	H: MessageHandler,
{
	let (send_tx, send_rx) = mpsc::sync_channel(SEND_CHANNEL_CAP);
	let (close_tx, close_rx) = mpsc::channel();

	// Counter of number of bytes received
	let received_bytes = Arc::new(RwLock::new(RateCounter::new()));
	// Counter of number of bytes sent
	let sent_bytes = Arc::new(RwLock::new(RateCounter::new()));

	stream
		.set_nonblocking(true)
		.expect("Non-blocking IO not available.");
	poll(
		stream,
		handler,
		send_rx,
		close_rx,
		received_bytes.clone(),
		sent_bytes.clone(),
	);

	Tracker {
		sent_bytes: sent_bytes.clone(),
		received_bytes: received_bytes.clone(),
		send_channel: send_tx,
		close_channel: close_tx,
	}
}

fn poll<H>(
	conn: TcpStream,
	handler: H,
	send_rx: mpsc::Receiver<Vec<u8>>,
	close_rx: mpsc::Receiver<()>,
	received_bytes: Arc<RwLock<RateCounter>>,
	sent_bytes: Arc<RwLock<RateCounter>>,
) where
	H: MessageHandler,
{
	// Split out tcp stream out into separate reader/writer halves.
	let mut reader = conn.try_clone().expect("clone conn for reader failed");
	let mut writer = conn.try_clone().expect("clone conn for writer failed");

	let _ = thread::Builder::new()
		.name("peer".to_string())
		.spawn(move || {
			let sleep_time = time::Duration::from_millis(5);
			let mut retry_send = Err(());
			loop {
				// check the read end
<<<<<<< HEAD
				match try_break!(error_tx, read_header(&mut reader, None)) {
					Some(MsgHeaderWrapper::Known(header)) => {
						let msg = Message::from_header(header, &mut reader);
=======
				if let Some(h) = try_break!(read_header(&mut reader, None)) {
					let msg = Message::from_header(h, &mut reader);
>>>>>>> 4ef4212f

						trace!(
							"Received message header, type {:?}, len {}.",
							msg.header.msg_type,
							msg.header.msg_len
						);

						// Increase received bytes counter
						received_bytes
							.write()
							.inc(MsgHeader::LEN as u64 + msg.header.msg_len);

						if let Some(Some(resp)) = try_break!(
							error_tx,
							handler.consume(msg, &mut writer, received_bytes.clone())
						) {
							try_break!(error_tx, resp.write(sent_bytes.clone()));
						}
					}
					Some(MsgHeaderWrapper::Unknown(msg_len)) => {
						// Increase received bytes counter
						received_bytes.write().inc(MsgHeader::LEN as u64 + msg_len);

<<<<<<< HEAD
						try_break!(error_tx, read_discard(msg_len, &mut reader));
=======
					if let Some(Some(resp)) =
						try_break!(handler.consume(msg, &mut writer, received))
					{
						try_break!(resp.write(sent_bytes.clone()));
>>>>>>> 4ef4212f
					}
					None => {}
				}

				// check the write end, use or_else so try_recv is lazily eval'd
				let maybe_data = retry_send.or_else(|_| send_rx.try_recv());
				retry_send = Err(());
				if let Ok(data) = maybe_data {
					let written = try_break!(writer.write_all(&data[..]).map_err(&From::from));
					if written.is_none() {
						retry_send = Ok(data);
					}
				}

				// check the close channel
				if let Ok(_) = close_rx.try_recv() {
					break;
				}

				thread::sleep(sleep_time);
			}

			debug!(
				"Shutting down connection with {}",
				conn.peer_addr()
					.map(|a| a.to_string())
					.unwrap_or("?".to_owned())
			);
			let _ = conn.shutdown(Shutdown::Both);
		});
}<|MERGE_RESOLUTION|>--- conflicted
+++ resolved
@@ -254,14 +254,9 @@
 			let mut retry_send = Err(());
 			loop {
 				// check the read end
-<<<<<<< HEAD
-				match try_break!(error_tx, read_header(&mut reader, None)) {
+				match try_break!(read_header(&mut reader, None)) {
 					Some(MsgHeaderWrapper::Known(header)) => {
 						let msg = Message::from_header(header, &mut reader);
-=======
-				if let Some(h) = try_break!(read_header(&mut reader, None)) {
-					let msg = Message::from_header(h, &mut reader);
->>>>>>> 4ef4212f
 
 						trace!(
 							"Received message header, type {:?}, len {}.",
@@ -275,24 +270,16 @@
 							.inc(MsgHeader::LEN as u64 + msg.header.msg_len);
 
 						if let Some(Some(resp)) = try_break!(
-							error_tx,
 							handler.consume(msg, &mut writer, received_bytes.clone())
 						) {
-							try_break!(error_tx, resp.write(sent_bytes.clone()));
+							try_break!(resp.write(sent_bytes.clone()));
 						}
 					}
 					Some(MsgHeaderWrapper::Unknown(msg_len)) => {
 						// Increase received bytes counter
 						received_bytes.write().inc(MsgHeader::LEN as u64 + msg_len);
 
-<<<<<<< HEAD
-						try_break!(error_tx, read_discard(msg_len, &mut reader));
-=======
-					if let Some(Some(resp)) =
-						try_break!(handler.consume(msg, &mut writer, received))
-					{
-						try_break!(resp.write(sent_bytes.clone()));
->>>>>>> 4ef4212f
+						try_break!(read_discard(msg_len, &mut reader));
 					}
 					None => {}
 				}
