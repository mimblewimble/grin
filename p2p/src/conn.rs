// Copyright 2018-2018 The Grin Developers
//
// Licensed under the Apache License, Version 2.0 (the "License");
// you may not use this file except in compliance with the License.
// You may obtain a copy of the License at
//
//     http://www.apache.org/licenses/LICENSE-2.0
//
// Unless required by applicable law or agreed to in writing, software
// distributed under the License is distributed on an "AS IS" BASIS,
// WITHOUT WARRANTIES OR CONDITIONS OF ANY KIND, either express or implied.
// See the License for the specific language governing permissions and
// limitations under the License.

//! Provides a connection wrapper that handles the lower level tasks in sending
//! or receiving data from the TCP socket, as well as dealing with timeouts.
//!
//! Because of a few idiosyncracies in the Rust `TcpStream`, this has to use
//! async I/O to be able to both read *and* write on the connection. Which
//! forces us to go through some additional gymnastic to loop over the async
//! stream and make sure we get the right number of bytes out.

use std::fs::File;
use std::io::{self, Read, Write};
use std::net::TcpStream;
use std::sync::{mpsc, Arc, Mutex};
<<<<<<< HEAD
use std::{cmp, thread, time};
=======
use std::thread;
use std::time;
>>>>>>> 88616fd3

use core::ser;
use msg::{read_body, read_exact, read_header, write_all, write_to_buf, MsgHeader, Type};
use types::Error;
use util::LOGGER;

/// A trait to be implemented in order to receive messages from the
/// connection. Allows providing an optional response.
pub trait MessageHandler: Send + 'static {
	fn consume<'a>(&self, msg: Message<'a>) -> Result<Option<Response<'a>>, Error>;
}

// Macro to simplify the boilerplate around async I/O error handling,
// especially with WouldBlock kind of errors.
macro_rules! try_break {
	($chan:ident, $inner:expr) => {
		match $inner {
			Ok(v) => Some(v),
			Err(Error::Connection(ref e)) if e.kind() == io::ErrorKind::WouldBlock => None,
			Err(e) => {
				let _ = $chan.send(e);
				break;
				}
			}
	};
}

/// A message as received by the connection. Provides access to the message
/// header lazily consumes the message body, handling its deserialization.
pub struct Message<'a> {
	pub header: MsgHeader,
	conn: &'a mut TcpStream,
}

impl<'a> Message<'a> {
	fn from_header(header: MsgHeader, conn: &'a mut TcpStream) -> Message<'a> {
		Message { header, conn }
	}

	/// Read the message body from the underlying connection
	pub fn body<T>(&mut self) -> Result<T, Error>
	where
		T: ser::Readable,
	{
		read_body(&self.header, self.conn)
	}

	pub fn copy_attachment(&mut self, len: usize, writer: &mut Write) -> Result<(), Error> {
		let mut written = 0;
		while written < len {
			let read_len = cmp::min(8000, len - written);
			let mut buf = vec![0u8; read_len];
			read_exact(&mut self.conn, &mut buf[..], 10000, true)?;
			writer.write_all(&mut buf)?;
			written += read_len;
		}
		Ok(())
	}

	/// Respond to the message with the provided message type and body
	pub fn respond<T>(self, resp_type: Type, body: T) -> Response<'a>
	where
		T: ser::Writeable,
	{
		let body = ser::ser_vec(&body).unwrap();
		Response {
			resp_type: resp_type,
			body: body,
			conn: self.conn,
			attachment: None,
		}
	}
}

/// Response to a `Message`
pub struct Response<'a> {
	resp_type: Type,
	body: Vec<u8>,
	conn: &'a mut TcpStream,
	attachment: Option<File>,
}

impl<'a> Response<'a> {
	fn write(mut self) -> Result<(), Error> {
		let mut msg =
			ser::ser_vec(&MsgHeader::new(self.resp_type, self.body.len() as u64)).unwrap();
		msg.append(&mut self.body);
		write_all(&mut self.conn, &msg[..], 10000)?;
		if let Some(mut file) = self.attachment {
			let mut buf = [0u8; 8000];
			loop {
				match file.read(&mut buf[..]) {
					Ok(0) => break,
					Ok(n) => write_all(&mut self.conn, &buf[..n], 10000)?,
					Err(e) => return Err(From::from(e)),
				}
			}
		}
		Ok(())
	}

	pub fn add_attachment(&mut self, file: File) {
		self.attachment = Some(file);
	}
}

// TODO count sent and received
pub struct Tracker {
	/// Bytes we've sent.
	pub sent_bytes: Arc<Mutex<u64>>,
	/// Bytes we've received.
	pub received_bytes: Arc<Mutex<u64>>,
	/// Channel to allow sending data through the connection
	pub send_channel: mpsc::SyncSender<Vec<u8>>,
	/// Channel to close the connection
	pub close_channel: mpsc::Sender<()>,
	/// Channel to check for errors on the connection
	pub error_channel: mpsc::Receiver<Error>,
}

impl Tracker {
	pub fn send<T>(&self, body: T, msg_type: Type) -> Result<(), Error>
	where
		T: ser::Writeable,
	{
		let buf = write_to_buf(body, msg_type);
		self.send_channel.try_send(buf)?;
		Ok(())
	}
}

/// Start listening on the provided connection and wraps it. Does not hang
/// the current thread, instead just returns a future and the Connection
/// itself.
pub fn listen<H>(stream: TcpStream, handler: H) -> Tracker
where
	H: MessageHandler,
{
	let (send_tx, send_rx) = mpsc::sync_channel(10);
	let (close_tx, close_rx) = mpsc::channel();
	let (error_tx, error_rx) = mpsc::channel();

	stream
		.set_nonblocking(true)
		.expect("Non-blocking IO not available.");
	poll(stream, handler, send_rx, error_tx, close_rx);

	Tracker {
		sent_bytes: Arc::new(Mutex::new(0)),
		received_bytes: Arc::new(Mutex::new(0)),
		send_channel: send_tx,
		close_channel: close_tx,
		error_channel: error_rx,
	}
}

fn poll<H>(
	conn: TcpStream,
	handler: H,
	send_rx: mpsc::Receiver<Vec<u8>>,
	error_tx: mpsc::Sender<Error>,
	close_rx: mpsc::Receiver<()>,
) where
	H: MessageHandler,
{
	let mut conn = conn;
	let _ = thread::Builder::new()
		.name("peer".to_string())
		.spawn(move || {
			let sleep_time = time::Duration::from_millis(1);

			let conn = &mut conn;
			let mut retry_send = Err(());
			loop {
				// check the read end
				if let Some(h) = try_break!(error_tx, read_header(conn)) {
					let msg = Message::from_header(h, conn);
					trace!(
						LOGGER,
						"Received message header, type {:?}, len {}.",
						msg.header.msg_type,
						msg.header.msg_len
					);
					if let Some(Some(resp)) = try_break!(error_tx, handler.consume(msg)) {
						try_break!(error_tx, resp.write());
					}
				}

				// check the write end
				if let Ok::<Vec<u8>, ()>(data) = retry_send {
					if let None =
						try_break!(error_tx, conn.write_all(&data[..]).map_err(&From::from))
					{
						retry_send = Ok(data);
					} else {
						retry_send = Err(());
					}
				} else if let Ok(data) = send_rx.try_recv() {
					if let None =
						try_break!(error_tx, conn.write_all(&data[..]).map_err(&From::from))
					{
						retry_send = Ok(data);
					} else {
						retry_send = Err(());
					}
				} else {
					retry_send = Err(());
				}

				// check the close channel
				if let Ok(_) = close_rx.try_recv() {
					debug!(
						LOGGER,
						"Connection close with {} initiated by us",
						conn.peer_addr()
							.map(|a| a.to_string())
							.unwrap_or("?".to_owned())
					);
					break;
				}

				thread::sleep(sleep_time);
			}
		});
}<|MERGE_RESOLUTION|>--- conflicted
+++ resolved
@@ -24,12 +24,7 @@
 use std::io::{self, Read, Write};
 use std::net::TcpStream;
 use std::sync::{mpsc, Arc, Mutex};
-<<<<<<< HEAD
 use std::{cmp, thread, time};
-=======
-use std::thread;
-use std::time;
->>>>>>> 88616fd3
 
 use core::ser;
 use msg::{read_body, read_exact, read_header, write_all, write_to_buf, MsgHeader, Type};
