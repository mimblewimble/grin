// Copyright 2016-2018 The Grin Developers
//
// Licensed under the Apache License, Version 2.0 (the "License");
// you may not use this file except in compliance with the License.
// You may obtain a copy of the License at
//
//     http://www.apache.org/licenses/LICENSE-2.0
//
// Unless required by applicable law or agreed to in writing, software
// distributed under the License is distributed on an "AS IS" BASIS,
// WITHOUT WARRANTIES OR CONDITIONS OF ANY KIND, either express or implied.
// See the License for the specific language governing permissions and
// limitations under the License.

//! Provides a connection wrapper that handles the lower level tasks in sending
//! or receiving data from the TCP socket, as well as dealing with timeouts.
//!
//! Because of a few idiosyncracies in the Rust `TcpStream`, this has to use
//! async I/O to be able to both read *and* write on the connection. Which
//! forces us to go through some additional gymnastic to loop over the async
//! stream and make sure we get the right number of bytes out.

use std::io::{self, Write};
use std::sync::{Arc, Mutex, mpsc};
use std::net::TcpStream;
use std::thread;
use std::time;

<<<<<<< HEAD
use std::io::Read;
use std::iter;
use std::sync::{Arc, Mutex};
use std::time::{Duration, Instant};

use futures;
use futures::{Future, Stream, stream};
use futures::sync::mpsc::{Sender, UnboundedReceiver, UnboundedSender};
use futures_cpupool::CpuPool;
use tokio_core::net::TcpStream;
use tokio_io::{AsyncRead, AsyncWrite};
use tokio_io::io::{read_exact, write_all};
use tokio_timer::{Timer, TimerError};

use core::core::hash::Hash;
=======
>>>>>>> eb0ebab2
use core::ser;
use msg::*;
use types::*;
use util::LOGGER;

<<<<<<< HEAD
/// Handler to provide to the connection, will be called back anytime a message
/// is received. The provided sender can be use to immediately send back
/// another message.
pub trait Handler: Sync + Send {

	/// Handle function to implement to process incoming messages. A sender to
	/// reply immediately as well as the message header and its unparsed body
	/// are provided.
	fn handle(
		&self,
		sender: UnboundedSender<Vec<u8>>,
		header: MsgHeader,
		body: Vec<u8>,
		reader: &mut Read,

	) -> Result<Option<Hash>, ser::Error>;
=======
pub trait MessageHandler: Send + 'static {
	fn consume(&self, msg: &mut Message) -> Result<Option<(Vec<u8>, Type)>, Error>;
}

// Macro to simplify the boilerplate around asyn I/O error handling,
// especially with WouldBlock kind of errors.
macro_rules! try_break {
	($chan:ident, $inner:expr) => {
		match $inner {
			Ok(v) => Some(v),
			Err(Error::Connection(ref e)) if e.kind() == io::ErrorKind::WouldBlock => {
				None
			}
			Err(e) => {
				let _ = $chan.send(e);
				break;
			}
		}
	}
>>>>>>> eb0ebab2
}

pub struct Message<'a> {
	pub header: MsgHeader,
	conn: &'a mut TcpStream,
}

impl<'a> Message<'a> {

<<<<<<< HEAD
			// first read the message header
			read_exact(reader, vec![0u8; HEADER_LEN as usize])
				.from_err()
				.and_then(move |(reader, buf)| {
					trace!(LOGGER, "read_msg: start");

					let header = try!(ser::deserialize::<MsgHeader>(&mut &buf[..]));
					Ok((reader, header))
				})
				.and_then(move |(reader, header)| {
					// now that we have a size, proceed with the body
					read_exact(reader, vec![0u8; header.msg_len as usize])
						.map(|(reader, buf)| (reader, header, buf))
						.from_err()
				})
				.and_then(move |(mut reader, header, buf)| {
					// add the count of bytes received
					let mut recv_bytes = recv_bytes.lock().unwrap();
					*recv_bytes += header.serialized_len() + header.msg_len;

					pool.spawn_fn(move || {
						let msg_type = header.msg_type;
						if let Err(e) = handler.handle(sender_inner.clone(), header, buf, &mut reader) {
							debug!(LOGGER, "Invalid {:?} message: {}", msg_type, e);
							return Err(Error::Serialization(e));
						}

						trace!(LOGGER, "read_msg: done (via cpu_pool)");
						Ok(reader)
					})
				})
		});
		Box::new(read_msg)
=======
	fn from_header(header: MsgHeader, conn: &'a mut TcpStream) -> Message<'a> {
		Message{header, conn}
>>>>>>> eb0ebab2
	}

	pub fn body<T>(&mut self) -> Result<T, Error> where T: ser::Readable {
		read_body(&self.header, self.conn)
	}
}

// TODO count sent and received
pub struct Tracker {
	/// Bytes we've sent.
	pub sent_bytes: Arc<Mutex<u64>>,
	/// Bytes we've received.
	pub received_bytes: Arc<Mutex<u64>>,
	/// Channel to allow sending data through the connection
	pub send_channel: mpsc::Sender<Vec<u8>>,
	/// Channel to close the connection
	pub close_channel: mpsc::Sender<()>,
	/// Channel to check for errors on the connection
	pub error_channel: mpsc::Receiver<Error>,
}

impl Tracker {
	pub fn send<T>(&self, body: T, msg_type: Type) -> Result<(), Error>
	where
		T: ser::Writeable
	{
<<<<<<< HEAD
		let expects: Arc<Mutex<Vec<InFlightRequest>>> = Arc::new(Mutex::new(vec![]));

		// Decorates the handler to remove the "subscription" from the expected
		// responses. We got our replies, so no timeout should occur.
		let handler = TimeoutHandler{handler: handler, expected_responses: expects.clone()};
		let (conn, fut) = Connection::listen(conn, pool, handler);
=======
		let buf = write_to_buf(body, msg_type);
		self.send_channel.send(buf)?;
		Ok(())
	}
}

/// Start listening on the provided connection and wraps it. Does not hang
/// the current thread, instead just returns a future and the Connection
/// itself.
pub fn listen<H>(stream: TcpStream, handler: H) -> Tracker
where
	H: MessageHandler,
{
	let (send_tx, send_rx) = mpsc::channel();
	let (close_tx, close_rx) = mpsc::channel();
	let (error_tx, error_rx) = mpsc::channel();

	stream.set_nonblocking(true).expect("Non-blocking IO not available.");
	poll(stream, handler, send_rx, send_tx.clone(), error_tx, close_rx);

	Tracker {
		sent_bytes: Arc::new(Mutex::new(0)),
		received_bytes: Arc::new(Mutex::new(0)),
		send_channel: send_tx,
		close_channel: close_tx,
		error_channel: error_rx,
	}
}
>>>>>>> eb0ebab2

fn poll<H>(
	conn: TcpStream,
	handler: H,
	send_rx: mpsc::Receiver<Vec<u8>>,
	send_tx: mpsc::Sender<Vec<u8>>,
	error_tx: mpsc::Sender<Error>,
	close_rx: mpsc::Receiver<()>
)
where
	H: MessageHandler,
{

	let mut conn = conn;
	let _ = thread::Builder::new().name("peer".to_string()).spawn(move || {
		let sleep_time = time::Duration::from_millis(1);

		let conn = &mut conn;
		let mut retry_send = Err(());
		loop {
			// check the read end
			if let Some(h) = try_break!(error_tx, read_header(conn)) {
				let mut msg = Message::from_header(h, conn);
				debug!(LOGGER, "Received message header, type {:?}, len {}.", msg.header.msg_type, msg.header.msg_len);
				if let Some(Some((body, typ))) = try_break!(error_tx, handler.consume(&mut msg)) {
					respond(&send_tx, typ, body);
				}
			}

			// check the write end
			if let Ok::<Vec<u8>, ()>(data) = retry_send {
				if let None = try_break!(error_tx, conn.write_all(&data[..]).map_err(&From::from)) {
					retry_send = Ok(data);
				} else {
					retry_send = Err(());
				}
			} else if let Ok(data) = send_rx.try_recv() {
				if let None = try_break!(error_tx, conn.write_all(&data[..]).map_err(&From::from)) {
					retry_send = Ok(data);
				} else {
					retry_send = Err(());
				}
			} else {
				retry_send = Err(());
			}

			// check the close channel
			if let Ok(_) = close_rx.try_recv() {
				debug!(LOGGER,
							 "Connection close with {} initiated by us",
							 conn.peer_addr().map(|a| a.to_string()).unwrap_or("?".to_owned()));
				break;
			}

			thread::sleep(sleep_time);
		}
	});
}

<<<<<<< HEAD
		Ok(())
	}

	/// Same as Connection
	pub fn send_msg<W: ser::Writeable>(&self, t: Type, body: &W) -> Result<(), Error> {
		self.underlying.send_msg(t, body)
	}

	/// Same as Connection
	pub fn transmitted_bytes(&self) -> (u64, u64) {
		self.underlying.transmitted_bytes()
	}
}

struct TimeoutHandler<H> where H: Handler {
	expected_responses: Arc<Mutex<Vec<InFlightRequest>>>,
	handler: H,
}

impl<H> Handler for TimeoutHandler<H> where H: Handler {
	fn handle(
		&self,
		sender: UnboundedSender<Vec<u8>>,
		header: MsgHeader,
		body: Vec<u8>,
		reader: &mut Read,
	) -> Result<Option<Hash>, ser::Error> {
		let msg_type = header.msg_type;
		let recv_h = self.handler.handle(sender, header, body, reader)?;

		let mut expects = self.expected_responses.lock().unwrap();
		let filtered = expects
			.iter()
			.filter(|x| {
				let res = x.msg_type != msg_type || x.hash.is_some() && x.hash != recv_h;
				if res {
					trace!(LOGGER, "timeout_conn: received: {:?}, {:?}", x.msg_type, x.hash);
				}
				res
			})
			.cloned()
			.collect::<Vec<_>>();
		*expects = filtered;

		Ok(recv_h)
	}
=======
fn respond(send_tx: &mpsc::Sender<Vec<u8>>, msg_type: Type, mut body: Vec<u8>) {
	let mut msg = ser::ser_vec(&MsgHeader::new(msg_type, body.len() as u64)).unwrap();
	msg.append(&mut body);
	send_tx.send(msg).unwrap();
>>>>>>> eb0ebab2
}<|MERGE_RESOLUTION|>--- conflicted
+++ resolved
@@ -26,49 +26,13 @@
 use std::thread;
 use std::time;
 
-<<<<<<< HEAD
-use std::io::Read;
-use std::iter;
-use std::sync::{Arc, Mutex};
-use std::time::{Duration, Instant};
-
-use futures;
-use futures::{Future, Stream, stream};
-use futures::sync::mpsc::{Sender, UnboundedReceiver, UnboundedSender};
-use futures_cpupool::CpuPool;
-use tokio_core::net::TcpStream;
-use tokio_io::{AsyncRead, AsyncWrite};
-use tokio_io::io::{read_exact, write_all};
-use tokio_timer::{Timer, TimerError};
-
-use core::core::hash::Hash;
-=======
->>>>>>> eb0ebab2
 use core::ser;
 use msg::*;
 use types::*;
 use util::LOGGER;
 
-<<<<<<< HEAD
-/// Handler to provide to the connection, will be called back anytime a message
-/// is received. The provided sender can be use to immediately send back
-/// another message.
-pub trait Handler: Sync + Send {
-
-	/// Handle function to implement to process incoming messages. A sender to
-	/// reply immediately as well as the message header and its unparsed body
-	/// are provided.
-	fn handle(
-		&self,
-		sender: UnboundedSender<Vec<u8>>,
-		header: MsgHeader,
-		body: Vec<u8>,
-		reader: &mut Read,
-
-	) -> Result<Option<Hash>, ser::Error>;
-=======
 pub trait MessageHandler: Send + 'static {
-	fn consume(&self, msg: &mut Message) -> Result<Option<(Vec<u8>, Type)>, Error>;
+	fn consume(&self, msg: Message) -> Result<Option<(Vec<u8>, Type)>, Error>;
 }
 
 // Macro to simplify the boilerplate around asyn I/O error handling,
@@ -86,7 +50,6 @@
 			}
 		}
 	}
->>>>>>> eb0ebab2
 }
 
 pub struct Message<'a> {
@@ -96,44 +59,8 @@
 
 impl<'a> Message<'a> {
 
-<<<<<<< HEAD
-			// first read the message header
-			read_exact(reader, vec![0u8; HEADER_LEN as usize])
-				.from_err()
-				.and_then(move |(reader, buf)| {
-					trace!(LOGGER, "read_msg: start");
-
-					let header = try!(ser::deserialize::<MsgHeader>(&mut &buf[..]));
-					Ok((reader, header))
-				})
-				.and_then(move |(reader, header)| {
-					// now that we have a size, proceed with the body
-					read_exact(reader, vec![0u8; header.msg_len as usize])
-						.map(|(reader, buf)| (reader, header, buf))
-						.from_err()
-				})
-				.and_then(move |(mut reader, header, buf)| {
-					// add the count of bytes received
-					let mut recv_bytes = recv_bytes.lock().unwrap();
-					*recv_bytes += header.serialized_len() + header.msg_len;
-
-					pool.spawn_fn(move || {
-						let msg_type = header.msg_type;
-						if let Err(e) = handler.handle(sender_inner.clone(), header, buf, &mut reader) {
-							debug!(LOGGER, "Invalid {:?} message: {}", msg_type, e);
-							return Err(Error::Serialization(e));
-						}
-
-						trace!(LOGGER, "read_msg: done (via cpu_pool)");
-						Ok(reader)
-					})
-				})
-		});
-		Box::new(read_msg)
-=======
 	fn from_header(header: MsgHeader, conn: &'a mut TcpStream) -> Message<'a> {
 		Message{header, conn}
->>>>>>> eb0ebab2
 	}
 
 	pub fn body<T>(&mut self) -> Result<T, Error> where T: ser::Readable {
@@ -160,14 +87,6 @@
 	where
 		T: ser::Writeable
 	{
-<<<<<<< HEAD
-		let expects: Arc<Mutex<Vec<InFlightRequest>>> = Arc::new(Mutex::new(vec![]));
-
-		// Decorates the handler to remove the "subscription" from the expected
-		// responses. We got our replies, so no timeout should occur.
-		let handler = TimeoutHandler{handler: handler, expected_responses: expects.clone()};
-		let (conn, fut) = Connection::listen(conn, pool, handler);
-=======
 		let buf = write_to_buf(body, msg_type);
 		self.send_channel.send(buf)?;
 		Ok(())
@@ -196,7 +115,6 @@
 		error_channel: error_rx,
 	}
 }
->>>>>>> eb0ebab2
 
 fn poll<H>(
 	conn: TcpStream,
@@ -219,9 +137,9 @@
 		loop {
 			// check the read end
 			if let Some(h) = try_break!(error_tx, read_header(conn)) {
-				let mut msg = Message::from_header(h, conn);
+				let msg = Message::from_header(h, conn);
 				debug!(LOGGER, "Received message header, type {:?}, len {}.", msg.header.msg_type, msg.header.msg_len);
-				if let Some(Some((body, typ))) = try_break!(error_tx, handler.consume(&mut msg)) {
+				if let Some(Some((body, typ))) = try_break!(error_tx, handler.consume(msg)) {
 					respond(&send_tx, typ, body);
 				}
 			}
@@ -256,57 +174,8 @@
 	});
 }
 
-<<<<<<< HEAD
-		Ok(())
-	}
-
-	/// Same as Connection
-	pub fn send_msg<W: ser::Writeable>(&self, t: Type, body: &W) -> Result<(), Error> {
-		self.underlying.send_msg(t, body)
-	}
-
-	/// Same as Connection
-	pub fn transmitted_bytes(&self) -> (u64, u64) {
-		self.underlying.transmitted_bytes()
-	}
-}
-
-struct TimeoutHandler<H> where H: Handler {
-	expected_responses: Arc<Mutex<Vec<InFlightRequest>>>,
-	handler: H,
-}
-
-impl<H> Handler for TimeoutHandler<H> where H: Handler {
-	fn handle(
-		&self,
-		sender: UnboundedSender<Vec<u8>>,
-		header: MsgHeader,
-		body: Vec<u8>,
-		reader: &mut Read,
-	) -> Result<Option<Hash>, ser::Error> {
-		let msg_type = header.msg_type;
-		let recv_h = self.handler.handle(sender, header, body, reader)?;
-
-		let mut expects = self.expected_responses.lock().unwrap();
-		let filtered = expects
-			.iter()
-			.filter(|x| {
-				let res = x.msg_type != msg_type || x.hash.is_some() && x.hash != recv_h;
-				if res {
-					trace!(LOGGER, "timeout_conn: received: {:?}, {:?}", x.msg_type, x.hash);
-				}
-				res
-			})
-			.cloned()
-			.collect::<Vec<_>>();
-		*expects = filtered;
-
-		Ok(recv_h)
-	}
-=======
 fn respond(send_tx: &mpsc::Sender<Vec<u8>>, msg_type: Type, mut body: Vec<u8>) {
 	let mut msg = ser::ser_vec(&MsgHeader::new(msg_type, body.len() as u64)).unwrap();
 	msg.append(&mut body);
 	send_tx.send(msg).unwrap();
->>>>>>> eb0ebab2
 }