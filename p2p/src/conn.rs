--- conflicted
+++ resolved
@@ -302,24 +302,6 @@
 			let mut retry_send = Err(());
 			loop {
 				// check the read end
-<<<<<<< HEAD
-				if let Some(h) = try_break!(read_header(&mut reader, None)) {
-					let msg = Message::from_header(h, &mut reader);
-
-					trace!(
-						"Received message header, type {:?}, len {}.",
-						msg.header.msg_type,
-						msg.header.msg_len
-					);
-
-					// Increase received bytes counter
-					tracker.inc_received(MsgHeader::LEN as u64 + msg.header.msg_len);
-
-					if let Some(Some(resp)) =
-						try_break!(handler.consume(msg, &mut writer, tracker.clone()))
-					{
-						try_break!(resp.write(tracker.clone()));
-=======
 				match try_break!(read_header(&mut reader, None)) {
 					Some(MsgHeaderWrapper::Known(header)) => {
 						let msg = Message::from_header(header, &mut reader);
@@ -331,22 +313,19 @@
 						);
 
 						// Increase received bytes counter
-						received_bytes
-							.write()
-							.inc(MsgHeader::LEN as u64 + msg.header.msg_len);
+						tracker.inc_received(MsgHeader::LEN as u64 + msg.header.msg_len);
 
 						if let Some(Some(resp)) =
-							try_break!(handler.consume(msg, &mut writer, received_bytes.clone()))
+							try_break!(handler.consume(msg, &mut writer, tracker.clone()))
 						{
-							try_break!(resp.write(sent_bytes.clone()));
+							try_break!(resp.write(tracker.clone()));
 						}
 					}
 					Some(MsgHeaderWrapper::Unknown(msg_len)) => {
 						// Increase received bytes counter
-						received_bytes.write().inc(MsgHeader::LEN as u64 + msg_len);
+						tracker.inc_received(MsgHeader::LEN as u64 + msg_len);
 
 						try_break!(read_discard(msg_len, &mut reader));
->>>>>>> 884851cd
 					}
 					None => {}
 				}
