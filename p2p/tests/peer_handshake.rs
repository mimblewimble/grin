// Copyright 2020 The Grin Developers
//
// Licensed under the Apache License, Version 2.0 (the "License");
// you may not use this file except in compliance with the License.
// You may obtain a copy of the License at
//
//     http://www.apache.org/licenses/LICENSE-2.0
//
// Unless required by applicable law or agreed to in writing, software
// distributed under the License is distributed on an "AS IS" BASIS,
// WITHOUT WARRANTIES OR CONDITIONS OF ANY KIND, either express or implied.
// See the License for the specific language governing permissions and
// limitations under the License.

use grin_core as core;
use grin_p2p as p2p;

use grin_util as util;
use grin_util::StopState;

use std::collections::hash_map::DefaultHasher;
use std::hash::Hasher;
use std::net::{SocketAddr, TcpListener, TcpStream};
use std::sync::Arc;
use std::{thread, time};

use crate::core::core::hash::Hash;
use crate::core::global;
use crate::core::pow::Difficulty;
use crate::p2p::types::PeerAddr;
use crate::p2p::Peer;

fn open_port() -> u16 {
	// use port 0 to allow the OS to assign an open port
	// TcpListener's Drop impl will unbind the port as soon as
	// listener goes out of scope
	let listener = TcpListener::bind("127.0.0.1:0").unwrap();
	listener.local_addr().unwrap().port()
}

// Setup test with AutomatedTesting chain_type;
fn test_setup() {
	// Set "global" chain type here as we spawn peer threads for read/write.
	global::init_global_chain_type(global::ChainTypes::AutomatedTesting);
	util::init_test_logger();
}

// Starts a server and connects a client peer to it to check handshake,
// followed by a ping/pong exchange to make sure the connection is live.
<<<<<<< HEAD
fn peer_handshake_aux(server_ip: &str, client_addr: &str) {
	util::init_test_logger();
=======
#[test]
fn peer_handshake() {
	test_setup();
>>>>>>> cea546ce

	let p2p_config = p2p::P2PConfig {
		host: server_ip.parse().unwrap(),
		port: open_port(),
		peers_allow: None,
		peers_deny: None,
		..p2p::P2PConfig::default()
	};
	let net_adapter = Arc::new(p2p::DummyAdapter {});
	let mut hasher = DefaultHasher::new();
	hasher.write(server_ip.as_bytes());
	hasher.write(client_addr.as_bytes());
	let data_folder = format!("{:x}", hasher.finish());
	let server = Arc::new(
		p2p::Server::new(
			data_folder.as_str(),
			p2p::Capabilities::UNKNOWN,
			p2p_config.clone(),
			net_adapter.clone(),
			Hash::from_vec(&vec![]),
			Arc::new(StopState::new()),
		)
		.unwrap(),
	);

	let p2p_inner = server.clone();
	let _ = thread::spawn(move || p2p_inner.listen());

	thread::sleep(time::Duration::from_secs(1));

	let addr = SocketAddr::new(p2p_config.host, p2p_config.port);
	let socket = TcpStream::connect_timeout(&addr, time::Duration::from_secs(10)).unwrap();

	let my_addr = PeerAddr(client_addr.parse().unwrap());
	let peer = Peer::connect(
		socket,
		p2p::Capabilities::UNKNOWN,
		Difficulty::min(),
		my_addr,
		&p2p::handshake::Handshake::new(Hash::from_vec(&vec![]), p2p_config.clone()),
		net_adapter,
	)
	.unwrap();

	assert!(peer.info.user_agent.ends_with(env!("CARGO_PKG_VERSION")));

	thread::sleep(time::Duration::from_secs(1));

	peer.send_ping(Difficulty::min(), 0).unwrap();
	thread::sleep(time::Duration::from_secs(1));

	let server_peer = server.peers.get_connected_peer(my_addr).unwrap();
	assert_eq!(server_peer.info.total_difficulty(), Difficulty::min());
	assert!(server.peers.peer_count() > 0);
}

#[test]
fn peer_handshake_ipv4() {
	peer_handshake_aux("127.0.0.1", "127.0.0.1:5000");
}

#[test]
fn peer_handshake_ipv6() {
	peer_handshake_aux("::1", "[::1]:5000");
}

#[test]
fn peer_handshake_mixed() {
	peer_handshake_aux("::", "127.0.0.1:5000");
}<|MERGE_RESOLUTION|>--- conflicted
+++ resolved
@@ -47,14 +47,8 @@
 
 // Starts a server and connects a client peer to it to check handshake,
 // followed by a ping/pong exchange to make sure the connection is live.
-<<<<<<< HEAD
 fn peer_handshake_aux(server_ip: &str, client_addr: &str) {
-	util::init_test_logger();
-=======
-#[test]
-fn peer_handshake() {
 	test_setup();
->>>>>>> cea546ce
 
 	let p2p_config = p2p::P2PConfig {
 		host: server_ip.parse().unwrap(),
