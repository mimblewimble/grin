--- conflicted
+++ resolved
@@ -74,45 +74,20 @@
 
 #cuckoo_miner_plugin_dir = "target/debug/plugins"
 
-<<<<<<< HEAD
-=======
-#if using cuckoo_miner, the implementation to use.. currently
-#just filters for this word in the filenames in the plugin
-#directory
-#Plugins currently included are:
-#"simple" : the basic cuckoo algorithm
-#"edgetrim" : an algorithm trading speed for a much lower memory footprint
-#"matrix" : fastest available CPU miner, with largest memory footprint
-#"tomato" : Time memory-tradeoff... low memory but very slow
-#Not included but verified working:
-#"cuda" a gpu miner - which currently needs to bebuilt and installed
-#separately from#the cuckoo-miner repository. Instructions found there
-
-cuckoo_miner_plugin_type = "simple"
-
-#the list of parameters if you're using "edgetrim or matrix"
-#cuckoo_miner_parameter_list = {NUM_THREADS=4, NUM_TRIMS=7}
-
->>>>>>> 7d48e1da
-#The amount of time, in seconds, to attempt to mine on a particular
+The amount of time, in seconds, to attempt to mine on a particular
 #header before stopping and re-collecting transactions from the pool
 
 attempt_time_per_block = 90
 
 #the wallet reciever to which coinbase rewards will be sent
 
-<<<<<<< HEAD
-wallet_receiver_url = "http://127.0.0.1:13425"
-=======
 wallet_receiver_url = "http://127.0.0.1:13416"
->>>>>>> 7d48e1da
 
 #whether to ignore the reward (mostly for testing)
 
 burn_reward = true
 
 #testing value, optional
-<<<<<<< HEAD
 #slow_down_in_millis = 30
 
 #########################################
@@ -148,9 +123,4 @@
 
 #[[mining.cuckoo_miner_plugin_config]]
 #type_filter = "lean_cuda"
-#parameter_list = {}
-
-
-=======
-#slow_down_in_millis = 30
->>>>>>> 7d48e1da
+#parameter_list = {}