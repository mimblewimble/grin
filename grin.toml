--- conflicted
+++ resolved
@@ -56,12 +56,9 @@
 #will also disable logging to stdout
 run_tui = false
 
-<<<<<<< HEAD
-=======
 #Whether to run the wallet listener with the server by default
 run_wallet_listener = true
 
->>>>>>> a8fcc37a
 #The P2P server details (i.e. the server that communicates with other
 #grin server nodes
 
