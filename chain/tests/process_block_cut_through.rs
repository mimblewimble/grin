--- conflicted
+++ resolved
@@ -127,11 +127,7 @@
 
 	// Transaction is invalid due to cut-through.
 	assert_eq!(
-<<<<<<< HEAD
-		tx.validate(Weighting::AsTransaction, verifier_cache.clone()),
-=======
-		tx.validate(Weighting::AsTransaction, height),
->>>>>>> f6ec77a5
+		tx.validate(Weighting::AsTransaction),
 		Err(transaction::Error::CutThrough),
 	);
 
