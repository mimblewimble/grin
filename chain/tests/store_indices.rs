--- conflicted
+++ resolved
@@ -12,7 +12,6 @@
 // See the License for the specific language governing permissions and
 // limitations under the License.
 
-<<<<<<< HEAD
 use self::chain::{Error, Tip};
 use self::core::core::hash::Hashed;
 use self::core::core::Block;
@@ -25,16 +24,6 @@
 use grin_core as core;
 use grin_keychain as keychain;
 use grin_store as store;
-use grin_wallet as wallet;
-=======
-extern crate env_logger;
-extern crate grin_chain as chain;
-extern crate grin_core as core;
-extern crate grin_keychain as keychain;
-extern crate grin_store as store;
-extern crate rand;
-
->>>>>>> b06b4507
 use std::fs;
 use std::sync::Arc;
 
