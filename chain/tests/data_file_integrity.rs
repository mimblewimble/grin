--- conflicted
+++ resolved
@@ -88,11 +88,7 @@
 				global::sizeshift(),
 			).unwrap();
 
-<<<<<<< HEAD
-			let bhash = b.hash();
-=======
 			let _bhash = b.hash();
->>>>>>> d9306002
 			chain
 				.process_block(b.clone(), chain::Options::MINE)
 				.unwrap();
