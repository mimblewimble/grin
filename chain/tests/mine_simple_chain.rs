// Copyright 2018 The Grin Developers
//
// Licensed under the Apache License, Version 2.0 (the "License");
// you may not use this file except in compliance with the License.
// You may obtain a copy of the License at
//
//     http://www.apache.org/licenses/LICENSE-2.0
//
// Unless required by applicable law or agreed to in writing, software
// distributed under the License is distributed on an "AS IS" BASIS,
// WITHOUT WARRANTIES OR CONDITIONS OF ANY KIND, either express or implied.
// See the License for the specific language governing permissions and
// limitations under the License.

extern crate grin_chain as chain;
extern crate grin_core as core;
extern crate grin_keychain as keychain;
extern crate grin_store as store;
extern crate grin_util as util;
extern crate grin_wallet as wallet;
extern crate rand;
extern crate time;

use std::fs;
use std::sync::Arc;

use chain::Chain;
use chain::types::*;
use core::consensus;
use core::core::hash::Hashed;
use core::core::target::Difficulty;
use core::core::{Block, BlockHeader, OutputFeatures, OutputIdentifier, Transaction};
use core::global;
use core::global::ChainTypes;
use wallet::libtx::{self, build};

use keychain::{ExtKeychain, Keychain};

use core::pow;

fn clean_output_dir(dir_name: &str) {
	let _ = fs::remove_dir_all(dir_name);
}

fn setup(dir_name: &str, genesis: Block) -> Chain {
	util::init_test_logger();
	clean_output_dir(dir_name);
	let db_env = Arc::new(store::new_env(dir_name.to_string()));
	chain::Chain::init(
		dir_name.to_string(),
		db_env,
		Arc::new(NoopAdapter {}),
		genesis,
		pow::verify_size,
	).unwrap()
}

#[test]
fn mine_empty_chain() {
<<<<<<< HEAD
	let chain = setup(".grin");
	let keychain = ExtKeychain::from_random_seed().unwrap();
=======
	global::set_mining_mode(ChainTypes::AutomatedTesting);
	let chain = setup(".grin", pow::mine_genesis_block().unwrap());
	let keychain = Keychain::from_random_seed().unwrap();
>>>>>>> 6430620e

	for n in 1..4 {
		let prev = chain.head_header().unwrap();
		let difficulty = consensus::next_difficulty(chain.difficulty_iter()).unwrap();
		let pk = keychain.derive_key_id(n as u32).unwrap();
		let reward = libtx::reward::output(&keychain, &pk, 0, prev.height).unwrap();
		let mut b = core::core::Block::new(&prev, vec![], difficulty.clone(), reward).unwrap();
		b.header.timestamp = prev.timestamp + time::Duration::seconds(60);

		chain.set_block_roots(&mut b, false).unwrap();

		pow::pow_size(
			&mut b.header,
			difficulty,
			global::proofsize(),
			global::sizeshift(),
		).unwrap();

		let bhash = b.hash();
		chain.process_block(b, chain::Options::MINE).unwrap();

		// checking our new head
		let head = chain.head().unwrap();
		assert_eq!(head.height, n);
		assert_eq!(head.last_block_h, bhash);

		// now check the block_header of the head
		let header = chain.head_header().unwrap();
		assert_eq!(header.height, n);
		assert_eq!(header.hash(), bhash);

		// now check the block itself
		let block = chain.get_block(&header.hash()).unwrap();
		assert_eq!(block.header.height, n);
		assert_eq!(block.hash(), bhash);
		assert_eq!(block.outputs.len(), 1);

		// now check the block height index
		let header_by_height = chain.get_header_by_height(n).unwrap();
		assert_eq!(header_by_height.hash(), bhash);

		chain.validate(false).unwrap();
	}
}

#[test]
fn mine_forks() {
<<<<<<< HEAD
	let chain = setup(".grin2");
	let kc = ExtKeychain::from_random_seed().unwrap();
=======
	global::set_mining_mode(ChainTypes::AutomatedTesting);
	let chain = setup(".grin2", pow::mine_genesis_block().unwrap());
	let kc = Keychain::from_random_seed().unwrap();
>>>>>>> 6430620e

	// add a first block to not fork genesis
	let prev = chain.head_header().unwrap();
	let b = prepare_block(&kc, &prev, &chain, 2);
	chain.process_block(b, chain::Options::SKIP_POW).unwrap();

	// mine and add a few blocks

	for n in 1..4 {
		// first block for one branch
		let prev = chain.head_header().unwrap();
		let b1 = prepare_block(&kc, &prev, &chain, 3 * n);

		// 2nd block with higher difficulty for other branch
		let b2 = prepare_block(&kc, &prev, &chain, 3 * n + 1);

		// process the first block to extend the chain
		let bhash = b1.hash();
		chain.process_block(b1, chain::Options::SKIP_POW).unwrap();

		// checking our new head
		let head = chain.head().unwrap();
		assert_eq!(head.height, (n + 1) as u64);
		assert_eq!(head.last_block_h, bhash);
		assert_eq!(head.prev_block_h, prev.hash());

		// process the 2nd block to build a fork with more work
		let bhash = b2.hash();
		chain.process_block(b2, chain::Options::SKIP_POW).unwrap();

		// checking head switch
		let head = chain.head().unwrap();
		assert_eq!(head.height, (n + 1) as u64);
		assert_eq!(head.last_block_h, bhash);
		assert_eq!(head.prev_block_h, prev.hash());
	}
}

#[test]
fn mine_losing_fork() {
<<<<<<< HEAD
	let kc = ExtKeychain::from_random_seed().unwrap();
	let chain = setup(".grin3");
=======
	global::set_mining_mode(ChainTypes::AutomatedTesting);
	let kc = Keychain::from_random_seed().unwrap();
	let chain = setup(".grin3", pow::mine_genesis_block().unwrap());
>>>>>>> 6430620e

	// add a first block we'll be forking from
	let prev = chain.head_header().unwrap();
	let b1 = prepare_block(&kc, &prev, &chain, 2);
	let b1head = b1.header.clone();
	chain.process_block(b1, chain::Options::SKIP_POW).unwrap();

	// prepare the 2 successor, sibling blocks, one with lower diff
	let b2 = prepare_block(&kc, &b1head, &chain, 4);
	let b2head = b2.header.clone();
	let bfork = prepare_block(&kc, &b1head, &chain, 3);

	// add higher difficulty first, prepare its successor, then fork
	// with lower diff
	chain.process_block(b2, chain::Options::SKIP_POW).unwrap();
	assert_eq!(chain.head_header().unwrap().hash(), b2head.hash());
	let b3 = prepare_block(&kc, &b2head, &chain, 5);
	chain
		.process_block(bfork, chain::Options::SKIP_POW)
		.unwrap();

	// adding the successor
	let b3head = b3.header.clone();
	chain.process_block(b3, chain::Options::SKIP_POW).unwrap();
	assert_eq!(chain.head_header().unwrap().hash(), b3head.hash());
}

#[test]
fn longer_fork() {
<<<<<<< HEAD
	let kc = ExtKeychain::from_random_seed().unwrap();
=======
	global::set_mining_mode(ChainTypes::AutomatedTesting);
	let kc = Keychain::from_random_seed().unwrap();
>>>>>>> 6430620e
	// to make it easier to compute the txhashset roots in the test, we
	// prepare 2 chains, the 2nd will be have the forked blocks we can
	// then send back on the 1st
	let genesis = pow::mine_genesis_block().unwrap();
	let chain = setup(".grin4", genesis.clone());
	let chain_fork = setup(".grin5", genesis);

	// add blocks to both chains, 20 on the main one, only the first 5
	// for the forked chain
	let mut prev = chain.head_header().unwrap();
	for n in 0..10 {
		let b = prepare_block(&kc, &prev, &chain, 2 * n + 2);
		let bh = b.header.clone();

		if n < 5 {
			chain_fork
				.process_block(b.clone(), chain::Options::SKIP_POW)
				.unwrap();
		}

		chain.process_block(b, chain::Options::SKIP_POW).unwrap();
		prev = bh;
	}

	// check both chains are in the expected state
	let head = chain.head_header().unwrap();
	assert_eq!(head.height, 10);
	assert_eq!(head.hash(), prev.hash());
	let head_fork = chain_fork.head_header().unwrap();
	assert_eq!(head_fork.height, 5);

	let mut prev_fork = head_fork.clone();
	for n in 0..7 {
		let b_fork = prepare_block(&kc, &prev_fork, &chain_fork, 2 * n + 11);
		let bh_fork = b_fork.header.clone();

		let b = b_fork.clone();
		chain.process_block(b, chain::Options::SKIP_POW).unwrap();

		chain_fork
			.process_block(b_fork, chain::Options::SKIP_POW)
			.unwrap();
		prev_fork = bh_fork;
	}
}

#[test]
fn spend_in_fork_and_compact() {
	global::set_mining_mode(ChainTypes::AutomatedTesting);
	util::init_test_logger();
	let chain = setup(".grin6", pow::mine_genesis_block().unwrap());
	let prev = chain.head_header().unwrap();
	let kc = ExtKeychain::from_random_seed().unwrap();

	let mut fork_head = prev;

	// mine the first block and keep track of the block_hash
	// so we can spend the coinbase later
	let b = prepare_block(&kc, &fork_head, &chain, 2);
	let block_hash = b.hash();
	let out_id = OutputIdentifier::from_output(&b.outputs[0]);
	assert!(out_id.features.contains(OutputFeatures::COINBASE_OUTPUT));
	fork_head = b.header.clone();
	chain
		.process_block(b.clone(), chain::Options::SKIP_POW)
		.unwrap();

	let merkle_proof = chain.get_merkle_proof(&out_id, &b.header).unwrap();

	// now mine three further blocks
	for n in 3..6 {
		let b = prepare_block(&kc, &fork_head, &chain, n);
		fork_head = b.header.clone();
		chain.process_block(b, chain::Options::SKIP_POW).unwrap();
	}

	// Check the height of the "fork block".
	assert_eq!(fork_head.height, 4);

	let tx1 = build::transaction(
		vec![
			build::coinbase_input(
				consensus::REWARD,
				block_hash,
				merkle_proof,
				kc.derive_key_id(2).unwrap(),
			),
			build::output(consensus::REWARD - 20000, kc.derive_key_id(30).unwrap()),
			build::with_fee(20000),
		],
		&kc,
	).unwrap();

	let next = prepare_block_tx(&kc, &fork_head, &chain, 7, vec![&tx1]);
	let prev_main = next.header.clone();
	chain
		.process_block(next.clone(), chain::Options::SKIP_POW)
		.unwrap();
	chain.validate(false).unwrap();

	let tx2 = build::transaction(
		vec![
			build::input(consensus::REWARD - 20000, kc.derive_key_id(30).unwrap()),
			build::output(consensus::REWARD - 40000, kc.derive_key_id(31).unwrap()),
			build::with_fee(20000),
		],
		&kc,
	).unwrap();

	let next = prepare_block_tx(&kc, &prev_main, &chain, 9, vec![&tx2]);
	let prev_main = next.header.clone();
	chain.process_block(next, chain::Options::SKIP_POW).unwrap();

	// Full chain validation for completeness.
	chain.validate(false).unwrap();

	// mine 2 forked blocks from the first
	let fork = prepare_fork_block_tx(&kc, &fork_head, &chain, 6, vec![&tx1]);
	let prev_fork = fork.header.clone();
	chain.process_block(fork, chain::Options::SKIP_POW).unwrap();

	let fork_next = prepare_fork_block_tx(&kc, &prev_fork, &chain, 8, vec![&tx2]);
	let prev_fork = fork_next.header.clone();
	chain
		.process_block(fork_next, chain::Options::SKIP_POW)
		.unwrap();

	chain.validate(false).unwrap();

	// check state
	let head = chain.head_header().unwrap();
	assert_eq!(head.height, 6);
	assert_eq!(head.hash(), prev_main.hash());
	assert!(
		chain
			.is_unspent(&OutputIdentifier::from_output(&tx2.outputs[0]))
			.is_ok()
	);
	assert!(
		chain
			.is_unspent(&OutputIdentifier::from_output(&tx1.outputs[0]))
			.is_err()
	);

	// make the fork win
	let fork_next = prepare_fork_block(&kc, &prev_fork, &chain, 10);
	let prev_fork = fork_next.header.clone();
	chain
		.process_block(fork_next, chain::Options::SKIP_POW)
		.unwrap();
	chain.validate(false).unwrap();

	// check state
	let head = chain.head_header().unwrap();
	assert_eq!(head.height, 7);
	assert_eq!(head.hash(), prev_fork.hash());
	assert!(
		chain
			.is_unspent(&OutputIdentifier::from_output(&tx2.outputs[0]))
			.is_ok()
	);
	assert!(
		chain
			.is_unspent(&OutputIdentifier::from_output(&tx1.outputs[0]))
			.is_err()
	);

	// add 20 blocks to go past the test horizon
	let mut prev = prev_fork;
	for n in 0..20 {
		let next = prepare_block(&kc, &prev, &chain, 11 + n);
		prev = next.header.clone();
		chain.process_block(next, chain::Options::SKIP_POW).unwrap();
	}

	chain.validate(false).unwrap();
	chain.compact().unwrap();
	chain.validate(false).unwrap();
}

fn prepare_block<K>(kc: &K, prev: &BlockHeader, chain: &Chain, diff: u64) -> Block
where
	K: Keychain,
{
	let mut b = prepare_block_nosum(kc, prev, diff, vec![]);
	chain.set_block_roots(&mut b, false).unwrap();
	b
}

fn prepare_block_tx<K>(
	kc: &K,
	prev: &BlockHeader,
	chain: &Chain,
	diff: u64,
	txs: Vec<&Transaction>,
) -> Block
where
	K: Keychain,
{
	let mut b = prepare_block_nosum(kc, prev, diff, txs);
	chain.set_block_roots(&mut b, false).unwrap();
	b
}

fn prepare_fork_block<K>(kc: &K, prev: &BlockHeader, chain: &Chain, diff: u64) -> Block
where
	K: Keychain,
{
	let mut b = prepare_block_nosum(kc, prev, diff, vec![]);
	chain.set_block_roots(&mut b, true).unwrap();
	b
}

fn prepare_fork_block_tx<K>(
	kc: &K,
	prev: &BlockHeader,
	chain: &Chain,
	diff: u64,
	txs: Vec<&Transaction>,
) -> Block
where
	K: Keychain,
{
	let mut b = prepare_block_nosum(kc, prev, diff, txs);
	chain.set_block_roots(&mut b, true).unwrap();
	b
}

fn prepare_block_nosum<K>(kc: &K, prev: &BlockHeader, diff: u64, txs: Vec<&Transaction>) -> Block
where
	K: Keychain,
{
	let proof_size = global::proofsize();
	let key_id = kc.derive_key_id(diff as u32).unwrap();

	let fees = txs.iter().map(|tx| tx.fee()).sum();
	let reward = libtx::reward::output(kc, &key_id, fees, prev.height).unwrap();
	let mut b = match core::core::Block::new(
		prev,
		txs.into_iter().cloned().collect(),
		Difficulty::from_num(diff),
		reward,
	) {
		Err(e) => panic!("{:?}", e),
		Ok(b) => b,
	};
	b.header.timestamp = prev.timestamp + time::Duration::seconds(60);
	b.header.total_difficulty = prev.total_difficulty.clone() + Difficulty::from_num(diff);
	b.header.pow = core::core::Proof::random(proof_size);
	b
}

#[test]
#[ignore]
fn actual_diff_iter_output() {
	global::set_mining_mode(ChainTypes::AutomatedTesting);
	let genesis_block = pow::mine_genesis_block().unwrap();
	let db_env = Arc::new(store::new_env(".grin".to_string()));
	let chain = chain::Chain::init(
		"../.grin".to_string(),
		db_env,
		Arc::new(NoopAdapter {}),
		genesis_block,
		pow::verify_size,
	).unwrap();
	let iter = chain.difficulty_iter();
	let mut last_time = 0;
	let mut first = true;
	for i in iter.into_iter() {
		let elem = i.unwrap();
		if first {
			last_time = elem.0;
			first = false;
		}
		println!(
			"next_difficulty time: {}, diff: {}, duration: {} ",
			elem.0,
			elem.1.to_num(),
			last_time - elem.0
		);
		last_time = elem.0;
	}
}<|MERGE_RESOLUTION|>--- conflicted
+++ resolved
@@ -57,14 +57,9 @@
 
 #[test]
 fn mine_empty_chain() {
-<<<<<<< HEAD
-	let chain = setup(".grin");
+	global::set_mining_mode(ChainTypes::AutomatedTesting);
+	let chain = setup(".grin", pow::mine_genesis_block().unwrap());
 	let keychain = ExtKeychain::from_random_seed().unwrap();
-=======
-	global::set_mining_mode(ChainTypes::AutomatedTesting);
-	let chain = setup(".grin", pow::mine_genesis_block().unwrap());
-	let keychain = Keychain::from_random_seed().unwrap();
->>>>>>> 6430620e
 
 	for n in 1..4 {
 		let prev = chain.head_header().unwrap();
@@ -112,14 +107,9 @@
 
 #[test]
 fn mine_forks() {
-<<<<<<< HEAD
-	let chain = setup(".grin2");
+	global::set_mining_mode(ChainTypes::AutomatedTesting);
+	let chain = setup(".grin2", pow::mine_genesis_block().unwrap());
 	let kc = ExtKeychain::from_random_seed().unwrap();
-=======
-	global::set_mining_mode(ChainTypes::AutomatedTesting);
-	let chain = setup(".grin2", pow::mine_genesis_block().unwrap());
-	let kc = Keychain::from_random_seed().unwrap();
->>>>>>> 6430620e
 
 	// add a first block to not fork genesis
 	let prev = chain.head_header().unwrap();
@@ -160,14 +150,9 @@
 
 #[test]
 fn mine_losing_fork() {
-<<<<<<< HEAD
+	global::set_mining_mode(ChainTypes::AutomatedTesting);
 	let kc = ExtKeychain::from_random_seed().unwrap();
-	let chain = setup(".grin3");
-=======
-	global::set_mining_mode(ChainTypes::AutomatedTesting);
-	let kc = Keychain::from_random_seed().unwrap();
 	let chain = setup(".grin3", pow::mine_genesis_block().unwrap());
->>>>>>> 6430620e
 
 	// add a first block we'll be forking from
 	let prev = chain.head_header().unwrap();
@@ -197,12 +182,8 @@
 
 #[test]
 fn longer_fork() {
-<<<<<<< HEAD
+	global::set_mining_mode(ChainTypes::AutomatedTesting);
 	let kc = ExtKeychain::from_random_seed().unwrap();
-=======
-	global::set_mining_mode(ChainTypes::AutomatedTesting);
-	let kc = Keychain::from_random_seed().unwrap();
->>>>>>> 6430620e
 	// to make it easier to compute the txhashset roots in the test, we
 	// prepare 2 chains, the 2nd will be have the forked blocks we can
 	// then send back on the 1st
