--- conflicted
+++ resolved
@@ -12,7 +12,6 @@
 // See the License for the specific language governing permissions and
 // limitations under the License.
 
-<<<<<<< HEAD
 use self::chain::types::NoopAdapter;
 use self::chain::Chain;
 use self::core::core::hash::Hashed;
@@ -25,23 +24,12 @@
 use self::core::{consensus, global, pow};
 use self::keychain::{ExtKeychain, ExtKeychainPath, Keychain};
 use self::util::RwLock;
-=======
-extern crate chrono;
-extern crate grin_chain as chain;
-extern crate grin_core as core;
-extern crate grin_keychain as keychain;
-extern crate grin_store as store;
-extern crate grin_util as util;
-extern crate rand;
-
->>>>>>> b06b4507
 use chrono::Duration;
 use grin_chain as chain;
 use grin_core as core;
 use grin_keychain as keychain;
 use grin_store as store;
 use grin_util as util;
-use grin_wallet as wallet;
 use std::fs;
 use std::sync::Arc;
 
