--- conflicted
+++ resolved
@@ -694,21 +694,13 @@
 		assert_eq!(head.height, 6);
 		assert_eq!(head.hash(), prev_main.hash());
 		assert!(chain
-<<<<<<< HEAD
-			.get_unspent(&OutputIdentifier::from_output(&tx2.outputs()[0]))
+			.is_unspent(&OutputIdentifier::from(&tx2.outputs()[0]))
 			.unwrap()
 			.is_some());
 		assert!(chain
-			.get_unspent(&OutputIdentifier::from_output(&tx1.outputs()[0]))
+			.is_unspent(&OutputIdentifier::from(&tx1.outputs()[0]))
 			.unwrap()
 			.is_none());
-=======
-			.is_unspent(&OutputIdentifier::from(&tx2.outputs()[0]))
-			.is_ok());
-		assert!(chain
-			.is_unspent(&OutputIdentifier::from(&tx1.outputs()[0]))
-			.is_err());
->>>>>>> 5f5b1d2f
 
 		// make the fork win
 		let fork_next = prepare_block(&kc, &prev_fork, &chain, 10);
@@ -723,21 +715,13 @@
 		assert_eq!(head.height, 7);
 		assert_eq!(head.hash(), prev_fork.hash());
 		assert!(chain
-<<<<<<< HEAD
-			.get_unspent(&OutputIdentifier::from_output(&tx2.outputs()[0]))
+			.get_unspent(&OutputIdentifier::from(&tx2.outputs()[0]))
 			.unwrap()
 			.is_some());
 		assert!(chain
-			.get_unspent(&OutputIdentifier::from_output(&tx1.outputs()[0]))
+			.get_unspent(&OutputIdentifier::from(&tx1.outputs()[0]))
 			.unwrap()
 			.is_none());
-=======
-			.is_unspent(&OutputIdentifier::from(&tx2.outputs()[0]))
-			.is_ok());
-		assert!(chain
-			.is_unspent(&OutputIdentifier::from(&tx1.outputs()[0]))
-			.is_err());
->>>>>>> 5f5b1d2f
 
 		// add 20 blocks to go past the test horizon
 		let mut prev = prev_fork;
