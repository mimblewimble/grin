--- conflicted
+++ resolved
@@ -30,11 +30,7 @@
 use core::core::transaction;
 use core::global;
 use core::global::ChainTypes;
-<<<<<<< HEAD
-use wallet::libwallet::build;
-=======
 use wallet::libtx::build;
->>>>>>> b6c31ebc
 
 use keychain::Keychain;
 use wallet::libtx;
@@ -178,14 +174,8 @@
 
 	let txs = vec![coinbase_txn];
 	let fees = txs.iter().map(|tx| tx.fee()).sum();
-<<<<<<< HEAD
-	let reward = libwallet::reward::output(&keychain, &key_id4, fees, prev.height).unwrap();
+	let reward = libtx::reward::output(&keychain, &key_id4, fees, prev.height).unwrap();
 	let mut block = core::core::Block::new(&prev, txs, Difficulty::one(), reward).unwrap();
-=======
-	let reward = libtx::reward::output(&keychain, &key_id4, fees, prev.height).unwrap();
-	let mut block =
-		core::core::Block::new(&prev, vec![&coinbase_txn], Difficulty::one(), reward).unwrap();
->>>>>>> b6c31ebc
 
 	block.header.timestamp = prev.timestamp + time::Duration::seconds(60);
 
