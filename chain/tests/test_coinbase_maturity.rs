--- conflicted
+++ resolved
@@ -266,14 +266,9 @@
 				.unwrap();
 
 			let txs = &[coinbase_txn];
-<<<<<<< HEAD
 			let fees = txs.iter().map(|tx| tx.fee(prev.height + 1)).sum();
-			let next_header_info = consensus::next_difficulty(1, chain.difficulty_iter().unwrap());
-=======
-			let fees = txs.iter().map(|tx| tx.fee()).sum();
 			let next_header_info =
 				consensus::next_difficulty(prev.height + 1, chain.difficulty_iter().unwrap());
->>>>>>> 97425af6
 			let reward = libtx::reward::output(&keychain, &builder, &key_id4, fees, false).unwrap();
 			let mut block =
 				core::core::Block::new(&prev, txs, next_header_info.difficulty, reward).unwrap();
