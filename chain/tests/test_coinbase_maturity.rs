// Copyright 2018 The Grin Developers
//
// Licensed under the Apache License, Version 2.0 (the "License");
// you may not use this file except in compliance with the License.
// You may obtain a copy of the License at
//
//     http://www.apache.org/licenses/LICENSE-2.0
//
// Unless required by applicable law or agreed to in writing, software
// distributed under the License is distributed on an "AS IS" BASIS,
// WITHOUT WARRANTIES OR CONDITIONS OF ANY KIND, either express or implied.
// See the License for the specific language governing permissions and
// limitations under the License.

extern crate env_logger;
extern crate grin_chain as chain;
extern crate grin_core as core;
extern crate grin_keychain as keychain;
extern crate grin_store as store;
extern crate grin_wallet as wallet;
extern crate rand;
extern crate time;

use std::fs;
use std::sync::Arc;

use chain::types::*;
use core::consensus;
<<<<<<< HEAD
use core::core::OutputIdentifier;
use core::core::target::Difficulty;
use core::core::transaction;
use core::global;
use core::global::ChainTypes;
use wallet::libwallet::build;
=======
use core::core::target::Difficulty;
use core::core::transaction;
use core::core::OutputIdentifier;
use core::global;
use core::global::ChainTypes;
use wallet::libtx::build;
>>>>>>> 4fda7a68

use keychain::Keychain;
use wallet::libtx;

use core::pow;

fn clean_output_dir(dir_name: &str) {
	let _ = fs::remove_dir_all(dir_name);
}

#[test]
fn test_coinbase_maturity() {
	let _ = env_logger::init();
	clean_output_dir(".grin");
	global::set_mining_mode(ChainTypes::AutomatedTesting);

	let genesis_block = pow::mine_genesis_block().unwrap();

	let db_env = Arc::new(store::new_env(".grin".to_string()));
	let chain = chain::Chain::init(
		".grin".to_string(),
		db_env,
		Arc::new(NoopAdapter {}),
		genesis_block,
		pow::verify_size,
	).unwrap();

	let prev = chain.head_header().unwrap();

	let keychain = Keychain::from_random_seed().unwrap();
	let key_id1 = keychain.derive_key_id(1).unwrap();
	let key_id2 = keychain.derive_key_id(2).unwrap();
	let key_id3 = keychain.derive_key_id(3).unwrap();
	let key_id4 = keychain.derive_key_id(4).unwrap();

	let reward = libtx::reward::output(&keychain, &key_id1, 0, prev.height).unwrap();
	let mut block = core::core::Block::new(&prev, vec![], Difficulty::one(), reward).unwrap();
	block.header.timestamp = prev.timestamp + time::Duration::seconds(60);

	let difficulty = consensus::next_difficulty(chain.difficulty_iter()).unwrap();

	chain.set_block_roots(&mut block, false).unwrap();

	pow::pow_size(
		&mut block.header,
		difficulty,
		global::proofsize(),
		global::sizeshift(),
	).unwrap();

	assert_eq!(block.outputs.len(), 1);
	let coinbase_output = block.outputs[0];
	assert!(
		coinbase_output
			.features
			.contains(transaction::OutputFeatures::COINBASE_OUTPUT)
	);

	let out_id = OutputIdentifier::from_output(&coinbase_output);

	// we will need this later when we want to spend the coinbase output
	let block_hash = block.hash();

	chain
		.process_block(block.clone(), chain::Options::MINE)
		.unwrap();

	let merkle_proof = chain.get_merkle_proof(&out_id, &block.header).unwrap();

	let prev = chain.head_header().unwrap();

	let amount = consensus::REWARD;

	let lock_height = 1 + global::coinbase_maturity();
	assert_eq!(lock_height, 4);

	// here we build a tx that attempts to spend the earlier coinbase output
	// this is not a valid tx as the coinbase output cannot be spent yet
	let coinbase_txn = build::transaction(
		vec![
			build::coinbase_input(amount, block_hash, merkle_proof.clone(), key_id1.clone()),
			build::output(amount - 2, key_id2.clone()),
			build::with_fee(2),
		],
		&keychain,
	).unwrap();

	let txs = vec![coinbase_txn.clone()];
	let fees = txs.iter().map(|tx| tx.fee()).sum();
	let reward = libtx::reward::output(&keychain, &key_id3, fees, prev.height).unwrap();
	let mut block = core::core::Block::new(&prev, txs, Difficulty::one(), reward).unwrap();
	block.header.timestamp = prev.timestamp + time::Duration::seconds(60);

	let difficulty = consensus::next_difficulty(chain.difficulty_iter()).unwrap();

<<<<<<< HEAD
	match chain.set_block_roots(&mut block, false) {
		Err(Error::Transaction(transaction::Error::ImmatureCoinbase)) => (),
		_ => panic!("expected ImmatureCoinbase error here"),
=======
	chain.set_txhashset_roots(&mut block, false).unwrap();

	// Confirm the tx attempting to spend the coinbase output
	// is not valid at the current block height given the current chain state.
	match chain.verify_coinbase_maturity(&coinbase_txn) {
		Err(Error::Transaction(transaction::Error::ImmatureCoinbase)) => {}
		_ => panic!("Expected transaction error with immature coinbase."),
>>>>>>> 4fda7a68
	}

	pow::pow_size(
		&mut block.header,
		difficulty,
		global::proofsize(),
		global::sizeshift(),
	).unwrap();

	// mine enough blocks to increase the height sufficiently for
	// coinbase to reach maturity and be spendable in the next block
	for _ in 0..3 {
		let prev = chain.head_header().unwrap();

		let keychain = Keychain::from_random_seed().unwrap();
		let pk = keychain.derive_key_id(1).unwrap();

		let reward = libtx::reward::output(&keychain, &pk, 0, prev.height).unwrap();
		let mut block = core::core::Block::new(&prev, vec![], Difficulty::one(), reward).unwrap();
		block.header.timestamp = prev.timestamp + time::Duration::seconds(60);

		let difficulty = consensus::next_difficulty(chain.difficulty_iter()).unwrap();

		chain.set_block_roots(&mut block, false).unwrap();

		pow::pow_size(
			&mut block.header,
			difficulty,
			global::proofsize(),
			global::sizeshift(),
		).unwrap();

		chain.process_block(block, chain::Options::MINE).unwrap();
	}

	let prev = chain.head_header().unwrap();

	// Confirm the tx spending the coinbase output is now valid.
	// The coinbase output has matured sufficiently based on current chain state.
	chain.verify_coinbase_maturity(&coinbase_txn).unwrap();

	let txs = vec![coinbase_txn];
	let fees = txs.iter().map(|tx| tx.fee()).sum();
	let reward = libtx::reward::output(&keychain, &key_id4, fees, prev.height).unwrap();
	let mut block = core::core::Block::new(&prev, txs, Difficulty::one(), reward).unwrap();

	block.header.timestamp = prev.timestamp + time::Duration::seconds(60);

	let difficulty = consensus::next_difficulty(chain.difficulty_iter()).unwrap();

	chain.set_block_roots(&mut block, false).unwrap();

	pow::pow_size(
		&mut block.header,
		difficulty,
		global::proofsize(),
		global::sizeshift(),
	).unwrap();

	let result = chain.process_block(block, chain::Options::MINE);
	match result {
		Ok(_) => (),
		Err(_) => panic!("we did not expect an error here"),
	};
}<|MERGE_RESOLUTION|>--- conflicted
+++ resolved
@@ -26,21 +26,12 @@
 
 use chain::types::*;
 use core::consensus;
-<<<<<<< HEAD
-use core::core::OutputIdentifier;
-use core::core::target::Difficulty;
-use core::core::transaction;
-use core::global;
-use core::global::ChainTypes;
-use wallet::libwallet::build;
-=======
 use core::core::target::Difficulty;
 use core::core::transaction;
 use core::core::OutputIdentifier;
 use core::global;
 use core::global::ChainTypes;
 use wallet::libtx::build;
->>>>>>> 4fda7a68
 
 use keychain::Keychain;
 use wallet::libtx;
@@ -136,19 +127,16 @@
 
 	let difficulty = consensus::next_difficulty(chain.difficulty_iter()).unwrap();
 
-<<<<<<< HEAD
 	match chain.set_block_roots(&mut block, false) {
 		Err(Error::Transaction(transaction::Error::ImmatureCoinbase)) => (),
 		_ => panic!("expected ImmatureCoinbase error here"),
-=======
-	chain.set_txhashset_roots(&mut block, false).unwrap();
+	}
 
 	// Confirm the tx attempting to spend the coinbase output
 	// is not valid at the current block height given the current chain state.
 	match chain.verify_coinbase_maturity(&coinbase_txn) {
 		Err(Error::Transaction(transaction::Error::ImmatureCoinbase)) => {}
 		_ => panic!("Expected transaction error with immature coinbase."),
->>>>>>> 4fda7a68
 	}
 
 	pow::pow_size(
