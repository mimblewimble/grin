--- conflicted
+++ resolved
@@ -459,16 +459,6 @@
 		// rewind each MMR
 		let (out_pos_rew, kern_pos_rew) = indexes_at(block, self.commit_index.deref())?;
 		self.rewind_pos(block.header.height, out_pos_rew, kern_pos_rew)?;
-
-<<<<<<< HEAD
-=======
-		// rewind the kernel file store, the position is the number of kernels
-		// multiplied by their size
-		// the number of kernels is the number of leaves in the MMR
-		let pos = pmmr::n_leaves(kern_pos_rew);
-		self.kernel_file.rewind(pos * (TxKernel::size() as u64));
-
->>>>>>> 866ec977
 		Ok(())
 	}
 
