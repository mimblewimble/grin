// Copyright 2018 The Grin Developers
//
// Licensed under the Apache License, Version 2.0 (the "License");
// you may not use this file except in compliance with the License.
// You may obtain a copy of the License at
//
//     http://www.apache.org/licenses/LICENSE-2.0
//
// Unless required by applicable law or agreed to in writing, software
// distributed under the License is distributed on an "AS IS" BASIS,
// WITHOUT WARRANTIES OR CONDITIONS OF ANY KIND, either express or implied.
// See the License for the specific language governing permissions and
// limitations under the License.

//! Base types that the block chain pipeline requires.

use std::{error, fmt, io};

use croaring::Bitmap;

use util::secp;
use util::secp::pedersen::Commitment;

use core::core::committed;
use core::core::hash::{Hash, Hashed};
use core::core::target::Difficulty;
use core::core::{block, transaction, Block, BlockHeader};
use core::ser::{self, Readable, Reader, Writeable, Writer};
use grin_store as store;
use keychain;

bitflags! {
/// Options for block validation
	pub struct Options: u32 {
		/// No flags
		const NONE = 0b00000000;
		/// Runs without checking the Proof of Work, mostly to make testing easier.
		const SKIP_POW = 0b00000001;
		/// Adds block while in syncing mode.
		const SYNC = 0b00000010;
		/// Block validation on a block we mined ourselves
		const MINE = 0b00000100;
	}
}

/// A helper to hold the roots of the txhashset in order to keep them
/// readable
#[derive(Debug)]
pub struct TxHashSetRoots {
	/// Output root
	pub output_root: Hash,
	/// Range Proof root
	pub rproof_root: Hash,
	/// Kernel root
	pub kernel_root: Hash,
}

/// Errors
#[derive(Debug)]
pub enum Error {
	/// The block doesn't fit anywhere in our chain
	Unfit(String),
	/// Special case of orphan blocks
	Orphan,
	/// Difficulty is too low either compared to ours or the block PoW hash
	DifficultyTooLow,
	/// Addition of difficulties on all previous block is wrong
	WrongTotalDifficulty,
	/// The proof of work is invalid
	InvalidPow,
	/// The block doesn't sum correctly or a tx signature is invalid
	InvalidBlockProof(block::Error),
	/// Block time is too old
	InvalidBlockTime,
	/// Block height is invalid (not previous + 1)
	InvalidBlockHeight,
	/// One of the root hashes in the block is invalid
	InvalidRoot,
	/// One of the MMR sizes in the block header is invalid
	InvalidMMRSize,
	/// Error from underlying keychain impl
	Keychain(keychain::Error),
	/// Error from underlying secp lib
	Secp(secp::Error),
	/// One of the inputs in the block has already been spent
	AlreadySpent(Commitment),
	/// An output with that commitment already exists (should be unique)
	DuplicateCommitment(Commitment),
	/// Attempt to spend a coinbase output before it sufficiently matures.
	ImmatureCoinbase,
	/// Error validating a Merkle proof (coinbase output)
	MerkleProof,
	/// output not found
	OutputNotFound,
	/// output spent
	OutputSpent,
	/// Invalid block version, either a mistake or outdated software
	InvalidBlockVersion(u16),
	/// We've been provided a bad txhashset
	InvalidTxHashSet(String),
	/// Internal issue when trying to save or load data from store
	StoreErr(store::Error, String),
	/// Internal issue when trying to save or load data from append only files
	FileReadErr(String),
	/// Error serializing or deserializing a type
	SerErr(ser::Error),
	/// Error with the txhashset
	TxHashSetErr(String),
	/// Tx not valid based on lock_height.
	TxLockHeight,
	/// No chain exists and genesis block is required
	GenesisBlockRequired,
	/// Error from underlying tx handling
	Transaction(transaction::Error),
	/// Anything else
	Other(String),
	/// Error from summing and verifying kernel sums via committed trait.
	Committed(committed::Error),
}

impl error::Error for Error {
	fn description(&self) -> &str {
		match *self {
			_ => "some kind of chain error",
		}
	}
}

impl fmt::Display for Error {
	fn fmt(&self, f: &mut fmt::Formatter) -> fmt::Result {
		match *self {
			_ => write!(f, "some kind of chain error"),
		}
	}
}

impl From<store::Error> for Error {
	fn from(e: store::Error) -> Error {
		Error::StoreErr(e, "wrapped".to_owned())
	}
}

impl From<ser::Error> for Error {
	fn from(e: ser::Error) -> Error {
		Error::SerErr(e)
	}
}

impl From<io::Error> for Error {
	fn from(e: io::Error) -> Error {
		Error::TxHashSetErr(e.to_string())
	}
}

impl From<keychain::Error> for Error {
	fn from(e: keychain::Error) -> Error {
		Error::Keychain(e)
	}
}

impl From<secp::Error> for Error {
	fn from(e: secp::Error) -> Error {
		Error::Secp(e)
	}
}

impl From<committed::Error> for Error {
	fn from(e: committed::Error) -> Error {
		Error::Committed(e)
	}
}

impl Error {
	/// Whether the error is due to a block that was intrinsically wrong
	pub fn is_bad_data(&self) -> bool {
		// shorter to match on all the "not the block's fault" errors
		match *self {
			Error::Unfit(_)
			| Error::Orphan
			| Error::StoreErr(_, _)
			| Error::SerErr(_)
			| Error::TxHashSetErr(_)
			| Error::GenesisBlockRequired
			| Error::Other(_) => false,
			_ => true,
		}
	}
}

impl From<transaction::Error> for Error {
	fn from(e: transaction::Error) -> Error {
		Error::Transaction(e)
	}
}

/// The tip of a fork. A handle to the fork ancestry from its leaf in the
/// blockchain tree. References the max height and the latest and previous
/// blocks
/// for convenience and the total difficulty.
#[derive(Serialize, Deserialize, Debug, Clone)]
pub struct Tip {
	/// Height of the tip (max height of the fork)
	pub height: u64,
	/// Last block pushed to the fork
	pub last_block_h: Hash,
	/// Block previous to last
	pub prev_block_h: Hash,
	/// Total difficulty accumulated on that fork
	pub total_difficulty: Difficulty,
}

impl Tip {
	/// Creates a new tip at height zero and the provided genesis hash.
	pub fn new(gbh: Hash) -> Tip {
		Tip {
			height: 0,
			last_block_h: gbh,
			prev_block_h: gbh,
			total_difficulty: Difficulty::one(),
		}
	}

	/// Append a new block to this tip, returning a new updated tip.
	pub fn from_block(bh: &BlockHeader) -> Tip {
		Tip {
			height: bh.height,
			last_block_h: bh.hash(),
			prev_block_h: bh.previous,
			total_difficulty: bh.total_difficulty.clone(),
		}
	}
}

/// Serialization of a tip, required to save to datastore.
impl ser::Writeable for Tip {
	fn write<W: ser::Writer>(&self, writer: &mut W) -> Result<(), ser::Error> {
		writer.write_u64(self.height)?;
		writer.write_fixed_bytes(&self.last_block_h)?;
		writer.write_fixed_bytes(&self.prev_block_h)?;
		self.total_difficulty.write(writer)
	}
}

impl ser::Readable for Tip {
	fn read(reader: &mut ser::Reader) -> Result<Tip, ser::Error> {
		let height = reader.read_u64()?;
		let last = Hash::read(reader)?;
		let prev = Hash::read(reader)?;
		let diff = Difficulty::read(reader)?;
		Ok(Tip {
			height: height,
			last_block_h: last,
			prev_block_h: prev,
			total_difficulty: diff,
		})
	}
}

<<<<<<< HEAD
=======
/// Trait the chain pipeline requires an implementor for in order to process
/// blocks.
pub trait ChainStore: Send + Sync {
	/// Get the tip that's also the head of the chain
	fn head(&self) -> Result<Tip, store::Error>;

	/// Block header for the chain head
	fn head_header(&self) -> Result<BlockHeader, store::Error>;

	/// Save the provided tip as the current head of our chain
	fn save_head(&self, t: &Tip) -> Result<(), store::Error>;

	/// Save the provided tip as the current head of the body chain, leaving the
	/// header chain alone.
	fn save_body_head(&self, t: &Tip) -> Result<(), store::Error>;

	/// Gets a block header by hash
	fn get_block(&self, h: &Hash) -> Result<Block, store::Error>;

	/// Check whether we have a block without reading it
	fn block_exists(&self, h: &Hash) -> Result<bool, store::Error>;

	/// Gets a block header by hash
	fn get_block_header(&self, h: &Hash) -> Result<BlockHeader, store::Error>;

	/// Save the provided block in store
	fn save_block(&self, b: &Block) -> Result<(), store::Error>;

	/// Delete a full block. Does not delete any record associated with a block
	/// header.
	fn delete_block(&self, bh: &Hash) -> Result<(), store::Error>;

	/// Save the provided block header in store
	fn save_block_header(&self, bh: &BlockHeader) -> Result<(), store::Error>;

	/// Get the tip of the header chain
	fn get_header_head(&self) -> Result<Tip, store::Error>;

	/// Save the provided tip as the current head of the block header chain
	fn save_header_head(&self, t: &Tip) -> Result<(), store::Error>;

	/// Get the tip of the current sync header chain
	fn get_sync_head(&self) -> Result<Tip, store::Error>;

	/// Save the provided tip as the current head of the sync header chain
	fn save_sync_head(&self, t: &Tip) -> Result<(), store::Error>;

	/// Initialize header_head if necessary and set sync_head to header_head.
	fn init_head(&self) -> Result<(), store::Error>;

	/// Reset header_head and sync_head to head of current body chain
	fn reset_head(&self) -> Result<(), store::Error>;

	/// Gets the block header at the provided height
	fn get_header_by_height(&self, height: u64) -> Result<BlockHeader, store::Error>;

	/// Save a header as associated with its height
	fn save_header_height(&self, header: &BlockHeader) -> Result<(), store::Error>;

	/// Delete the block header at the height
	fn delete_header_by_height(&self, height: u64) -> Result<(), store::Error>;

	/// Is the block header on the current chain?
	/// Use the header_by_height index to verify the block header is where we
	/// think it is.
	fn is_on_current_chain(&self, header: &BlockHeader) -> Result<(), store::Error>;

	/// Saves the position of an output, represented by its commitment, in the
	/// Output MMR. Used as an index for spending and pruning.
	fn save_output_pos(&self, commit: &Commitment, pos: u64) -> Result<(), store::Error>;

	/// Gets the position of an output, represented by its commitment, in the
	/// Output MMR. Used as an index for spending and pruning.
	fn get_output_pos(&self, commit: &Commitment) -> Result<u64, store::Error>;

	/// Deletes the MMR position of an output.
	fn delete_output_pos(&self, commit: &[u8]) -> Result<(), store::Error>;

	/// Saves a marker associated with a block recording the MMR positions of
	/// its last elements.
	fn save_block_marker(&self, bh: &Hash, marker: &BlockMarker) -> Result<(), store::Error>;

	/// Retrieves a block marker from a block hash.
	fn get_block_marker(&self, bh: &Hash) -> Result<BlockMarker, store::Error>;

	/// Deletes a block marker associated with the provided hash
	fn delete_block_marker(&self, bh: &Hash) -> Result<(), store::Error>;

	/// Get the bitmap representing the inputs for the specified block.
	fn get_block_input_bitmap(&self, bh: &Hash) -> Result<Bitmap, store::Error>;

	/// Save the bitmap representing the inputs for the specified block.
	fn save_block_input_bitmap(&self, b: &Block) -> Result<Bitmap, store::Error>;

	/// Delete the bitmap representing the inputs for the specified block.
	fn delete_block_input_bitmap(&self, bh: &Hash) -> Result<(), store::Error>;

	/// Saves the provided block header at the corresponding height. Also check
	/// the consistency of the height chain in store by assuring previous
	/// headers are also at their respective heights.
	fn setup_height(&self, bh: &BlockHeader, old_tip: &Tip) -> Result<(), store::Error>;

	/// Similar to setup_height but without handling fork
	fn build_by_height_index(&self, header: &BlockHeader, force: bool) -> Result<(), store::Error>;
}

>>>>>>> bb95d303
/// Bridge between the chain pipeline and the rest of the system. Handles
/// downstream processing of valid blocks by the rest of the system, most
/// importantly the broadcasting of blocks to our peers.
pub trait ChainAdapter {
	/// The blockchain pipeline has accepted this block as valid and added
	/// it to our chain.
	fn block_accepted(&self, b: &Block, opts: Options);
}

/// Dummy adapter used as a placeholder for real implementations
pub struct NoopAdapter {}

impl ChainAdapter for NoopAdapter {
	fn block_accepted(&self, _: &Block, _: Options) {}
}

/// The output and kernel positions that define the size of the MMRs for a
/// particular block.
#[derive(Debug, Clone)]
pub struct BlockMarker {
	/// The output (and rangeproof) MMR position of the final output in the
	/// block
	pub output_pos: u64,
	/// The kernel position of the final kernel in the block
	pub kernel_pos: u64,
}

impl Writeable for BlockMarker {
	fn write<W: Writer>(&self, writer: &mut W) -> Result<(), ser::Error> {
		writer.write_u64(self.output_pos)?;
		writer.write_u64(self.kernel_pos)?;
		Ok(())
	}
}

impl Readable for BlockMarker {
	fn read(reader: &mut Reader) -> Result<BlockMarker, ser::Error> {
		Ok(BlockMarker {
			output_pos: reader.read_u64()?,
			kernel_pos: reader.read_u64()?,
		})
	}
}

impl Default for BlockMarker {
	fn default() -> BlockMarker {
		BlockMarker {
			output_pos: 0,
			kernel_pos: 0,
		}
	}
}<|MERGE_RESOLUTION|>--- conflicted
+++ resolved
@@ -16,10 +16,9 @@
 
 use std::{error, fmt, io};
 
-use croaring::Bitmap;
-
 use util::secp;
 use util::secp::pedersen::Commitment;
+use util::secp_static;
 
 use core::core::committed;
 use core::core::hash::{Hash, Hashed};
@@ -256,115 +255,6 @@
 	}
 }
 
-<<<<<<< HEAD
-=======
-/// Trait the chain pipeline requires an implementor for in order to process
-/// blocks.
-pub trait ChainStore: Send + Sync {
-	/// Get the tip that's also the head of the chain
-	fn head(&self) -> Result<Tip, store::Error>;
-
-	/// Block header for the chain head
-	fn head_header(&self) -> Result<BlockHeader, store::Error>;
-
-	/// Save the provided tip as the current head of our chain
-	fn save_head(&self, t: &Tip) -> Result<(), store::Error>;
-
-	/// Save the provided tip as the current head of the body chain, leaving the
-	/// header chain alone.
-	fn save_body_head(&self, t: &Tip) -> Result<(), store::Error>;
-
-	/// Gets a block header by hash
-	fn get_block(&self, h: &Hash) -> Result<Block, store::Error>;
-
-	/// Check whether we have a block without reading it
-	fn block_exists(&self, h: &Hash) -> Result<bool, store::Error>;
-
-	/// Gets a block header by hash
-	fn get_block_header(&self, h: &Hash) -> Result<BlockHeader, store::Error>;
-
-	/// Save the provided block in store
-	fn save_block(&self, b: &Block) -> Result<(), store::Error>;
-
-	/// Delete a full block. Does not delete any record associated with a block
-	/// header.
-	fn delete_block(&self, bh: &Hash) -> Result<(), store::Error>;
-
-	/// Save the provided block header in store
-	fn save_block_header(&self, bh: &BlockHeader) -> Result<(), store::Error>;
-
-	/// Get the tip of the header chain
-	fn get_header_head(&self) -> Result<Tip, store::Error>;
-
-	/// Save the provided tip as the current head of the block header chain
-	fn save_header_head(&self, t: &Tip) -> Result<(), store::Error>;
-
-	/// Get the tip of the current sync header chain
-	fn get_sync_head(&self) -> Result<Tip, store::Error>;
-
-	/// Save the provided tip as the current head of the sync header chain
-	fn save_sync_head(&self, t: &Tip) -> Result<(), store::Error>;
-
-	/// Initialize header_head if necessary and set sync_head to header_head.
-	fn init_head(&self) -> Result<(), store::Error>;
-
-	/// Reset header_head and sync_head to head of current body chain
-	fn reset_head(&self) -> Result<(), store::Error>;
-
-	/// Gets the block header at the provided height
-	fn get_header_by_height(&self, height: u64) -> Result<BlockHeader, store::Error>;
-
-	/// Save a header as associated with its height
-	fn save_header_height(&self, header: &BlockHeader) -> Result<(), store::Error>;
-
-	/// Delete the block header at the height
-	fn delete_header_by_height(&self, height: u64) -> Result<(), store::Error>;
-
-	/// Is the block header on the current chain?
-	/// Use the header_by_height index to verify the block header is where we
-	/// think it is.
-	fn is_on_current_chain(&self, header: &BlockHeader) -> Result<(), store::Error>;
-
-	/// Saves the position of an output, represented by its commitment, in the
-	/// Output MMR. Used as an index for spending and pruning.
-	fn save_output_pos(&self, commit: &Commitment, pos: u64) -> Result<(), store::Error>;
-
-	/// Gets the position of an output, represented by its commitment, in the
-	/// Output MMR. Used as an index for spending and pruning.
-	fn get_output_pos(&self, commit: &Commitment) -> Result<u64, store::Error>;
-
-	/// Deletes the MMR position of an output.
-	fn delete_output_pos(&self, commit: &[u8]) -> Result<(), store::Error>;
-
-	/// Saves a marker associated with a block recording the MMR positions of
-	/// its last elements.
-	fn save_block_marker(&self, bh: &Hash, marker: &BlockMarker) -> Result<(), store::Error>;
-
-	/// Retrieves a block marker from a block hash.
-	fn get_block_marker(&self, bh: &Hash) -> Result<BlockMarker, store::Error>;
-
-	/// Deletes a block marker associated with the provided hash
-	fn delete_block_marker(&self, bh: &Hash) -> Result<(), store::Error>;
-
-	/// Get the bitmap representing the inputs for the specified block.
-	fn get_block_input_bitmap(&self, bh: &Hash) -> Result<Bitmap, store::Error>;
-
-	/// Save the bitmap representing the inputs for the specified block.
-	fn save_block_input_bitmap(&self, b: &Block) -> Result<Bitmap, store::Error>;
-
-	/// Delete the bitmap representing the inputs for the specified block.
-	fn delete_block_input_bitmap(&self, bh: &Hash) -> Result<(), store::Error>;
-
-	/// Saves the provided block header at the corresponding height. Also check
-	/// the consistency of the height chain in store by assuring previous
-	/// headers are also at their respective heights.
-	fn setup_height(&self, bh: &BlockHeader, old_tip: &Tip) -> Result<(), store::Error>;
-
-	/// Similar to setup_height but without handling fork
-	fn build_by_height_index(&self, header: &BlockHeader, force: bool) -> Result<(), store::Error>;
-}
-
->>>>>>> bb95d303
 /// Bridge between the chain pipeline and the rest of the system. Handles
 /// downstream processing of valid blocks by the rest of the system, most
 /// importantly the broadcasting of blocks to our peers.
@@ -416,4 +306,45 @@
 			kernel_pos: 0,
 		}
 	}
-}+}
+
+/// The output_sum and kernel_sum for a given block.
+/// This is used to validate the next block being processed by applying
+/// the inputs, outputs, kernels and kernel_offset from the new block
+/// and checking everything sums correctly.
+#[derive(Debug, Clone)]
+pub struct BlockSums {
+	/// The total output sum so far.
+	pub output_sum: Commitment,
+	/// The total kernel sum so far.
+	pub kernel_sum: Commitment,
+}
+
+impl Writeable for BlockSums {
+	fn write<W: Writer>(&self, writer: &mut W) -> Result<(), ser::Error> {
+		writer.write_fixed_bytes(&self.output_sum)?;
+		writer.write_fixed_bytes(&self.kernel_sum)?;
+		Ok(())
+	}
+}
+
+impl Readable for BlockSums {
+	fn read(reader: &mut Reader) -> Result<BlockSums, ser::Error> {
+		Ok(BlockSums {
+			output_sum: Commitment::read(reader)?,
+			kernel_sum: Commitment::read(reader)?,
+		})
+	}
+}
+
+impl Default for BlockSums {
+	fn default() -> BlockSums {
+		let zero_commit = secp_static::commit_to_zero_value();
+		BlockSums {
+			output_sum: zero_commit.clone(),
+			kernel_sum: zero_commit.clone(),
+		}
+	}
+}
+
+
