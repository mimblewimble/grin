--- conflicted
+++ resolved
@@ -14,18 +14,11 @@
 
 //! Lightweight readonly view into output MMR for convenience.
 
-<<<<<<< HEAD
 use crate::core::core::pmmr::ReadonlyPMMR;
 use crate::core::core::{Block, Input, Output, Transaction};
-
+use crate::core::ser::PMMRIndexHashable;
 use crate::error::{Error, ErrorKind};
 use crate::store::Batch;
-=======
-use core::core::pmmr::ReadonlyPMMR;
-use core::core::{Block, Input, Output, Transaction};
-use core::ser::PMMRIndexHashable;
-use error::{Error, ErrorKind};
->>>>>>> 7ff323c8
 use grin_store::pmmr::PMMRBackend;
 
 /// Readonly view of the UTXO set (based on output MMR).
