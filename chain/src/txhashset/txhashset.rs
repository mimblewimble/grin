// Copyright 2020 The Grin Developers
//
// Licensed under the Apache License, Version 2.0 (the "License");
// you may not use this file except in compliance with the License.
// You may obtain a copy of the License at
//
//     http://www.apache.org/licenses/LICENSE-2.0
//
// Unless required by applicable law or agreed to in writing, software
// distributed under the License is distributed on an "AS IS" BASIS,
// WITHOUT WARRANTIES OR CONDITIONS OF ANY KIND, either express or implied.
// See the License for the specific language governing permissions and
// limitations under the License.

//! Utility structs to handle the 3 MMRs (output, rangeproof,
//! kernel) along the overall header MMR conveniently and transactionally.

use crate::core::core::committed::Committed;
use crate::core::core::hash::{Hash, Hashed};
use crate::core::core::merkle_proof::MerkleProof;
use crate::core::core::pmmr::{self, Backend, ReadonlyPMMR, RewindablePMMR, PMMR};
use crate::core::core::{Block, BlockHeader, Input, Output, OutputIdentifier, TxKernel};
use crate::core::ser::{PMMRable, ProtocolVersion};
use crate::error::{Error, ErrorKind};
use crate::store::{Batch, ChainStore};
use crate::txhashset::bitmap_accumulator::BitmapAccumulator;
use crate::txhashset::{RewindableKernelView, UTXOView};
use crate::types::{CommitPos, OutputRoots, Tip, TxHashSetRoots, TxHashsetWriteStatus};
use crate::util::secp::pedersen::{Commitment, RangeProof};
use crate::util::{file, secp_static, zip};
use croaring::Bitmap;
use grin_store;
use grin_store::pmmr::{clean_files_by_prefix, PMMRBackend};
use std::fs::{self, File};
use std::path::{Path, PathBuf};
use std::sync::Arc;
use std::time::Instant;

const TXHASHSET_SUBDIR: &str = "txhashset";

const OUTPUT_SUBDIR: &str = "output";
const RANGE_PROOF_SUBDIR: &str = "rangeproof";
const KERNEL_SUBDIR: &str = "kernel";

const TXHASHSET_ZIP: &str = "txhashset_snapshot";

/// Convenience wrapper around a single prunable MMR backend.
pub struct PMMRHandle<T: PMMRable> {
	/// The backend storage for the MMR.
	pub backend: PMMRBackend<T>,
	/// The last position accessible via this MMR handle (backend may continue out beyond this).
	pub last_pos: u64,
}

impl<T: PMMRable> PMMRHandle<T> {
	/// Constructor to create a PMMR handle from an existing directory structure on disk.
	/// Creates the backend files as necessary if they do not already exist.
	pub fn new(
		root_dir: &str,
		sub_dir: &str,
		file_name: &str,
		prunable: bool,
		version: ProtocolVersion,
		header: Option<&BlockHeader>,
	) -> Result<PMMRHandle<T>, Error> {
		let path = Path::new(root_dir).join(sub_dir).join(file_name);
		fs::create_dir_all(path.clone())?;
		let path_str = path
			.to_str()
			.ok_or_else(|| ErrorKind::Other("invalid file path".to_owned()))?;
		let backend = PMMRBackend::new(path_str.to_string(), prunable, version, header)?;
		let last_pos = backend.unpruned_size();
		Ok(PMMRHandle { backend, last_pos })
	}
}

impl PMMRHandle<BlockHeader> {
	/// Get the header hash at the specified height based on the current header MMR state.
	pub fn get_header_hash_by_height(&self, height: u64) -> Result<Hash, Error> {
		let pos = pmmr::insertion_to_pmmr_index(height + 1);
		let header_pmmr = ReadonlyPMMR::at(&self.backend, self.last_pos);
		if let Some(entry) = header_pmmr.get_data(pos) {
			Ok(entry.hash())
		} else {
			Err(ErrorKind::Other("get header hash by height".to_string()).into())
		}
	}

	/// Get the header hash for the head of the header chain based on current MMR state.
	/// Find the last leaf pos based on MMR size and return its header hash.
	pub fn head_hash(&self) -> Result<Hash, Error> {
		if self.last_pos == 0 {
			return Err(ErrorKind::Other("MMR empty, no head".to_string()).into());
		}
		let header_pmmr = ReadonlyPMMR::at(&self.backend, self.last_pos);
		let leaf_pos = pmmr::bintree_rightmost(self.last_pos);
		if let Some(entry) = header_pmmr.get_data(leaf_pos) {
			Ok(entry.hash())
		} else {
			Err(ErrorKind::Other("failed to find head hash".to_string()).into())
		}
	}
}

/// An easy to manipulate structure holding the 3 MMRs necessary to
/// validate blocks and capturing the output set, associated rangeproofs and the
/// kernels. Also handles the index of Commitments to positions in the
/// output and rangeproof MMRs.
///
/// Note that the index is never authoritative, only the trees are
/// guaranteed to indicate whether an output is spent or not. The index
/// may have commitments that have already been spent, even with
/// pruning enabled.
pub struct TxHashSet {
	output_pmmr_h: PMMRHandle<Output>,
	rproof_pmmr_h: PMMRHandle<RangeProof>,
	kernel_pmmr_h: PMMRHandle<TxKernel>,

	bitmap_accumulator: BitmapAccumulator,

	// chain store used as index of commitments to MMR positions
	commit_index: Arc<ChainStore>,
}

impl TxHashSet {
	/// Open an existing or new set of backends for the TxHashSet
	pub fn open(
		root_dir: String,
		commit_index: Arc<ChainStore>,
		header: Option<&BlockHeader>,
	) -> Result<TxHashSet, Error> {
		let output_pmmr_h = PMMRHandle::new(
			&root_dir,
			TXHASHSET_SUBDIR,
			OUTPUT_SUBDIR,
			true,
			ProtocolVersion(1),
			header,
		)?;

		let rproof_pmmr_h = PMMRHandle::new(
			&root_dir,
			TXHASHSET_SUBDIR,
			RANGE_PROOF_SUBDIR,
			true,
			ProtocolVersion(1),
			header,
		)?;

		// Initialize the bitmap accumulator from the current output PMMR.
		let bitmap_accumulator = TxHashSet::bitmap_accumulator(&output_pmmr_h)?;

		let mut maybe_kernel_handle: Option<PMMRHandle<TxKernel>> = None;
		let versions = vec![ProtocolVersion(2), ProtocolVersion(1)];
		for version in versions {
			let handle = PMMRHandle::new(
				&root_dir,
				TXHASHSET_SUBDIR,
				KERNEL_SUBDIR,
				false, // not prunable
				version,
				None,
			)?;
			if handle.last_pos == 0 {
				debug!(
					"attempting to open (empty) kernel PMMR using {:?} - SUCCESS",
					version
				);
				maybe_kernel_handle = Some(handle);
				break;
			}
			let kernel: Option<TxKernel> = ReadonlyPMMR::at(&handle.backend, 1).get_data(1);
			if let Some(kernel) = kernel {
				if kernel.verify().is_ok() {
					debug!(
						"attempting to open kernel PMMR using {:?} - SUCCESS",
						version
					);
					maybe_kernel_handle = Some(handle);
					break;
				} else {
					debug!(
						"attempting to open kernel PMMR using {:?} - FAIL (verify failed)",
						version
					);
				}
			} else {
				debug!(
					"attempting to open kernel PMMR using {:?} - FAIL (read failed)",
					version
				);
			}
		}
		if let Some(kernel_pmmr_h) = maybe_kernel_handle {
			Ok(TxHashSet {
				output_pmmr_h,
				rproof_pmmr_h,
				kernel_pmmr_h,
				bitmap_accumulator,
				commit_index,
			})
		} else {
			Err(ErrorKind::TxHashSetErr("failed to open kernel PMMR".to_string()).into())
		}
	}

	// Build a new bitmap accumulator for the provided output PMMR.
	fn bitmap_accumulator(pmmr_h: &PMMRHandle<Output>) -> Result<BitmapAccumulator, Error> {
		let pmmr = ReadonlyPMMR::at(&pmmr_h.backend, pmmr_h.last_pos);
		let size = pmmr::n_leaves(pmmr_h.last_pos);
		let mut bitmap_accumulator = BitmapAccumulator::new();
		bitmap_accumulator.init(&mut pmmr.leaf_idx_iter(0), size)?;
		Ok(bitmap_accumulator)
	}

	/// Close all backend file handles
	pub fn release_backend_files(&mut self) {
		self.output_pmmr_h.backend.release_files();
		self.rproof_pmmr_h.backend.release_files();
		self.kernel_pmmr_h.backend.release_files();
	}

	/// Check if an output is unspent.
	/// We look in the index to find the output MMR pos.
	/// Then we check the entry in the output MMR and confirm the hash matches.
	pub fn get_unspent(&self, output_id: &OutputIdentifier) -> Result<Option<CommitPos>, Error> {
		let commit = output_id.commit;
		match self.commit_index.get_output_pos_height(&commit) {
			Ok(Some((pos, height))) => {
				let output_pmmr: ReadonlyPMMR<'_, Output, _> =
					ReadonlyPMMR::at(&self.output_pmmr_h.backend, self.output_pmmr_h.last_pos);
<<<<<<< HEAD
				if let Some(hash) = output_pmmr.get_hash(pos) {
					if hash == output_id.hash_with_index(pos - 1) {
						Ok(Some(CommitPos { pos, height }))
					} else {
						Ok(None)
=======
				if let Some(out) = output_pmmr.get_data(pos) {
					if OutputIdentifier::from(out) == *output_id {
						Ok(CommitPos { pos, height })
					} else {
						Err(ErrorKind::TxHashSetErr("txhashset mismatch".to_string()).into())
>>>>>>> 5f5b1d2f
					}
				} else {
					Ok(None)
				}
			}
			Ok(None) => Ok(None),
			Err(e) => Err(ErrorKind::StoreErr(e, "txhashset unspent check".to_string()).into()),
		}
	}

	/// returns the last N nodes inserted into the tree (i.e. the 'bottom'
	/// nodes at level 0
	/// TODO: These need to return the actual data from the flat-files instead
	/// of hashes now
	pub fn last_n_output(&self, distance: u64) -> Vec<(Hash, OutputIdentifier)> {
		ReadonlyPMMR::at(&self.output_pmmr_h.backend, self.output_pmmr_h.last_pos)
			.get_last_n_insertions(distance)
	}

	/// as above, for range proofs
	pub fn last_n_rangeproof(&self, distance: u64) -> Vec<(Hash, RangeProof)> {
		ReadonlyPMMR::at(&self.rproof_pmmr_h.backend, self.rproof_pmmr_h.last_pos)
			.get_last_n_insertions(distance)
	}

	/// as above, for kernels
	pub fn last_n_kernel(&self, distance: u64) -> Vec<(Hash, TxKernel)> {
		ReadonlyPMMR::at(&self.kernel_pmmr_h.backend, self.kernel_pmmr_h.last_pos)
			.get_last_n_insertions(distance)
	}

	/// Convenience function to query the db for a header by its hash.
	pub fn get_block_header(&self, hash: &Hash) -> Result<BlockHeader, Error> {
		Ok(self.commit_index.get_block_header(&hash)?)
	}

	/// returns outputs from the given pmmr index up to the
	/// specified limit. Also returns the last index actually populated
	/// max index is the last PMMR index to consider, not leaf index
	pub fn outputs_by_pmmr_index(
		&self,
		start_index: u64,
		max_count: u64,
		max_index: Option<u64>,
	) -> (u64, Vec<OutputIdentifier>) {
		ReadonlyPMMR::at(&self.output_pmmr_h.backend, self.output_pmmr_h.last_pos)
			.elements_from_pmmr_index(start_index, max_count, max_index)
	}

	/// highest output insertion index available
	pub fn highest_output_insertion_index(&self) -> u64 {
		self.output_pmmr_h.last_pos
	}

	/// As above, for rangeproofs
	pub fn rangeproofs_by_pmmr_index(
		&self,
		start_index: u64,
		max_count: u64,
		max_index: Option<u64>,
	) -> (u64, Vec<RangeProof>) {
		ReadonlyPMMR::at(&self.rproof_pmmr_h.backend, self.rproof_pmmr_h.last_pos)
			.elements_from_pmmr_index(start_index, max_count, max_index)
	}

	/// Find a kernel with a given excess. Work backwards from `max_index` to `min_index`
	pub fn find_kernel(
		&self,
		excess: &Commitment,
		min_index: Option<u64>,
		max_index: Option<u64>,
	) -> Option<(TxKernel, u64)> {
		let min_index = min_index.unwrap_or(1);
		let max_index = max_index.unwrap_or(self.kernel_pmmr_h.last_pos);

		let pmmr = ReadonlyPMMR::at(&self.kernel_pmmr_h.backend, self.kernel_pmmr_h.last_pos);
		let mut index = max_index + 1;
		while index > min_index {
			index -= 1;
			if let Some(kernel) = pmmr.get_data(index) {
				if &kernel.excess == excess {
					return Some((kernel, index));
				}
			}
		}
		None
	}

	/// Get MMR roots.
	pub fn roots(&self) -> TxHashSetRoots {
		let output_pmmr =
			ReadonlyPMMR::at(&self.output_pmmr_h.backend, self.output_pmmr_h.last_pos);
		let rproof_pmmr =
			ReadonlyPMMR::at(&self.rproof_pmmr_h.backend, self.rproof_pmmr_h.last_pos);
		let kernel_pmmr =
			ReadonlyPMMR::at(&self.kernel_pmmr_h.backend, self.kernel_pmmr_h.last_pos);

		TxHashSetRoots {
			output_roots: OutputRoots {
				pmmr_root: output_pmmr.root(),
				bitmap_root: self.bitmap_accumulator.root(),
			},
			rproof_root: rproof_pmmr.root(),
			kernel_root: kernel_pmmr.root(),
		}
	}

	/// Return Commit's MMR position
	pub fn get_output_pos(&self, commit: &Commitment) -> Result<u64, Error> {
		Ok(self.commit_index.get_output_pos(&commit)?)
	}

	/// build a new merkle proof for the given position.
	pub fn merkle_proof(&mut self, commit: Commitment) -> Result<MerkleProof, Error> {
		let pos = self.commit_index.get_output_pos(&commit)?;
		PMMR::at(&mut self.output_pmmr_h.backend, self.output_pmmr_h.last_pos)
			.merkle_proof(pos)
			.map_err(|_| ErrorKind::MerkleProof.into())
	}

	/// Compact the MMR data files and flush the rm logs
	pub fn compact(
		&mut self,
		horizon_header: &BlockHeader,
		batch: &Batch<'_>,
	) -> Result<(), Error> {
		debug!("txhashset: starting compaction...");

		let head_header = batch.head_header()?;

		let rewind_rm_pos = input_pos_to_rewind(&horizon_header, &head_header, batch)?;

		debug!("txhashset: check_compact output mmr backend...");
		self.output_pmmr_h
			.backend
			.check_compact(horizon_header.output_mmr_size, &rewind_rm_pos)?;

		debug!("txhashset: check_compact rangeproof mmr backend...");
		self.rproof_pmmr_h
			.backend
			.check_compact(horizon_header.output_mmr_size, &rewind_rm_pos)?;

		debug!("txhashset: ... compaction finished");

		Ok(())
	}

	/// (Re)build the output_pos index to be consistent with the current UTXO set.
	/// Remove any "stale" index entries that do not correspond to outputs in the UTXO set.
	/// Add any missing index entries based on UTXO set.
	pub fn init_output_pos_index(
		&self,
		header_pmmr: &PMMRHandle<BlockHeader>,
		batch: &Batch<'_>,
	) -> Result<(), Error> {
		let now = Instant::now();

		let output_pmmr =
			ReadonlyPMMR::at(&self.output_pmmr_h.backend, self.output_pmmr_h.last_pos);

		// Iterate over the current output_pos index, removing any entries that
		// do not point to to the expected output.
		let mut removed_count = 0;
		for (key, (pos, _)) in batch.output_pos_iter()? {
			if let Some(out) = output_pmmr.get_data(pos) {
				if let Ok(pos_via_mmr) = batch.get_output_pos(&out.commitment()) {
					// If the pos matches and the index key matches the commitment
					// then keep the entry, other we want to clean it up.
					if pos == pos_via_mmr && batch.is_match_output_pos_key(&key, &out.commitment())
					{
						continue;
					}
				}
			}
			batch.delete(&key)?;
			removed_count += 1;
		}
		debug!(
			"init_output_pos_index: removed {} stale index entries",
			removed_count
		);

		let mut outputs_pos: Vec<(Commitment, u64)> = vec![];
		for pos in output_pmmr.leaf_pos_iter() {
			if let Some(out) = output_pmmr.get_data(pos) {
				outputs_pos.push((out.commit, pos));
			}
		}

		debug!("init_output_pos_index: {} utxos", outputs_pos.len());

		outputs_pos.retain(|x| batch.get_output_pos_height(&x.0).is_err());

		debug!(
			"init_output_pos_index: {} utxos with missing index entries",
			outputs_pos.len()
		);

		if outputs_pos.is_empty() {
			return Ok(());
		}

		let total_outputs = outputs_pos.len();
		let max_height = batch.head()?.height;

		let mut i = 0;
		for search_height in 0..max_height {
			let hash = header_pmmr.get_header_hash_by_height(search_height + 1)?;
			let h = batch.get_block_header(&hash)?;
			while i < total_outputs {
				let (commit, pos) = outputs_pos[i];
				if pos > h.output_mmr_size {
					// Note: MMR position is 1-based and not 0-based, so here must be '>' instead of '>='
					break;
				}
				batch.save_output_pos_height(&commit, pos, h.height)?;
				i += 1;
			}
		}
		debug!(
			"init_height_pos_index: added entries for {} utxos, took {}s",
			total_outputs,
			now.elapsed().as_secs(),
		);
		Ok(())
	}
}

/// Starts a new unit of work to extend (or rewind) the chain with additional
/// blocks. Accepts a closure that will operate within that unit of work.
/// The closure has access to an Extension object that allows the addition
/// of blocks to the txhashset and the checking of the current tree roots.
///
/// The unit of work is always discarded (always rollback) as this is read-only.
pub fn extending_readonly<F, T>(
	handle: &mut PMMRHandle<BlockHeader>,
	trees: &mut TxHashSet,
	inner: F,
) -> Result<T, Error>
where
	F: FnOnce(&mut ExtensionPair<'_>, &Batch<'_>) -> Result<T, Error>,
{
	let commit_index = trees.commit_index.clone();
	let batch = commit_index.batch()?;

	trace!("Starting new txhashset (readonly) extension.");

	let head = batch.head()?;

	// Find header head based on current header MMR (the rightmost leaf node in the MMR).
	let header_head = {
		let hash = handle.head_hash()?;
		let header = batch.get_block_header(&hash)?;
		Tip::from_header(&header)
	};

	let res = {
		let header_pmmr = PMMR::at(&mut handle.backend, handle.last_pos);
		let mut header_extension = HeaderExtension::new(header_pmmr, header_head);
		let mut extension = Extension::new(trees, head);
		let mut extension_pair = ExtensionPair {
			header_extension: &mut header_extension,
			extension: &mut extension,
		};
		inner(&mut extension_pair, &batch)
	};

	trace!("Rollbacking txhashset (readonly) extension.");

	handle.backend.discard();

	trees.output_pmmr_h.backend.discard();
	trees.rproof_pmmr_h.backend.discard();
	trees.kernel_pmmr_h.backend.discard();

	trace!("TxHashSet (readonly) extension done.");

	res
}

/// Readonly view on the UTXO set.
/// Based on the current txhashset output_pmmr.
pub fn utxo_view<F, T>(
	handle: &PMMRHandle<BlockHeader>,
	trees: &TxHashSet,
	inner: F,
) -> Result<T, Error>
where
	F: FnOnce(&UTXOView<'_>, &Batch<'_>) -> Result<T, Error>,
{
	let res: Result<T, Error>;
	{
		let header_pmmr = ReadonlyPMMR::at(&handle.backend, handle.last_pos);
		let output_pmmr =
			ReadonlyPMMR::at(&trees.output_pmmr_h.backend, trees.output_pmmr_h.last_pos);
		let rproof_pmmr =
			ReadonlyPMMR::at(&trees.rproof_pmmr_h.backend, trees.rproof_pmmr_h.last_pos);

		// Create a new batch here to pass into the utxo_view.
		// Discard it (rollback) after we finish with the utxo_view.
		let batch = trees.commit_index.batch()?;
		let utxo = UTXOView::new(header_pmmr, output_pmmr, rproof_pmmr);
		res = inner(&utxo, &batch);
	}
	res
}

/// Rewindable (but still readonly) view on the kernel MMR.
/// The underlying backend is readonly. But we permit the PMMR to be "rewound"
/// via last_pos.
/// We create a new db batch for this view and discard it (rollback)
/// when we are done with the view.
pub fn rewindable_kernel_view<F, T>(trees: &TxHashSet, inner: F) -> Result<T, Error>
where
	F: FnOnce(&mut RewindableKernelView<'_>, &Batch<'_>) -> Result<T, Error>,
{
	let res: Result<T, Error>;
	{
		let kernel_pmmr =
			RewindablePMMR::at(&trees.kernel_pmmr_h.backend, trees.kernel_pmmr_h.last_pos);

		// Create a new batch here to pass into the kernel_view.
		// Discard it (rollback) after we finish with the kernel_view.
		let batch = trees.commit_index.batch()?;
		let header = batch.head_header()?;
		let mut view = RewindableKernelView::new(kernel_pmmr, header);
		res = inner(&mut view, &batch);
	}
	res
}

/// Starts a new unit of work to extend the chain with additional blocks,
/// accepting a closure that will work within that unit of work. The closure
/// has access to an Extension object that allows the addition of blocks to
/// the txhashset and the checking of the current tree roots.
///
/// If the closure returns an error, modifications are canceled and the unit
/// of work is abandoned. Otherwise, the unit of work is permanently applied.
pub fn extending<'a, F, T>(
	header_pmmr: &'a mut PMMRHandle<BlockHeader>,
	trees: &'a mut TxHashSet,
	batch: &'a mut Batch<'_>,
	inner: F,
) -> Result<T, Error>
where
	F: FnOnce(&mut ExtensionPair<'_>, &Batch<'_>) -> Result<T, Error>,
{
	let sizes: (u64, u64, u64);
	let res: Result<T, Error>;
	let rollback: bool;
	let bitmap_accumulator: BitmapAccumulator;

	let head = batch.head()?;

	// Find header head based on current header MMR (the rightmost leaf node in the MMR).
	let header_head = {
		let hash = header_pmmr.head_hash()?;
		let header = batch.get_block_header(&hash)?;
		Tip::from_header(&header)
	};

	// create a child transaction so if the state is rolled back by itself, all
	// index saving can be undone
	let child_batch = batch.child()?;
	{
		trace!("Starting new txhashset extension.");

		let header_pmmr = PMMR::at(&mut header_pmmr.backend, header_pmmr.last_pos);
		let mut header_extension = HeaderExtension::new(header_pmmr, header_head);
		let mut extension = Extension::new(trees, head);
		let mut extension_pair = ExtensionPair {
			header_extension: &mut header_extension,
			extension: &mut extension,
		};
		res = inner(&mut extension_pair, &child_batch);

		rollback = extension_pair.extension.rollback;
		sizes = extension_pair.extension.sizes();
		bitmap_accumulator = extension_pair.extension.bitmap_accumulator.clone();
	}

	// During an extension we do not want to modify the header_extension (and only read from it).
	// So make sure we discard any changes to the header MMR backed.
	header_pmmr.backend.discard();

	match res {
		Err(e) => {
			debug!("Error returned, discarding txhashset extension: {}", e);
			trees.output_pmmr_h.backend.discard();
			trees.rproof_pmmr_h.backend.discard();
			trees.kernel_pmmr_h.backend.discard();
			Err(e)
		}
		Ok(r) => {
			if rollback {
				trace!("Rollbacking txhashset extension. sizes {:?}", sizes);
				trees.output_pmmr_h.backend.discard();
				trees.rproof_pmmr_h.backend.discard();
				trees.kernel_pmmr_h.backend.discard();
			} else {
				trace!("Committing txhashset extension. sizes {:?}", sizes);
				child_batch.commit()?;
				trees.output_pmmr_h.backend.sync()?;
				trees.rproof_pmmr_h.backend.sync()?;
				trees.kernel_pmmr_h.backend.sync()?;
				trees.output_pmmr_h.last_pos = sizes.0;
				trees.rproof_pmmr_h.last_pos = sizes.1;
				trees.kernel_pmmr_h.last_pos = sizes.2;

				// Update our bitmap_accumulator based on our extension
				trees.bitmap_accumulator = bitmap_accumulator;
			}

			trace!("TxHashSet extension done.");
			Ok(r)
		}
	}
}

/// Start a new header MMR unit of work.
/// This MMR can be extended individually beyond the other (output, rangeproof and kernel) MMRs
/// to allow headers to be validated before we receive the full block data.
pub fn header_extending<'a, F, T>(
	handle: &'a mut PMMRHandle<BlockHeader>,
	batch: &'a mut Batch<'_>,
	inner: F,
) -> Result<T, Error>
where
	F: FnOnce(&mut HeaderExtension<'_>, &Batch<'_>) -> Result<T, Error>,
{
	let size: u64;
	let res: Result<T, Error>;
	let rollback: bool;

	// create a child transaction so if the state is rolled back by itself, all
	// index saving can be undone
	let child_batch = batch.child()?;

	// Find chain head based on current MMR (the rightmost leaf node in the MMR).
	let head = match handle.head_hash() {
		Ok(hash) => {
			let header = child_batch.get_block_header(&hash)?;
			Tip::from_header(&header)
		}
		Err(_) => Tip::default(),
	};

	{
		let pmmr = PMMR::at(&mut handle.backend, handle.last_pos);
		let mut extension = HeaderExtension::new(pmmr, head);
		res = inner(&mut extension, &child_batch);

		rollback = extension.rollback;
		size = extension.size();
	}

	match res {
		Err(e) => {
			handle.backend.discard();
			Err(e)
		}
		Ok(r) => {
			if rollback {
				handle.backend.discard();
			} else {
				child_batch.commit()?;
				handle.backend.sync()?;
				handle.last_pos = size;
			}
			Ok(r)
		}
	}
}

/// A header extension to allow the header MMR to extend beyond the other MMRs individually.
/// This is to allow headers to be validated against the MMR before we have the full block data.
pub struct HeaderExtension<'a> {
	head: Tip,

	pmmr: PMMR<'a, BlockHeader, PMMRBackend<BlockHeader>>,

	/// Rollback flag.
	rollback: bool,
}

impl<'a> HeaderExtension<'a> {
	fn new(
		pmmr: PMMR<'a, BlockHeader, PMMRBackend<BlockHeader>>,
		head: Tip,
	) -> HeaderExtension<'a> {
		HeaderExtension {
			head,
			pmmr,
			rollback: false,
		}
	}

	/// Get the header hash for the specified pos from the underlying MMR backend.
	fn get_header_hash(&self, pos: u64) -> Option<Hash> {
		self.pmmr.get_data(pos).map(|x| x.hash())
	}

	/// The head representing the furthest extent of the current extension.
	pub fn head(&self) -> Tip {
		self.head.clone()
	}

	/// Get the header at the specified height based on the current state of the header extension.
	/// Derives the MMR pos from the height (insertion index) and retrieves the header hash.
	/// Looks the header up in the db by hash.
	pub fn get_header_by_height(
		&self,
		height: u64,
		batch: &Batch<'_>,
	) -> Result<BlockHeader, Error> {
		let pos = pmmr::insertion_to_pmmr_index(height + 1);
		if let Some(hash) = self.get_header_hash(pos) {
			Ok(batch.get_block_header(&hash)?)
		} else {
			Err(ErrorKind::Other("get header by height".to_string()).into())
		}
	}

	/// Compares the provided header to the header in the header MMR at that height.
	/// If these match we know the header is on the current chain.
	pub fn is_on_current_chain(
		&self,
		header: &BlockHeader,
		batch: &Batch<'_>,
	) -> Result<(), Error> {
		if header.height > self.head.height {
			return Err(ErrorKind::Other("not on current chain, out beyond".to_string()).into());
		}
		let chain_header = self.get_header_by_height(header.height, batch)?;
		if chain_header.hash() == header.hash() {
			Ok(())
		} else {
			Err(ErrorKind::Other("not on current chain".to_string()).into())
		}
	}

	/// Force the rollback of this extension, no matter the result.
	pub fn force_rollback(&mut self) {
		self.rollback = true;
	}

	/// Apply a new header to the header MMR extension.
	/// This may be either the header MMR or the sync MMR depending on the
	/// extension.
	pub fn apply_header(&mut self, header: &BlockHeader) -> Result<(), Error> {
		self.pmmr.push(header).map_err(&ErrorKind::TxHashSetErr)?;
		self.head = Tip::from_header(header);
		Ok(())
	}

	/// Rewind the header extension to the specified header.
	/// Note the close relationship between header height and insertion index.
	pub fn rewind(&mut self, header: &BlockHeader) -> Result<(), Error> {
		debug!(
			"Rewind header extension to {} at {} from {} at {}",
			header.hash(),
			header.height,
			self.head.hash(),
			self.head.height,
		);

		let header_pos = pmmr::insertion_to_pmmr_index(header.height + 1);
		self.pmmr
			.rewind(header_pos, &Bitmap::create())
			.map_err(&ErrorKind::TxHashSetErr)?;

		// Update our head to reflect the header we rewound to.
		self.head = Tip::from_header(header);

		Ok(())
	}

	/// The size of the header MMR.
	pub fn size(&self) -> u64 {
		self.pmmr.unpruned_size()
	}

	/// The root of the header MMR for convenience.
	pub fn root(&self) -> Result<Hash, Error> {
		Ok(self.pmmr.root().map_err(|_| ErrorKind::InvalidRoot)?)
	}

	/// Validate the prev_root of the header against the root of the current header MMR.
	pub fn validate_root(&self, header: &BlockHeader) -> Result<(), Error> {
		// If we are validating the genesis block then we have no prev_root.
		// So we are done here.
		if header.height == 0 {
			return Ok(());
		}
		if self.root()? != header.prev_root {
			Err(ErrorKind::InvalidRoot.into())
		} else {
			Ok(())
		}
	}
}

/// An extension "pair" consisting of a txhashet extension (outputs, rangeproofs, kernels)
/// and the associated header extension.
pub struct ExtensionPair<'a> {
	/// The header extension.
	pub header_extension: &'a mut HeaderExtension<'a>,
	/// The txhashset extension.
	pub extension: &'a mut Extension<'a>,
}

/// Allows the application of new blocks on top of the txhashset in a
/// reversible manner within a unit of work provided by the `extending`
/// function.
pub struct Extension<'a> {
	head: Tip,

	output_pmmr: PMMR<'a, Output, PMMRBackend<Output>>,
	rproof_pmmr: PMMR<'a, RangeProof, PMMRBackend<RangeProof>>,
	kernel_pmmr: PMMR<'a, TxKernel, PMMRBackend<TxKernel>>,

	bitmap_accumulator: BitmapAccumulator,

	/// Rollback flag.
	rollback: bool,
}

impl<'a> Committed for Extension<'a> {
	fn inputs_committed(&self) -> Vec<Commitment> {
		vec![]
	}

	fn outputs_committed(&self) -> Vec<Commitment> {
		let mut commitments = vec![];
		for pos in self.output_pmmr.leaf_pos_iter() {
			if let Some(out) = self.output_pmmr.get_data(pos) {
				commitments.push(out.commit);
			}
		}
		commitments
	}

	fn kernels_committed(&self) -> Vec<Commitment> {
		let mut commitments = vec![];
		for n in 1..self.kernel_pmmr.unpruned_size() + 1 {
			if pmmr::is_leaf(n) {
				if let Some(kernel) = self.kernel_pmmr.get_data(n) {
					commitments.push(kernel.excess());
				}
			}
		}
		commitments
	}
}

impl<'a> Extension<'a> {
	fn new(trees: &'a mut TxHashSet, head: Tip) -> Extension<'a> {
		Extension {
			head,
			output_pmmr: PMMR::at(
				&mut trees.output_pmmr_h.backend,
				trees.output_pmmr_h.last_pos,
			),
			rproof_pmmr: PMMR::at(
				&mut trees.rproof_pmmr_h.backend,
				trees.rproof_pmmr_h.last_pos,
			),
			kernel_pmmr: PMMR::at(
				&mut trees.kernel_pmmr_h.backend,
				trees.kernel_pmmr_h.last_pos,
			),
			bitmap_accumulator: trees.bitmap_accumulator.clone(),
			rollback: false,
		}
	}

	/// The head representing the furthest extent of the current extension.
	pub fn head(&self) -> Tip {
		self.head.clone()
	}

	/// Build a view of the current UTXO set based on the output PMMR
	/// and the provided header extension.
	pub fn utxo_view(&'a self, header_ext: &'a HeaderExtension<'a>) -> UTXOView<'a> {
		UTXOView::new(
			header_ext.pmmr.readonly_pmmr(),
			self.output_pmmr.readonly_pmmr(),
			self.rproof_pmmr.readonly_pmmr(),
		)
	}

	/// Apply a new block to the current txhashet extension (output, rangeproof, kernel MMRs).
	/// Returns a vec of commit_pos representing the pos and height of the outputs spent
	/// by this block.
	pub fn apply_block(&mut self, b: &Block, batch: &Batch<'_>) -> Result<Vec<CommitPos>, Error> {
		let mut affected_pos = vec![];
		let mut spent = vec![];

		// Apply the output to the output and rangeproof MMRs.
		// Add pos to affected_pos to update the accumulator later on.
		// Add the new output to the output_pos index.
		for out in b.outputs() {
			let pos = self.apply_output(out, batch)?;
			affected_pos.push(pos);
			batch.save_output_pos_height(&out.commitment(), pos, b.header.height)?;
		}

		// Remove the output from the output and rangeproof MMRs.
		// Add spent_pos to affected_pos to update the accumulator later on.
		// Remove the spent output from the output_pos index.
		for input in b.inputs() {
			let spent_pos = self.apply_input(input, batch)?;
			affected_pos.push(spent_pos.pos);
			batch.delete_output_pos_height(&input.commitment())?;
			spent.push(spent_pos);
		}

		for kernel in b.kernels() {
			self.apply_kernel(kernel)?;
		}

		// Update our BitmapAccumulator based on affected outputs (both spent and created).
		self.apply_to_bitmap_accumulator(&affected_pos)?;

		// Update the head of the extension to reflect the block we just applied.
		self.head = Tip::from_header(&b.header);

		Ok(spent)
	}

	fn apply_to_bitmap_accumulator(&mut self, output_pos: &[u64]) -> Result<(), Error> {
		let mut output_idx: Vec<_> = output_pos
			.iter()
			.map(|x| pmmr::n_leaves(*x).saturating_sub(1))
			.collect();
		output_idx.sort_unstable();
		let min_idx = output_idx.first().cloned().unwrap_or(0);
		let size = pmmr::n_leaves(self.output_pmmr.last_pos);
		self.bitmap_accumulator.apply(
			output_idx,
			self.output_pmmr
				.leaf_idx_iter(BitmapAccumulator::chunk_start_idx(min_idx)),
			size,
		)
	}

	fn apply_input(&mut self, input: &Input, batch: &Batch<'_>) -> Result<CommitPos, Error> {
		let commit = input.commitment();
		if let Ok((pos, height)) = batch.get_output_pos_height(&commit) {
			// First check this input corresponds to an existing entry in the output MMR.
			if let Some(out) = self.output_pmmr.get_data(pos) {
				if OutputIdentifier::from(input) != out {
					return Err(ErrorKind::TxHashSetErr("output pmmr mismatch".to_string()).into());
				}
			}

			// Now prune the output_pmmr, rproof_pmmr and their storage.
			// Input is not valid if we cannot prune successfully (to spend an unspent
			// output).
			match self.output_pmmr.prune(pos) {
				Ok(true) => {
					self.rproof_pmmr
						.prune(pos)
						.map_err(ErrorKind::TxHashSetErr)?;
					Ok(CommitPos { pos, height })
				}
				Ok(false) => Err(ErrorKind::AlreadySpent(commit).into()),
				Err(e) => Err(ErrorKind::TxHashSetErr(e).into()),
			}
		} else {
			Err(ErrorKind::AlreadySpent(commit).into())
		}
	}

	fn apply_output(&mut self, out: &Output, batch: &Batch<'_>) -> Result<u64, Error> {
		let commit = out.commitment();

		if let Ok(pos) = batch.get_output_pos(&commit) {
			if let Some(out_mmr) = self.output_pmmr.get_data(pos) {
				if out_mmr.commitment() == commit {
					return Err(ErrorKind::DuplicateCommitment(commit).into());
				}
			}
		}
		// push the new output to the MMR.
		let output_pos = self
			.output_pmmr
			.push(out)
			.map_err(&ErrorKind::TxHashSetErr)?;

		// push the rangeproof to the MMR.
		let rproof_pos = self
			.rproof_pmmr
			.push(&out.proof)
			.map_err(&ErrorKind::TxHashSetErr)?;

		// The output and rproof MMRs should be exactly the same size
		// and we should have inserted to both in exactly the same pos.
		{
			if self.output_pmmr.unpruned_size() != self.rproof_pmmr.unpruned_size() {
				return Err(
					ErrorKind::Other("output vs rproof MMRs different sizes".to_string()).into(),
				);
			}

			if output_pos != rproof_pos {
				return Err(
					ErrorKind::Other("output vs rproof MMRs different pos".to_string()).into(),
				);
			}
		}
		Ok(output_pos)
	}

	/// Push kernel onto MMR (hash and data files).
	fn apply_kernel(&mut self, kernel: &TxKernel) -> Result<(), Error> {
		self.kernel_pmmr
			.push(kernel)
			.map_err(&ErrorKind::TxHashSetErr)?;
		Ok(())
	}

	/// Build a Merkle proof for the given output and the block
	/// this extension is currently referencing.
	/// Note: this relies on the MMR being stable even after pruning/compaction.
	/// We need the hash of each sibling pos from the pos up to the peak
	/// including the sibling leaf node which may have been removed.
	pub fn merkle_proof(
		&self,
		output: &OutputIdentifier,
		batch: &Batch<'_>,
	) -> Result<MerkleProof, Error> {
		debug!("txhashset: merkle_proof: output: {:?}", output.commit,);
		// then calculate the Merkle Proof based on the known pos
		let pos = batch.get_output_pos(&output.commit)?;
		let merkle_proof = self
			.output_pmmr
			.merkle_proof(pos)
			.map_err(&ErrorKind::TxHashSetErr)?;

		Ok(merkle_proof)
	}

	/// Saves a snapshot of the output and rangeproof MMRs to disk.
	/// Specifically - saves a snapshot of the utxo file, tagged with
	/// the block hash as filename suffix.
	/// Needed for fast-sync (utxo file needs to be rewound before sending
	/// across).
	pub fn snapshot(&mut self, batch: &Batch<'_>) -> Result<(), Error> {
		let header = batch.get_block_header(&self.head.last_block_h)?;
		self.output_pmmr
			.snapshot(&header)
			.map_err(ErrorKind::Other)?;
		self.rproof_pmmr
			.snapshot(&header)
			.map_err(ErrorKind::Other)?;
		Ok(())
	}

	/// Rewinds the MMRs to the provided block, rewinding to the last output pos
	/// and last kernel pos of that block.
	pub fn rewind(&mut self, header: &BlockHeader, batch: &Batch<'_>) -> Result<(), Error> {
		debug!(
			"Rewind extension to {} at {} from {} at {}",
			header.hash(),
			header.height,
			self.head.hash(),
			self.head.height
		);

		// We need to build bitmaps of added and removed output positions
		// so we can correctly rewind all operations applied to the output MMR
		// after the position we are rewinding to (these operations will be
		// undone during rewind).
		// Rewound output pos will be removed from the MMR.
		// Rewound input (spent) pos will be added back to the MMR.
		let head_header = batch.get_block_header(&self.head.hash())?;

		if head_header.height <= header.height {
			// Nothing to rewind but we do want to truncate the MMRs at header for consistency.
			self.rewind_mmrs_to_pos(header.output_mmr_size, header.kernel_mmr_size, &vec![])?;
			self.apply_to_bitmap_accumulator(&[header.output_mmr_size])?;
		} else {
			let mut affected_pos = vec![];
			let mut current = head_header;
			while header.height < current.height {
				let mut affected_pos_single_block = self.rewind_single_block(&current, batch)?;
				affected_pos.append(&mut affected_pos_single_block);
				current = batch.get_previous_header(&current)?;
			}
			// Now apply a single aggregate "affected_pos" to our bitmap accumulator.
			self.apply_to_bitmap_accumulator(&affected_pos)?;
		}

		// Update our head to reflect the header we rewound to.
		self.head = Tip::from_header(header);

		Ok(())
	}

	// Rewind the MMRs and the output_pos index.
	// Returns a vec of "affected_pos" so we can apply the necessary updates to the bitmap
	// accumulator in a single pass for all rewound blocks.
	fn rewind_single_block(
		&mut self,
		header: &BlockHeader,
		batch: &Batch<'_>,
	) -> Result<Vec<u64>, Error> {
		// The spent index allows us to conveniently "unspend" everything in a block.
		let spent = batch.get_spent_index(&header.hash());

		let spent_pos: Vec<_> = if let Ok(ref spent) = spent {
			spent.iter().map(|x| x.pos).collect()
		} else {
			warn!(
				"rewind_single_block: fallback to legacy input bitmap for block {} at {}",
				header.hash(),
				header.height
			);
			let bitmap = batch.get_block_input_bitmap(&header.hash())?;
			bitmap.iter().map(|x| x.into()).collect()
		};

		if header.height == 0 {
			self.rewind_mmrs_to_pos(0, 0, &spent_pos)?;
		} else {
			let prev = batch.get_previous_header(&header)?;
			self.rewind_mmrs_to_pos(prev.output_mmr_size, prev.kernel_mmr_size, &spent_pos)?;
		}

		// Update our BitmapAccumulator based on affected outputs.
		// We want to "unspend" every rewound spent output.
		// Treat last_pos as an affected output to ensure we rebuild far enough back.
		let mut affected_pos = spent_pos.clone();
		affected_pos.push(self.output_pmmr.last_pos);

		// Remove any entries from the output_pos created by the block being rewound.
		let block = batch.get_block(&header.hash())?;
		let mut missing_count = 0;
		for out in block.outputs() {
			if batch.delete_output_pos_height(&out.commitment()).is_err() {
				missing_count += 1;
			}
		}
		if missing_count > 0 {
			warn!(
				"rewind_single_block: {} output_pos entries missing for: {} at {}",
				missing_count,
				header.hash(),
				header.height,
			);
		}

		// Update output_pos based on "unspending" all spent pos from this block.
		// This is necessary to ensure the output_pos index correclty reflects a
		// reused output commitment. For example an output at pos 1, spent, reused at pos 2.
		// The output_pos index should be updated to reflect the old pos 1 when unspent.
		if let Ok(spent) = spent {
			for (x, y) in block.inputs().into_iter().zip(spent) {
				batch.save_output_pos_height(&x.commitment(), y.pos, y.height)?;
			}
		}

		Ok(affected_pos)
	}

	/// Rewinds the MMRs to the provided positions, given the output and
	/// kernel pos we want to rewind to.
	fn rewind_mmrs_to_pos(
		&mut self,
		output_pos: u64,
		kernel_pos: u64,
		spent_pos: &[u64],
	) -> Result<(), Error> {
		let bitmap: Bitmap = spent_pos.into_iter().map(|x| *x as u32).collect();
		self.output_pmmr
			.rewind(output_pos, &bitmap)
			.map_err(&ErrorKind::TxHashSetErr)?;
		self.rproof_pmmr
			.rewind(output_pos, &bitmap)
			.map_err(&ErrorKind::TxHashSetErr)?;
		self.kernel_pmmr
			.rewind(kernel_pos, &Bitmap::create())
			.map_err(&ErrorKind::TxHashSetErr)?;
		Ok(())
	}

	/// Current root hashes and sums (if applicable) for the Output, range proof
	/// and kernel MMRs.
	pub fn roots(&self) -> Result<TxHashSetRoots, Error> {
		Ok(TxHashSetRoots {
			output_roots: OutputRoots {
				pmmr_root: self
					.output_pmmr
					.root()
					.map_err(|_| ErrorKind::InvalidRoot)?,
				bitmap_root: self.bitmap_accumulator.root(),
			},
			rproof_root: self
				.rproof_pmmr
				.root()
				.map_err(|_| ErrorKind::InvalidRoot)?,
			kernel_root: self
				.kernel_pmmr
				.root()
				.map_err(|_| ErrorKind::InvalidRoot)?,
		})
	}

	/// Validate the MMR (output, rangeproof, kernel) roots against the latest header.
	pub fn validate_roots(&self, header: &BlockHeader) -> Result<(), Error> {
		if header.height == 0 {
			return Ok(());
		}
		self.roots()?.validate(header)
	}

	/// Validate the header, output and kernel MMR sizes against the block header.
	pub fn validate_sizes(&self, header: &BlockHeader) -> Result<(), Error> {
		if header.height == 0 {
			return Ok(());
		}
		if (
			header.output_mmr_size,
			header.output_mmr_size,
			header.kernel_mmr_size,
		) != self.sizes()
		{
			Err(ErrorKind::InvalidMMRSize.into())
		} else {
			Ok(())
		}
	}

	fn validate_mmrs(&self) -> Result<(), Error> {
		let now = Instant::now();

		// validate all hashes and sums within the trees
		if let Err(e) = self.output_pmmr.validate() {
			return Err(ErrorKind::InvalidTxHashSet(e).into());
		}
		if let Err(e) = self.rproof_pmmr.validate() {
			return Err(ErrorKind::InvalidTxHashSet(e).into());
		}
		if let Err(e) = self.kernel_pmmr.validate() {
			return Err(ErrorKind::InvalidTxHashSet(e).into());
		}

		debug!(
			"txhashset: validated the output {}, rproof {}, kernel {} mmrs, took {}s",
			self.output_pmmr.unpruned_size(),
			self.rproof_pmmr.unpruned_size(),
			self.kernel_pmmr.unpruned_size(),
			now.elapsed().as_secs(),
		);

		Ok(())
	}

	/// Validate full kernel sums against the provided header (for overage and kernel_offset).
	/// This is an expensive operation as we need to retrieve all the UTXOs and kernels
	/// from the respective MMRs.
	/// For a significantly faster way of validating full kernel sums see BlockSums.
	pub fn validate_kernel_sums(
		&self,
		genesis: &BlockHeader,
		header: &BlockHeader,
	) -> Result<(Commitment, Commitment), Error> {
		let now = Instant::now();

		let (utxo_sum, kernel_sum) = self.verify_kernel_sums(
			header.total_overage(genesis.kernel_mmr_size > 0),
			header.total_kernel_offset(),
		)?;

		debug!(
			"txhashset: validated total kernel sums, took {}s",
			now.elapsed().as_secs(),
		);

		Ok((utxo_sum, kernel_sum))
	}

	/// Validate the txhashset state against the provided block header.
	/// A "fast validation" will skip rangeproof verification and kernel signature verification.
	pub fn validate(
		&self,
		genesis: &BlockHeader,
		fast_validation: bool,
		status: &dyn TxHashsetWriteStatus,
		header: &BlockHeader,
	) -> Result<(Commitment, Commitment), Error> {
		self.validate_mmrs()?;
		self.validate_roots(header)?;
		self.validate_sizes(header)?;

		if self.head.height == 0 {
			let zero_commit = secp_static::commit_to_zero_value();
			return Ok((zero_commit, zero_commit));
		}

		// The real magicking happens here. Sum of kernel excesses should equal
		// sum of unspent outputs minus total supply.
		let (output_sum, kernel_sum) = self.validate_kernel_sums(genesis, header)?;

		// These are expensive verification step (skipped for "fast validation").
		if !fast_validation {
			// Verify the rangeproof associated with each unspent output.
			self.verify_rangeproofs(status)?;

			// Verify all the kernel signatures.
			self.verify_kernel_signatures(status)?;
		}

		Ok((output_sum, kernel_sum))
	}

	/// Force the rollback of this extension, no matter the result
	pub fn force_rollback(&mut self) {
		self.rollback = true;
	}

	/// Dumps the output MMR.
	/// We use this after compacting for visual confirmation that it worked.
	pub fn dump_output_pmmr(&self) {
		debug!("-- outputs --");
		self.output_pmmr.dump_from_file(false);
		debug!("--");
		self.output_pmmr.dump_stats();
		debug!("-- end of outputs --");
	}

	/// Dumps the state of the 3 MMRs to stdout for debugging. Short
	/// version only prints the Output tree.
	pub fn dump(&self, short: bool) {
		debug!("-- outputs --");
		self.output_pmmr.dump(short);
		if !short {
			debug!("-- range proofs --");
			self.rproof_pmmr.dump(short);
			debug!("-- kernels --");
			self.kernel_pmmr.dump(short);
		}
	}

	/// Sizes of each of the MMRs
	pub fn sizes(&self) -> (u64, u64, u64) {
		(
			self.output_pmmr.unpruned_size(),
			self.rproof_pmmr.unpruned_size(),
			self.kernel_pmmr.unpruned_size(),
		)
	}

	fn verify_kernel_signatures(&self, status: &dyn TxHashsetWriteStatus) -> Result<(), Error> {
		let now = Instant::now();
		const KERNEL_BATCH_SIZE: usize = 5_000;

		let mut kern_count = 0;
		let total_kernels = pmmr::n_leaves(self.kernel_pmmr.unpruned_size());
		let mut tx_kernels: Vec<TxKernel> = Vec::with_capacity(KERNEL_BATCH_SIZE);
		for n in 1..self.kernel_pmmr.unpruned_size() + 1 {
			if pmmr::is_leaf(n) {
				let kernel = self
					.kernel_pmmr
					.get_data(n)
					.ok_or_else(|| ErrorKind::TxKernelNotFound)?;
				tx_kernels.push(kernel);
			}

			if tx_kernels.len() >= KERNEL_BATCH_SIZE || n >= self.kernel_pmmr.unpruned_size() {
				TxKernel::batch_sig_verify(&tx_kernels)?;
				kern_count += tx_kernels.len() as u64;
				tx_kernels.clear();
				status.on_validation_kernels(kern_count, total_kernels);
				debug!(
					"txhashset: verify_kernel_signatures: verified {} signatures",
					kern_count,
				);
			}
		}

		debug!(
			"txhashset: verified {} kernel signatures, pmmr size {}, took {}s",
			kern_count,
			self.kernel_pmmr.unpruned_size(),
			now.elapsed().as_secs(),
		);

		Ok(())
	}

	fn verify_rangeproofs(&self, status: &dyn TxHashsetWriteStatus) -> Result<(), Error> {
		let now = Instant::now();

		let mut commits: Vec<Commitment> = Vec::with_capacity(1_000);
		let mut proofs: Vec<RangeProof> = Vec::with_capacity(1_000);

		let mut proof_count = 0;
		let total_rproofs = self.output_pmmr.n_unpruned_leaves();

		for pos in self.output_pmmr.leaf_pos_iter() {
			let output = self.output_pmmr.get_data(pos);
			let proof = self.rproof_pmmr.get_data(pos);

			// Output and corresponding rangeproof *must* exist.
			// It is invalid for either to be missing and we fail immediately in this case.
			match (output, proof) {
				(None, _) => return Err(ErrorKind::OutputNotFound.into()),
				(_, None) => return Err(ErrorKind::RangeproofNotFound.into()),
				(Some(output), Some(proof)) => {
					commits.push(output.commit);
					proofs.push(proof);
				}
			}

			proof_count += 1;

			if proofs.len() >= 1_000 {
				Output::batch_verify_proofs(&commits, &proofs)?;
				commits.clear();
				proofs.clear();
				debug!(
					"txhashset: verify_rangeproofs: verified {} rangeproofs",
					proof_count,
				);
				if proof_count % 1_000 == 0 {
					status.on_validation_rproofs(proof_count, total_rproofs);
				}
			}
		}

		// remaining part which not full of 1000 range proofs
		if !proofs.is_empty() {
			Output::batch_verify_proofs(&commits, &proofs)?;
			commits.clear();
			proofs.clear();
			debug!(
				"txhashset: verify_rangeproofs: verified {} rangeproofs",
				proof_count,
			);
		}

		debug!(
			"txhashset: verified {} rangeproofs, pmmr size {}, took {}s",
			proof_count,
			self.rproof_pmmr.unpruned_size(),
			now.elapsed().as_secs(),
		);
		Ok(())
	}
}

/// Packages the txhashset data files into a zip and returns a Read to the
/// resulting file
pub fn zip_read(root_dir: String, header: &BlockHeader) -> Result<File, Error> {
	let txhashset_zip = format!("{}_{}.zip", TXHASHSET_ZIP, header.hash().to_string());

	let txhashset_path = Path::new(&root_dir).join(TXHASHSET_SUBDIR);
	let zip_path = Path::new(&root_dir).join(txhashset_zip);

	// if file exist, just re-use it
	let zip_file = File::open(zip_path.clone());
	if let Ok(zip) = zip_file {
		debug!(
			"zip_read: {} at {}: reusing existing zip file: {:?}",
			header.hash(),
			header.height,
			zip_path
		);
		return Ok(zip);
	} else {
		// clean up old zips.
		// Theoretically, we only need clean-up those zip files older than STATE_SYNC_THRESHOLD.
		// But practically, these zip files are not small ones, we just keep the zips in last 24 hours
		let data_dir = Path::new(&root_dir);
		let pattern = format!("{}_", TXHASHSET_ZIP);
		if let Ok(n) = clean_files_by_prefix(data_dir, &pattern, 24 * 60 * 60) {
			debug!(
				"{} zip files have been clean up in folder: {:?}",
				n, data_dir
			);
		}
	}

	// otherwise, create the zip archive
	let path_to_be_cleanup = {
		// Temp txhashset directory
		let temp_txhashset_path = Path::new(&root_dir).join(format!(
			"{}_zip_{}",
			TXHASHSET_SUBDIR,
			header.hash().to_string()
		));
		// Remove temp dir if it exist
		if temp_txhashset_path.exists() {
			fs::remove_dir_all(&temp_txhashset_path)?;
		}
		// Copy file to another dir
		file::copy_dir_to(&txhashset_path, &temp_txhashset_path)?;

		let zip_file = File::create(zip_path.clone())?;

		// Explicit list of files to add to our zip archive.
		let files = file_list(header);

		zip::create_zip(&zip_file, &temp_txhashset_path, files)?;

		temp_txhashset_path
	};

	debug!(
		"zip_read: {} at {}: created zip file: {:?}",
		header.hash(),
		header.height,
		zip_path
	);

	// open it again to read it back
	let zip_file = File::open(zip_path.clone())?;

	// clean-up temp txhashset directory.
	if let Err(e) = fs::remove_dir_all(&path_to_be_cleanup) {
		warn!(
			"txhashset zip file: {:?} fail to remove, err: {}",
			zip_path.to_str(),
			e
		);
	}
	Ok(zip_file)
}

// Explicit list of files to extract from our zip archive.
// We include *only* these files when building the txhashset zip.
// We extract *only* these files when receiving a txhashset zip.
// Everything else will be safely ignored.
// Return Vec<PathBuf> as some of these are dynamic (specifically the "rewound" leaf files).
fn file_list(header: &BlockHeader) -> Vec<PathBuf> {
	vec![
		// kernel MMR
		PathBuf::from("kernel/pmmr_data.bin"),
		PathBuf::from("kernel/pmmr_hash.bin"),
		// output MMR
		PathBuf::from("output/pmmr_data.bin"),
		PathBuf::from("output/pmmr_hash.bin"),
		PathBuf::from("output/pmmr_prun.bin"),
		// rangeproof MMR
		PathBuf::from("rangeproof/pmmr_data.bin"),
		PathBuf::from("rangeproof/pmmr_hash.bin"),
		PathBuf::from("rangeproof/pmmr_prun.bin"),
		// Header specific "rewound" leaf files for output and rangeproof MMR.
		PathBuf::from(format!("output/pmmr_leaf.bin.{}", header.hash())),
		PathBuf::from(format!("rangeproof/pmmr_leaf.bin.{}", header.hash())),
	]
}

/// Extract the txhashset data from a zip file and writes the content into the
/// txhashset storage dir
pub fn zip_write(
	root_dir: PathBuf,
	txhashset_data: File,
	header: &BlockHeader,
) -> Result<(), Error> {
	debug!("zip_write on path: {:?}", root_dir);
	let txhashset_path = root_dir.join(TXHASHSET_SUBDIR);
	fs::create_dir_all(&txhashset_path)?;

	// Explicit list of files to extract from our zip archive.
	let files = file_list(header);

	// We expect to see *exactly* the paths listed above.
	// No attempt is made to be permissive or forgiving with "alternative" paths.
	// These are the *only* files we will attempt to extract from the zip file.
	// If any of these are missing we will attempt to continue as some are potentially optional.
	zip::extract_files(txhashset_data, &txhashset_path, files)?;
	Ok(())
}

/// Overwrite txhashset folders in "to" folder with "from" folder
pub fn txhashset_replace(from: PathBuf, to: PathBuf) -> Result<(), Error> {
	debug!("txhashset_replace: move from {:?} to {:?}", from, to);

	// clean the 'to' folder firstly
	clean_txhashset_folder(&to);

	// rename the 'from' folder as the 'to' folder
	if let Err(e) = fs::rename(from.join(TXHASHSET_SUBDIR), to.join(TXHASHSET_SUBDIR)) {
		error!("hashset_replace fail on {}. err: {}", TXHASHSET_SUBDIR, e);
		Err(ErrorKind::TxHashSetErr("txhashset replacing fail".to_string()).into())
	} else {
		Ok(())
	}
}

/// Clean the txhashset folder
pub fn clean_txhashset_folder(root_dir: &PathBuf) {
	let txhashset_path = root_dir.clone().join(TXHASHSET_SUBDIR);
	if txhashset_path.exists() {
		if let Err(e) = fs::remove_dir_all(txhashset_path.clone()) {
			warn!(
				"clean_txhashset_folder: fail on {:?}. err: {}",
				txhashset_path, e
			);
		}
	}
}

/// Given a block header to rewind to and the block header at the
/// head of the current chain state, we need to calculate the positions
/// of all inputs (spent outputs) we need to "undo" during a rewind.
/// We do this by leveraging the "block_input_bitmap" cache and OR'ing
/// the set of bitmaps together for the set of blocks being rewound.
fn input_pos_to_rewind(
	block_header: &BlockHeader,
	head_header: &BlockHeader,
	batch: &Batch<'_>,
) -> Result<Bitmap, Error> {
	let mut bitmap = Bitmap::create();
	let mut current = head_header.clone();
	while current.height > block_header.height {
		if let Ok(block_bitmap) = batch.get_block_input_bitmap(&current.hash()) {
			bitmap.or_inplace(&block_bitmap);
		}
		current = batch.get_previous_header(&current)?;
	}
	Ok(bitmap)
}<|MERGE_RESOLUTION|>--- conflicted
+++ resolved
@@ -229,19 +229,11 @@
 			Ok(Some((pos, height))) => {
 				let output_pmmr: ReadonlyPMMR<'_, Output, _> =
 					ReadonlyPMMR::at(&self.output_pmmr_h.backend, self.output_pmmr_h.last_pos);
-<<<<<<< HEAD
-				if let Some(hash) = output_pmmr.get_hash(pos) {
-					if hash == output_id.hash_with_index(pos - 1) {
+				if let Some(out) = output_pmmr.get_data(pos) {
+					if OutputIdentifier::from(out) == *output_id {
 						Ok(Some(CommitPos { pos, height }))
 					} else {
 						Ok(None)
-=======
-				if let Some(out) = output_pmmr.get_data(pos) {
-					if OutputIdentifier::from(out) == *output_id {
-						Ok(CommitPos { pos, height })
-					} else {
-						Err(ErrorKind::TxHashSetErr("txhashset mismatch".to_string()).into())
->>>>>>> 5f5b1d2f
 					}
 				} else {
 					Ok(None)
