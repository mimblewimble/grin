--- conflicted
+++ resolved
@@ -272,17 +272,11 @@
 	}
 
 	/// build a new merkle proof for the given position.
-<<<<<<< HEAD
-	pub fn merkle_proof(&mut self, commit: Commitment) -> Result<MerkleProof, String> {
-		let pos = self.commit_index.read().get_output_pos(&commit).unwrap();
-		PMMR::at(&mut self.output_pmmr_h.backend, self.output_pmmr_h.last_pos).merkle_proof(pos)
-=======
 	pub fn merkle_proof(&mut self, commit: Commitment) -> Result<MerkleProof, Error> {
 		let pos = self.commit_index.get_output_pos(&commit)?;
 		PMMR::at(&mut self.output_pmmr_h.backend, self.output_pmmr_h.last_pos)
 			.merkle_proof(pos)
 			.map_err(|_| ErrorKind::MerkleProof.into())
->>>>>>> 4f7e5bb0
 	}
 
 	/// Compact the MMR data files and flush the rm logs
