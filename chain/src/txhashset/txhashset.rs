// Copyright 2018 The Grin Developers
//
// Licensed under the Apache License, Version 2.0 (the "License");
// you may not use this file except in compliance with the License.
// You may obtain a copy of the License at
//
//     http://www.apache.org/licenses/LICENSE-2.0
//
// Unless required by applicable law or agreed to in writing, software
// distributed under the License is distributed on an "AS IS" BASIS,
// WITHOUT WARRANTIES OR CONDITIONS OF ANY KIND, either express or implied.
// See the License for the specific language governing permissions and
// limitations under the License.

//! Utility structs to handle the 3 MMRs (output, rangeproof,
//! kernel) along the overall header MMR conveniently and transactionally.

use crate::core::core::committed::Committed;
use crate::core::core::hash::{Hash, Hashed};
use crate::core::core::merkle_proof::MerkleProof;
use crate::core::core::pmmr::{self, Backend, ReadonlyPMMR, RewindablePMMR, PMMR};
use crate::core::core::{
	Block, BlockHeader, Input, Output, OutputIdentifier, TxKernel, TxKernelEntry,
};
use crate::core::global;
use crate::core::ser::{PMMRIndexHashable, PMMRable};
use crate::error::{Error, ErrorKind};
use crate::store::{Batch, ChainStore};
use crate::txhashset::{RewindableKernelView, UTXOView};
use crate::types::{Tip, TxHashSetRoots, TxHashsetWriteStatus};
use crate::util::secp::pedersen::{Commitment, RangeProof};
use crate::util::{file, secp_static, zip};
use croaring::Bitmap;
use grin_store;
<<<<<<< HEAD
use grin_store::pmmr::{clean_files_by_prefix, PMMRBackend, PMMR_FILES};
use grin_store::types::prune_noop;
=======
use grin_store::pmmr::{PMMRBackend, PMMR_FILES};
>>>>>>> 325e3282
use std::collections::HashSet;
use std::fs::{self, File};
use std::path::{Path, PathBuf};
use std::sync::Arc;
use std::time::Instant;

const HEADERHASHSET_SUBDIR: &'static str = "header";
const TXHASHSET_SUBDIR: &'static str = "txhashset";

const HEADER_HEAD_SUBDIR: &'static str = "header_head";
const SYNC_HEAD_SUBDIR: &'static str = "sync_head";

const OUTPUT_SUBDIR: &'static str = "output";
const RANGE_PROOF_SUBDIR: &'static str = "rangeproof";
const KERNEL_SUBDIR: &'static str = "kernel";

const TXHASHSET_ZIP: &'static str = "txhashset_snapshot";

struct PMMRHandle<T: PMMRable> {
	backend: PMMRBackend<T>,
	last_pos: u64,
}

impl<T: PMMRable> PMMRHandle<T> {
	fn new(
		root_dir: &str,
		sub_dir: &str,
		file_name: &str,
		prunable: bool,
		header: Option<&BlockHeader>,
	) -> Result<PMMRHandle<T>, Error> {
		let path = Path::new(root_dir).join(sub_dir).join(file_name);
		fs::create_dir_all(path.clone())?;
		let path_str = path.to_str().ok_or(Error::from(ErrorKind::Other(
			"invalid file path".to_owned(),
		)))?;
		let backend = PMMRBackend::new(path_str.to_string(), prunable, header)?;
		let last_pos = backend.unpruned_size();
		Ok(PMMRHandle { backend, last_pos })
	}
}

/// An easy to manipulate structure holding the 3 sum trees necessary to
/// validate blocks and capturing the Output set, the range proofs and the
/// kernels. Also handles the index of Commitments to positions in the
/// output and range proof pmmr trees.
///
/// Note that the index is never authoritative, only the trees are
/// guaranteed to indicate whether an output is spent or not. The index
/// may have commitments that have already been spent, even with
/// pruning enabled.
pub struct TxHashSet {
	/// Header MMR to support the header_head chain.
	/// This is rewound and applied transactionally with the
	/// output, rangeproof and kernel MMRs during an extension or a
	/// readonly_extension.
	/// It can also be rewound and applied separately via a header_extension.
	header_pmmr_h: PMMRHandle<BlockHeader>,

	/// Header MMR to support exploratory sync_head.
	/// The header_head and sync_head chains can diverge so we need to maintain
	/// multiple header MMRs during the sync process.
	///
	/// Note: this is rewound and applied separately to the other MMRs
	/// via a "sync_extension".
	sync_pmmr_h: PMMRHandle<BlockHeader>,

	output_pmmr_h: PMMRHandle<Output>,
	rproof_pmmr_h: PMMRHandle<RangeProof>,
	kernel_pmmr_h: PMMRHandle<TxKernel>,

	// chain store used as index of commitments to MMR positions
	commit_index: Arc<ChainStore>,
}

impl TxHashSet {
	/// Open an existing or new set of backends for the TxHashSet
	pub fn open(
		root_dir: String,
		commit_index: Arc<ChainStore>,
		header: Option<&BlockHeader>,
	) -> Result<TxHashSet, Error> {
		Ok(TxHashSet {
			header_pmmr_h: PMMRHandle::new(
				&root_dir,
				HEADERHASHSET_SUBDIR,
				HEADER_HEAD_SUBDIR,
				false,
				None,
			)?,
			sync_pmmr_h: PMMRHandle::new(
				&root_dir,
				HEADERHASHSET_SUBDIR,
				SYNC_HEAD_SUBDIR,
				false,
				None,
			)?,
			output_pmmr_h: PMMRHandle::new(
				&root_dir,
				TXHASHSET_SUBDIR,
				OUTPUT_SUBDIR,
				true,
				header,
			)?,
			rproof_pmmr_h: PMMRHandle::new(
				&root_dir,
				TXHASHSET_SUBDIR,
				RANGE_PROOF_SUBDIR,
				true,
				header,
			)?,
			kernel_pmmr_h: PMMRHandle::new(
				&root_dir,
				TXHASHSET_SUBDIR,
				KERNEL_SUBDIR,
				false,
				None,
			)?,
			commit_index,
		})
	}

	/// Close all backend file handles
	pub fn release_backend_files(&mut self) {
		self.header_pmmr_h.backend.release_files();
		self.sync_pmmr_h.backend.release_files();
		self.output_pmmr_h.backend.release_files();
		self.rproof_pmmr_h.backend.release_files();
		self.kernel_pmmr_h.backend.release_files();
	}

	/// Check if an output is unspent.
	/// We look in the index to find the output MMR pos.
	/// Then we check the entry in the output MMR and confirm the hash matches.
	pub fn is_unspent(&self, output_id: &OutputIdentifier) -> Result<(Hash, u64), Error> {
		match self.commit_index.get_output_pos(&output_id.commit) {
			Ok(pos) => {
				let output_pmmr: ReadonlyPMMR<'_, Output, _> =
					ReadonlyPMMR::at(&self.output_pmmr_h.backend, self.output_pmmr_h.last_pos);
				if let Some(hash) = output_pmmr.get_hash(pos) {
					if hash == output_id.hash_with_index(pos - 1) {
						Ok((hash, pos))
					} else {
						Err(ErrorKind::TxHashSetErr(format!("txhashset hash mismatch")).into())
					}
				} else {
					Err(ErrorKind::OutputNotFound.into())
				}
			}
			Err(grin_store::Error::NotFoundErr(_)) => Err(ErrorKind::OutputNotFound.into()),
			Err(e) => Err(ErrorKind::StoreErr(e, format!("txhashset unspent check")).into()),
		}
	}

	/// returns the last N nodes inserted into the tree (i.e. the 'bottom'
	/// nodes at level 0
	/// TODO: These need to return the actual data from the flat-files instead
	/// of hashes now
	pub fn last_n_output(&self, distance: u64) -> Vec<(Hash, OutputIdentifier)> {
		ReadonlyPMMR::at(&self.output_pmmr_h.backend, self.output_pmmr_h.last_pos)
			.get_last_n_insertions(distance)
	}

	/// as above, for range proofs
	pub fn last_n_rangeproof(&self, distance: u64) -> Vec<(Hash, RangeProof)> {
		ReadonlyPMMR::at(&self.rproof_pmmr_h.backend, self.rproof_pmmr_h.last_pos)
			.get_last_n_insertions(distance)
	}

	/// as above, for kernels
	pub fn last_n_kernel(&self, distance: u64) -> Vec<(Hash, TxKernelEntry)> {
		ReadonlyPMMR::at(&self.kernel_pmmr_h.backend, self.kernel_pmmr_h.last_pos)
			.get_last_n_insertions(distance)
	}

	/// Get the header hash at the specified height based on the current state of the txhashset.
	pub fn get_header_hash_by_height(&self, height: u64) -> Result<Hash, Error> {
		let pos = pmmr::insertion_to_pmmr_index(height + 1);
		let header_pmmr =
			ReadonlyPMMR::at(&self.header_pmmr_h.backend, self.header_pmmr_h.last_pos);
		if let Some(entry) = header_pmmr.get_data(pos) {
			Ok(entry.hash())
		} else {
			Err(ErrorKind::Other(format!("get header hash by height")).into())
		}
	}

	/// Get the header at the specified height based on the current state of the txhashset.
	/// Derives the MMR pos from the height (insertion index) and retrieves the header hash.
	/// Looks the header up in the db by hash.
	pub fn get_header_by_height(&self, height: u64) -> Result<BlockHeader, Error> {
		let hash = self.get_header_hash_by_height(height)?;
		let header = self.commit_index.get_block_header(&hash)?;
		Ok(header)
	}

	/// returns outputs from the given insertion (leaf) index up to the
	/// specified limit. Also returns the last index actually populated
	pub fn outputs_by_insertion_index(
		&self,
		start_index: u64,
		max_count: u64,
	) -> (u64, Vec<OutputIdentifier>) {
		ReadonlyPMMR::at(&self.output_pmmr_h.backend, self.output_pmmr_h.last_pos)
			.elements_from_insertion_index(start_index, max_count)
	}

	/// highest output insertion index available
	pub fn highest_output_insertion_index(&self) -> u64 {
		pmmr::n_leaves(self.output_pmmr_h.last_pos)
	}

	/// As above, for rangeproofs
	pub fn rangeproofs_by_insertion_index(
		&self,
		start_index: u64,
		max_count: u64,
	) -> (u64, Vec<RangeProof>) {
		ReadonlyPMMR::at(&self.rproof_pmmr_h.backend, self.rproof_pmmr_h.last_pos)
			.elements_from_insertion_index(start_index, max_count)
	}

	/// Get MMR roots.
	pub fn roots(&self) -> TxHashSetRoots {
		let header_pmmr =
			ReadonlyPMMR::at(&self.header_pmmr_h.backend, self.header_pmmr_h.last_pos);
		let output_pmmr =
			ReadonlyPMMR::at(&self.output_pmmr_h.backend, self.output_pmmr_h.last_pos);
		let rproof_pmmr =
			ReadonlyPMMR::at(&self.rproof_pmmr_h.backend, self.rproof_pmmr_h.last_pos);
		let kernel_pmmr =
			ReadonlyPMMR::at(&self.kernel_pmmr_h.backend, self.kernel_pmmr_h.last_pos);

		TxHashSetRoots {
			header_root: header_pmmr.root(),
			output_root: output_pmmr.root(),
			rproof_root: rproof_pmmr.root(),
			kernel_root: kernel_pmmr.root(),
		}
	}

	/// Return Commit's MMR position
	pub fn get_output_pos(&self, commit: &Commitment) -> Result<u64, Error> {
		Ok(self.commit_index.get_output_pos(&commit)?)
	}

	/// build a new merkle proof for the given position.
	pub fn merkle_proof(&mut self, commit: Commitment) -> Result<MerkleProof, Error> {
		let pos = self.commit_index.get_output_pos(&commit)?;
		PMMR::at(&mut self.output_pmmr_h.backend, self.output_pmmr_h.last_pos)
			.merkle_proof(pos)
			.map_err(|_| ErrorKind::MerkleProof.into())
	}

	/// Compact the MMR data files and flush the rm logs
	pub fn compact(&mut self, batch: &mut Batch<'_>) -> Result<(), Error> {
		debug!("txhashset: starting compaction...");

		let head_header = batch.head_header()?;
		let current_height = head_header.height;

		// horizon for compacting is based on current_height
		let horizon_height = current_height.saturating_sub(global::cut_through_horizon().into());
		let horizon_hash = self.get_header_hash_by_height(horizon_height)?;
		let horizon_header = batch.get_block_header(&horizon_hash)?;

		let rewind_rm_pos = input_pos_to_rewind(&horizon_header, &head_header, batch)?;

		debug!("txhashset: check_compact output mmr backend...");
		self.output_pmmr_h
			.backend
			.check_compact(horizon_header.output_mmr_size, &rewind_rm_pos)?;

		debug!("txhashset: check_compact rangeproof mmr backend...");
		self.rproof_pmmr_h
			.backend
			.check_compact(horizon_header.output_mmr_size, &rewind_rm_pos)?;

		debug!("txhashset: ... compaction finished");

		Ok(())
	}
}

/// Starts a new unit of work to extend (or rewind) the chain with additional
/// blocks. Accepts a closure that will operate within that unit of work.
/// The closure has access to an Extension object that allows the addition
/// of blocks to the txhashset and the checking of the current tree roots.
///
/// The unit of work is always discarded (always rollback) as this is read-only.
pub fn extending_readonly<'a, F, T>(trees: &'a mut TxHashSet, inner: F) -> Result<T, Error>
where
	F: FnOnce(&mut Extension<'_>) -> Result<T, Error>,
{
	let commit_index = trees.commit_index.clone();
	let batch = commit_index.batch()?;

	// We want to use the current head of the most work chain unless
	// we explicitly rewind the extension.
	let header = batch.head_header()?;

	trace!("Starting new txhashset (readonly) extension.");

	let res = {
		let mut extension = Extension::new(trees, &batch, header);
		extension.force_rollback();

		// TODO - header_mmr may be out ahead via the header_head
		// TODO - do we need to handle this via an explicit rewind on the header_mmr?

		inner(&mut extension)
	};

	trace!("Rollbacking txhashset (readonly) extension.");

	trees.header_pmmr_h.backend.discard();
	trees.output_pmmr_h.backend.discard();
	trees.rproof_pmmr_h.backend.discard();
	trees.kernel_pmmr_h.backend.discard();

	trace!("TxHashSet (readonly) extension done.");

	res
}

/// Readonly view on the UTXO set.
/// Based on the current txhashset output_pmmr.
pub fn utxo_view<'a, F, T>(trees: &'a TxHashSet, inner: F) -> Result<T, Error>
where
	F: FnOnce(&UTXOView<'_>) -> Result<T, Error>,
{
	let res: Result<T, Error>;
	{
		let output_pmmr =
			ReadonlyPMMR::at(&trees.output_pmmr_h.backend, trees.output_pmmr_h.last_pos);
		let header_pmmr =
			ReadonlyPMMR::at(&trees.header_pmmr_h.backend, trees.header_pmmr_h.last_pos);

		// Create a new batch here to pass into the utxo_view.
		// Discard it (rollback) after we finish with the utxo_view.
		let batch = trees.commit_index.batch()?;
		let utxo = UTXOView::new(output_pmmr, header_pmmr, &batch);
		res = inner(&utxo);
	}
	res
}

/// Rewindable (but still readonly) view on the kernel MMR.
/// The underlying backend is readonly. But we permit the PMMR to be "rewound"
/// via last_pos.
/// We create a new db batch for this view and discard it (rollback)
/// when we are done with the view.
pub fn rewindable_kernel_view<'a, F, T>(trees: &'a TxHashSet, inner: F) -> Result<T, Error>
where
	F: FnOnce(&mut RewindableKernelView<'_>) -> Result<T, Error>,
{
	let res: Result<T, Error>;
	{
		let kernel_pmmr =
			RewindablePMMR::at(&trees.kernel_pmmr_h.backend, trees.kernel_pmmr_h.last_pos);

		// Create a new batch here to pass into the kernel_view.
		// Discard it (rollback) after we finish with the kernel_view.
		let batch = trees.commit_index.batch()?;
		let header = batch.head_header()?;
		let mut view = RewindableKernelView::new(kernel_pmmr, &batch, header);
		res = inner(&mut view);
	}
	res
}

/// Starts a new unit of work to extend the chain with additional blocks,
/// accepting a closure that will work within that unit of work. The closure
/// has access to an Extension object that allows the addition of blocks to
/// the txhashset and the checking of the current tree roots.
///
/// If the closure returns an error, modifications are canceled and the unit
/// of work is abandoned. Otherwise, the unit of work is permanently applied.
pub fn extending<'a, F, T>(
	trees: &'a mut TxHashSet,
	batch: &'a mut Batch<'_>,
	inner: F,
) -> Result<T, Error>
where
	F: FnOnce(&mut Extension<'_>) -> Result<T, Error>,
{
	let sizes: (u64, u64, u64, u64);
	let res: Result<T, Error>;
	let rollback: bool;

	// We want to use the current head of the most work chain unless
	// we explicitly rewind the extension.
	let header = batch.head_header()?;

	// create a child transaction so if the state is rolled back by itself, all
	// index saving can be undone
	let child_batch = batch.child()?;
	{
		trace!("Starting new txhashset extension.");

		// TODO - header_mmr may be out ahead via the header_head
		// TODO - do we need to handle this via an explicit rewind on the header_mmr?
		let mut extension = Extension::new(trees, &child_batch, header);
		res = inner(&mut extension);

		rollback = extension.rollback;
		sizes = extension.sizes();
	}

	match res {
		Err(e) => {
			debug!("Error returned, discarding txhashset extension: {}", e);
			trees.header_pmmr_h.backend.discard();
			trees.output_pmmr_h.backend.discard();
			trees.rproof_pmmr_h.backend.discard();
			trees.kernel_pmmr_h.backend.discard();
			Err(e)
		}
		Ok(r) => {
			if rollback {
				trace!("Rollbacking txhashset extension. sizes {:?}", sizes);
				trees.header_pmmr_h.backend.discard();
				trees.output_pmmr_h.backend.discard();
				trees.rproof_pmmr_h.backend.discard();
				trees.kernel_pmmr_h.backend.discard();
			} else {
				trace!("Committing txhashset extension. sizes {:?}", sizes);
				child_batch.commit()?;
				trees.header_pmmr_h.backend.sync()?;
				trees.output_pmmr_h.backend.sync()?;
				trees.rproof_pmmr_h.backend.sync()?;
				trees.kernel_pmmr_h.backend.sync()?;
				trees.header_pmmr_h.last_pos = sizes.0;
				trees.output_pmmr_h.last_pos = sizes.1;
				trees.rproof_pmmr_h.last_pos = sizes.2;
				trees.kernel_pmmr_h.last_pos = sizes.3;
			}

			trace!("TxHashSet extension done.");
			Ok(r)
		}
	}
}

/// Start a new sync MMR unit of work. This MMR tracks the sync_head.
/// This is used during header sync to validate batches of headers as they arrive
/// without needing to repeatedly rewind the header MMR that continues to track
/// the header_head as they diverge during sync.
pub fn sync_extending<'a, F, T>(
	trees: &'a mut TxHashSet,
	batch: &'a mut Batch<'_>,
	inner: F,
) -> Result<T, Error>
where
	F: FnOnce(&mut HeaderExtension<'_>) -> Result<T, Error>,
{
	let size: u64;
	let res: Result<T, Error>;
	let rollback: bool;

	// We want to use the current sync_head unless
	// we explicitly rewind the extension.
	let head = batch.get_sync_head()?;
	let header = batch.get_block_header(&head.last_block_h)?;

	// create a child transaction so if the state is rolled back by itself, all
	// index saving can be undone
	let child_batch = batch.child()?;
	{
		trace!("Starting new txhashset sync_head extension.");
		let pmmr = PMMR::at(&mut trees.sync_pmmr_h.backend, trees.sync_pmmr_h.last_pos);
		let mut extension = HeaderExtension::new(pmmr, &child_batch, header);

		res = inner(&mut extension);

		rollback = extension.rollback;
		size = extension.size();
	}

	match res {
		Err(e) => {
			debug!(
				"Error returned, discarding txhashset sync_head extension: {}",
				e
			);
			trees.sync_pmmr_h.backend.discard();
			Err(e)
		}
		Ok(r) => {
			if rollback {
				trace!("Rollbacking txhashset sync_head extension. size {:?}", size);
				trees.sync_pmmr_h.backend.discard();
			} else {
				trace!("Committing txhashset sync_head extension. size {:?}", size);
				child_batch.commit()?;
				trees.sync_pmmr_h.backend.sync()?;
				trees.sync_pmmr_h.last_pos = size;
			}
			trace!("TxHashSet sync_head extension done.");
			Ok(r)
		}
	}
}

/// Start a new header MMR unit of work. This MMR tracks the header_head.
/// This MMR can be extended individually beyond the other (output, rangeproof and kernel) MMRs
/// to allow headers to be validated before we receive the full block data.
pub fn header_extending<'a, F, T>(
	trees: &'a mut TxHashSet,
	batch: &'a mut Batch<'_>,
	inner: F,
) -> Result<T, Error>
where
	F: FnOnce(&mut HeaderExtension<'_>) -> Result<T, Error>,
{
	let size: u64;
	let res: Result<T, Error>;
	let rollback: bool;

	// We want to use the current head of the most work chain unless
	// we explicitly rewind the extension.
	let head = batch.head()?;
	let header = batch.get_block_header(&head.last_block_h)?;

	// create a child transaction so if the state is rolled back by itself, all
	// index saving can be undone
	let child_batch = batch.child()?;
	{
		trace!("Starting new txhashset header extension.");
		let pmmr = PMMR::at(
			&mut trees.header_pmmr_h.backend,
			trees.header_pmmr_h.last_pos,
		);
		let mut extension = HeaderExtension::new(pmmr, &child_batch, header);
		res = inner(&mut extension);

		rollback = extension.rollback;
		size = extension.size();
	}

	match res {
		Err(e) => {
			debug!(
				"Error returned, discarding txhashset header extension: {}",
				e
			);
			trees.header_pmmr_h.backend.discard();
			Err(e)
		}
		Ok(r) => {
			if rollback {
				trace!("Rollbacking txhashset header extension. size {:?}", size);
				trees.header_pmmr_h.backend.discard();
			} else {
				trace!("Committing txhashset header extension. size {:?}", size);
				child_batch.commit()?;
				trees.header_pmmr_h.backend.sync()?;
				trees.header_pmmr_h.last_pos = size;
			}
			trace!("TxHashSet header extension done.");
			Ok(r)
		}
	}
}

/// A header extension to allow the header MMR to extend beyond the other MMRs individually.
/// This is to allow headers to be validated against the MMR before we have the full block data.
pub struct HeaderExtension<'a> {
	header: BlockHeader,

	pmmr: PMMR<'a, BlockHeader, PMMRBackend<BlockHeader>>,

	/// Rollback flag.
	rollback: bool,

	/// Batch in which the extension occurs, public so it can be used within
	/// an `extending` closure. Just be careful using it that way as it will
	/// get rolled back with the extension (i.e on a losing fork).
	pub batch: &'a Batch<'a>,
}

impl<'a> HeaderExtension<'a> {
	fn new(
		pmmr: PMMR<'a, BlockHeader, PMMRBackend<BlockHeader>>,
		batch: &'a Batch<'_>,
		header: BlockHeader,
	) -> HeaderExtension<'a> {
		HeaderExtension {
			header,
			pmmr,
			rollback: false,
			batch,
		}
	}

	/// Get the header hash for the specified pos from the underlying MMR backend.
	fn get_header_hash(&self, pos: u64) -> Option<Hash> {
		self.pmmr.get_data(pos).map(|x| x.hash())
	}

	/// Get the header at the specified height based on the current state of the header extension.
	/// Derives the MMR pos from the height (insertion index) and retrieves the header hash.
	/// Looks the header up in the db by hash.
	pub fn get_header_by_height(&mut self, height: u64) -> Result<BlockHeader, Error> {
		let pos = pmmr::insertion_to_pmmr_index(height + 1);
		if let Some(hash) = self.get_header_hash(pos) {
			let header = self.batch.get_block_header(&hash)?;
			Ok(header)
		} else {
			Err(ErrorKind::Other(format!("get header by height")).into())
		}
	}

	/// Compares the provided header to the header in the header MMR at that height.
	/// If these match we know the header is on the current chain.
	pub fn is_on_current_chain(&mut self, header: &BlockHeader) -> Result<(), Error> {
		let chain_header = self.get_header_by_height(header.height)?;
		if chain_header.hash() == header.hash() {
			Ok(())
		} else {
			Err(ErrorKind::Other(format!("not on current chain")).into())
		}
	}

	/// Force the rollback of this extension, no matter the result.
	pub fn force_rollback(&mut self) {
		self.rollback = true;
	}

	/// Apply a new header to the header MMR extension.
	/// This may be either the header MMR or the sync MMR depending on the
	/// extension.
	pub fn apply_header(&mut self, header: &BlockHeader) -> Result<Hash, Error> {
		self.pmmr.push(header).map_err(&ErrorKind::TxHashSetErr)?;
		self.header = header.clone();
		Ok(self.root())
	}

	/// Rewind the header extension to the specified header.
	/// Note the close relationship between header height and insertion index.
	pub fn rewind(&mut self, header: &BlockHeader) -> Result<(), Error> {
		debug!(
			"Rewind header extension to {} at {}",
			header.hash(),
			header.height
		);

		let header_pos = pmmr::insertion_to_pmmr_index(header.height + 1);
		self.pmmr
			.rewind(header_pos, &Bitmap::create())
			.map_err(&ErrorKind::TxHashSetErr)?;

		// Update our header to reflect the one we rewound to.
		self.header = header.clone();

		Ok(())
	}

	/// Truncate the header MMR (rewind all the way back to pos 0).
	/// Used when rebuilding the header MMR by reapplying all headers
	/// including the genesis block header.
	pub fn truncate(&mut self) -> Result<(), Error> {
		debug!("Truncating header extension.");
		self.pmmr
			.rewind(0, &Bitmap::create())
			.map_err(&ErrorKind::TxHashSetErr)?;
		Ok(())
	}

	/// The size of the header MMR.
	pub fn size(&self) -> u64 {
		self.pmmr.unpruned_size()
	}

	/// TODO - think about how to optimize this.
	/// Requires *all* header hashes to be iterated over in ascending order.
	pub fn rebuild(&mut self, head: &Tip, genesis: &BlockHeader) -> Result<(), Error> {
		debug!(
			"About to rebuild header extension from {:?} to {:?}.",
			genesis.hash(),
			head.last_block_h,
		);

		let mut header_hashes = vec![];
		let mut current = self.batch.get_block_header(&head.last_block_h)?;
		while current.height > 0 {
			header_hashes.push(current.hash());
			current = self.batch.get_previous_header(&current)?;
		}

		header_hashes.reverse();

		// Trucate the extension (back to pos 0).
		self.truncate()?;

		// Re-apply the genesis header after truncation.
		self.apply_header(&genesis)?;

		if header_hashes.len() > 0 {
			debug!(
				"Re-applying {} headers to extension, from {:?} to {:?}.",
				header_hashes.len(),
				header_hashes.first().unwrap(),
				header_hashes.last().unwrap(),
			);

			for h in header_hashes {
				let header = self.batch.get_block_header(&h)?;
				self.validate_root(&header)?;
				self.apply_header(&header)?;
			}
		}
		Ok(())
	}

	/// The root of the header MMR for convenience.
	pub fn root(&self) -> Hash {
		self.pmmr.root()
	}

	/// Validate the prev_root of the header against the root of the current header MMR.
	pub fn validate_root(&self, header: &BlockHeader) -> Result<(), Error> {
		// If we are validating the genesis block then we have no prev_root.
		// So we are done here.
		if header.height == 0 {
			return Ok(());
		}

		if self.root() != header.prev_root {
			Err(ErrorKind::InvalidRoot.into())
		} else {
			Ok(())
		}
	}
}

/// Allows the application of new blocks on top of the sum trees in a
/// reversible manner within a unit of work provided by the `extending`
/// function.
pub struct Extension<'a> {
	header: BlockHeader,

	header_pmmr: PMMR<'a, BlockHeader, PMMRBackend<BlockHeader>>,
	output_pmmr: PMMR<'a, Output, PMMRBackend<Output>>,
	rproof_pmmr: PMMR<'a, RangeProof, PMMRBackend<RangeProof>>,
	kernel_pmmr: PMMR<'a, TxKernel, PMMRBackend<TxKernel>>,

	/// Rollback flag.
	rollback: bool,

	/// Batch in which the extension occurs, public so it can be used within
	/// an `extending` closure. Just be careful using it that way as it will
	/// get rolled back with the extension (i.e on a losing fork).
	pub batch: &'a Batch<'a>,
}

impl<'a> Committed for Extension<'a> {
	fn inputs_committed(&self) -> Vec<Commitment> {
		vec![]
	}

	fn outputs_committed(&self) -> Vec<Commitment> {
		let mut commitments = vec![];
		for pos in self.output_pmmr.leaf_pos_iter() {
			if let Some(out) = self.output_pmmr.get_data(pos) {
				commitments.push(out.commit);
			}
		}
		commitments
	}

	fn kernels_committed(&self) -> Vec<Commitment> {
		let mut commitments = vec![];
		for n in 1..self.kernel_pmmr.unpruned_size() + 1 {
			if pmmr::is_leaf(n) {
				if let Some(kernel) = self.kernel_pmmr.get_data(n) {
					commitments.push(kernel.excess());
				}
			}
		}
		commitments
	}
}

impl<'a> Extension<'a> {
	fn new(trees: &'a mut TxHashSet, batch: &'a Batch<'_>, header: BlockHeader) -> Extension<'a> {
		Extension {
			header,
			header_pmmr: PMMR::at(
				&mut trees.header_pmmr_h.backend,
				trees.header_pmmr_h.last_pos,
			),
			output_pmmr: PMMR::at(
				&mut trees.output_pmmr_h.backend,
				trees.output_pmmr_h.last_pos,
			),
			rproof_pmmr: PMMR::at(
				&mut trees.rproof_pmmr_h.backend,
				trees.rproof_pmmr_h.last_pos,
			),
			kernel_pmmr: PMMR::at(
				&mut trees.kernel_pmmr_h.backend,
				trees.kernel_pmmr_h.last_pos,
			),
			rollback: false,
			batch,
		}
	}

	/// Build a view of the current UTXO set based on the output PMMR.
	pub fn utxo_view(&'a self) -> UTXOView<'a> {
		UTXOView::new(
			self.output_pmmr.readonly_pmmr(),
			self.header_pmmr.readonly_pmmr(),
			self.batch,
		)
	}

	/// Apply a new block to the existing state.
	///
	/// Applies the following -
	///   * header
	///   * outputs
	///   * inputs
	///   * kernels
	///
	pub fn apply_block(&mut self, b: &Block) -> Result<(), Error> {
		self.apply_header(&b.header)?;

		for out in b.outputs() {
			let pos = self.apply_output(out)?;
			// Update the output_pos index for the new output.
			self.batch.save_output_pos(&out.commitment(), pos)?;
		}

		for input in b.inputs() {
			self.apply_input(input)?;
		}

		for kernel in b.kernels() {
			self.apply_kernel(kernel)?;
		}

		// Update the header on the extension to reflect the block we just applied.
		self.header = b.header.clone();

		Ok(())
	}

	fn apply_input(&mut self, input: &Input) -> Result<(), Error> {
		let commit = input.commitment();
		let pos_res = self.batch.get_output_pos(&commit);
		if let Ok(pos) = pos_res {
			// First check this input corresponds to an existing entry in the output MMR.
			if let Some(hash) = self.output_pmmr.get_hash(pos) {
				if hash != input.hash_with_index(pos - 1) {
					return Err(
						ErrorKind::TxHashSetErr(format!("output pmmr hash mismatch")).into(),
					);
				}
			}

			// Now prune the output_pmmr, rproof_pmmr and their storage.
			// Input is not valid if we cannot prune successfully (to spend an unspent
			// output).
			match self.output_pmmr.prune(pos) {
				Ok(true) => {
					self.rproof_pmmr
						.prune(pos)
						.map_err(|e| ErrorKind::TxHashSetErr(e))?;
				}
				Ok(false) => return Err(ErrorKind::AlreadySpent(commit).into()),
				Err(e) => return Err(ErrorKind::TxHashSetErr(e).into()),
			}
		} else {
			return Err(ErrorKind::AlreadySpent(commit).into());
		}
		Ok(())
	}

	fn apply_output(&mut self, out: &Output) -> Result<(u64), Error> {
		let commit = out.commitment();

		if let Ok(pos) = self.batch.get_output_pos(&commit) {
			if let Some(out_mmr) = self.output_pmmr.get_data(pos) {
				if out_mmr.commitment() == commit {
					return Err(ErrorKind::DuplicateCommitment(commit).into());
				}
			}
		}
		// push the new output to the MMR.
		let output_pos = self
			.output_pmmr
			.push(out)
			.map_err(&ErrorKind::TxHashSetErr)?;

		// push the rangeproof to the MMR.
		let rproof_pos = self
			.rproof_pmmr
			.push(&out.proof)
			.map_err(&ErrorKind::TxHashSetErr)?;

		// The output and rproof MMRs should be exactly the same size
		// and we should have inserted to both in exactly the same pos.
		{
			if self.output_pmmr.unpruned_size() != self.rproof_pmmr.unpruned_size() {
				return Err(
					ErrorKind::Other(format!("output vs rproof MMRs different sizes")).into(),
				);
			}

			if output_pos != rproof_pos {
				return Err(ErrorKind::Other(format!("output vs rproof MMRs different pos")).into());
			}
		}

		Ok(output_pos)
	}

	/// Push kernel onto MMR (hash and data files).
	fn apply_kernel(&mut self, kernel: &TxKernel) -> Result<(), Error> {
		self.kernel_pmmr
			.push(kernel)
			.map_err(&ErrorKind::TxHashSetErr)?;
		Ok(())
	}

	fn apply_header(&mut self, header: &BlockHeader) -> Result<(), Error> {
		self.header_pmmr
			.push(header)
			.map_err(&ErrorKind::TxHashSetErr)?;
		Ok(())
	}

	/// Get the header hash for the specified pos from the underlying MMR backend.
	fn get_header_hash(&self, pos: u64) -> Option<Hash> {
		self.header_pmmr.get_data(pos).map(|x| x.hash())
	}

	/// Get the header at the specified height based on the current state of the extension.
	/// Derives the MMR pos from the height (insertion index) and retrieves the header hash.
	/// Looks the header up in the db by hash.
	pub fn get_header_by_height(&self, height: u64) -> Result<BlockHeader, Error> {
		let pos = pmmr::insertion_to_pmmr_index(height + 1);
		if let Some(hash) = self.get_header_hash(pos) {
			let header = self.batch.get_block_header(&hash)?;
			Ok(header)
		} else {
			Err(ErrorKind::Other(format!("get header by height")).into())
		}
	}

	/// Compares the provided header to the header in the header MMR at that height.
	/// If these match we know the header is on the current chain.
	pub fn is_on_current_chain(&mut self, header: &BlockHeader) -> Result<(), Error> {
		let chain_header = self.get_header_by_height(header.height)?;
		if chain_header.hash() == header.hash() {
			Ok(())
		} else {
			Err(ErrorKind::Other(format!("not on current chain")).into())
		}
	}

	/// Build a Merkle proof for the given output and the block
	/// this extension is currently referencing.
	/// Note: this relies on the MMR being stable even after pruning/compaction.
	/// We need the hash of each sibling pos from the pos up to the peak
	/// including the sibling leaf node which may have been removed.
	pub fn merkle_proof(&self, output: &OutputIdentifier) -> Result<MerkleProof, Error> {
		debug!("txhashset: merkle_proof: output: {:?}", output.commit,);
		// then calculate the Merkle Proof based on the known pos
		let pos = self.batch.get_output_pos(&output.commit)?;
		let merkle_proof = self
			.output_pmmr
			.merkle_proof(pos)
			.map_err(&ErrorKind::TxHashSetErr)?;

		Ok(merkle_proof)
	}

	/// Saves a snapshot of the output and rangeproof MMRs to disk.
	/// Specifically - saves a snapshot of the utxo file, tagged with
	/// the block hash as filename suffix.
	/// Needed for fast-sync (utxo file needs to be rewound before sending
	/// across).
	pub fn snapshot(&mut self) -> Result<(), Error> {
		self.output_pmmr
			.snapshot(&self.header)
			.map_err(|e| ErrorKind::Other(e))?;
		self.rproof_pmmr
			.snapshot(&self.header)
			.map_err(|e| ErrorKind::Other(e))?;
		Ok(())
	}

	/// Rewinds the MMRs to the provided block, rewinding to the last output pos
	/// and last kernel pos of that block.
	pub fn rewind(&mut self, header: &BlockHeader) -> Result<(), Error> {
		debug!("Rewind to header {} at {}", header.hash(), header.height,);

		// We need to build bitmaps of added and removed output positions
		// so we can correctly rewind all operations applied to the output MMR
		// after the position we are rewinding to (these operations will be
		// undone during rewind).
		// Rewound output pos will be removed from the MMR.
		// Rewound input (spent) pos will be added back to the MMR.
		let rewind_rm_pos = input_pos_to_rewind(header, &self.header, &self.batch)?;

		let header_pos = pmmr::insertion_to_pmmr_index(header.height + 1);

		self.rewind_to_pos(
			header_pos,
			header.output_mmr_size,
			header.kernel_mmr_size,
			&rewind_rm_pos,
		)?;

		// Update our header to reflect the one we rewound to.
		self.header = header.clone();

		Ok(())
	}

	/// Rewinds the MMRs to the provided positions, given the output and
	/// kernel we want to rewind to.
	fn rewind_to_pos(
		&mut self,
		header_pos: u64,
		output_pos: u64,
		kernel_pos: u64,
		rewind_rm_pos: &Bitmap,
	) -> Result<(), Error> {
		debug!(
			"txhashset: rewind_to_pos: header {}, output {}, kernel {}",
			header_pos, output_pos, kernel_pos,
		);

		self.header_pmmr
			.rewind(header_pos, &Bitmap::create())
			.map_err(&ErrorKind::TxHashSetErr)?;
		self.output_pmmr
			.rewind(output_pos, rewind_rm_pos)
			.map_err(&ErrorKind::TxHashSetErr)?;
		self.rproof_pmmr
			.rewind(output_pos, rewind_rm_pos)
			.map_err(&ErrorKind::TxHashSetErr)?;
		self.kernel_pmmr
			.rewind(kernel_pos, &Bitmap::create())
			.map_err(&ErrorKind::TxHashSetErr)?;
		Ok(())
	}

	/// Current root hashes and sums (if applicable) for the Output, range proof
	/// and kernel sum trees.
	pub fn roots(&self) -> TxHashSetRoots {
		TxHashSetRoots {
			header_root: self.header_pmmr.root(),
			output_root: self.output_pmmr.root(),
			rproof_root: self.rproof_pmmr.root(),
			kernel_root: self.kernel_pmmr.root(),
		}
	}

	/// Get the root of the current header MMR.
	pub fn header_root(&self) -> Hash {
		self.header_pmmr.root()
	}

	/// Validate the following MMR roots against the latest header applied -
	///   * output
	///   * rangeproof
	///   * kernel
	///
	/// Note we do not validate the header MMR root here as we need to validate
	/// a header against the state of the MMR *prior* to applying it.
	/// Each header commits to the root of the MMR of all previous headers,
	/// not including the header itself.
	///
	pub fn validate_roots(&self) -> Result<(), Error> {
		// If we are validating the genesis block then we have no outputs or
		// kernels. So we are done here.
		if self.header.height == 0 {
			return Ok(());
		}

		let roots = self.roots();

		if roots.output_root != self.header.output_root
			|| roots.rproof_root != self.header.range_proof_root
			|| roots.kernel_root != self.header.kernel_root
		{
			Err(ErrorKind::InvalidRoot.into())
		} else {
			Ok(())
		}
	}

	/// Validate the provided header by comparing its prev_root to the
	/// root of the current header MMR.
	pub fn validate_header_root(&self, header: &BlockHeader) -> Result<(), Error> {
		if header.height == 0 {
			return Ok(());
		}

		let roots = self.roots();
		if roots.header_root != header.prev_root {
			Err(ErrorKind::InvalidRoot.into())
		} else {
			Ok(())
		}
	}

	/// Validate the header, output and kernel MMR sizes against the block header.
	pub fn validate_sizes(&self) -> Result<(), Error> {
		// If we are validating the genesis block then we have no outputs or
		// kernels. So we are done here.
		if self.header.height == 0 {
			return Ok(());
		}

		let (header_mmr_size, output_mmr_size, rproof_mmr_size, kernel_mmr_size) = self.sizes();
		let expected_header_mmr_size = pmmr::insertion_to_pmmr_index(self.header.height + 2) - 1;

		if header_mmr_size != expected_header_mmr_size {
			Err(ErrorKind::InvalidMMRSize.into())
		} else if output_mmr_size != self.header.output_mmr_size {
			Err(ErrorKind::InvalidMMRSize.into())
		} else if kernel_mmr_size != self.header.kernel_mmr_size {
			Err(ErrorKind::InvalidMMRSize.into())
		} else if output_mmr_size != rproof_mmr_size {
			Err(ErrorKind::InvalidMMRSize.into())
		} else {
			Ok(())
		}
	}

	fn validate_mmrs(&self) -> Result<(), Error> {
		let now = Instant::now();

		// validate all hashes and sums within the trees
		if let Err(e) = self.header_pmmr.validate() {
			return Err(ErrorKind::InvalidTxHashSet(e).into());
		}
		if let Err(e) = self.output_pmmr.validate() {
			return Err(ErrorKind::InvalidTxHashSet(e).into());
		}
		if let Err(e) = self.rproof_pmmr.validate() {
			return Err(ErrorKind::InvalidTxHashSet(e).into());
		}
		if let Err(e) = self.kernel_pmmr.validate() {
			return Err(ErrorKind::InvalidTxHashSet(e).into());
		}

		debug!(
			"txhashset: validated the header {}, output {}, rproof {}, kernel {} mmrs, took {}s",
			self.header_pmmr.unpruned_size(),
			self.output_pmmr.unpruned_size(),
			self.rproof_pmmr.unpruned_size(),
			self.kernel_pmmr.unpruned_size(),
			now.elapsed().as_secs(),
		);

		Ok(())
	}

	/// Validate full kernel sums against the provided header (for overage and kernel_offset).
	/// This is an expensive operation as we need to retrieve all the UTXOs and kernels
	/// from the respective MMRs.
	/// For a significantly faster way of validating full kernel sums see BlockSums.
	pub fn validate_kernel_sums(&self) -> Result<((Commitment, Commitment)), Error> {
		let now = Instant::now();

		let genesis = self.get_header_by_height(0)?;
		let (utxo_sum, kernel_sum) = self.verify_kernel_sums(
			self.header.total_overage(genesis.kernel_mmr_size > 0),
			self.header.total_kernel_offset(),
		)?;

		debug!(
			"txhashset: validated total kernel sums, took {}s",
			now.elapsed().as_secs(),
		);

		Ok((utxo_sum, kernel_sum))
	}

	/// Validate the txhashset state against the provided block header.
	/// A "fast validation" will skip rangeproof verification and kernel signature verification.
	pub fn validate(
		&self,
		fast_validation: bool,
		status: &dyn TxHashsetWriteStatus,
	) -> Result<((Commitment, Commitment)), Error> {
		self.validate_mmrs()?;
		self.validate_roots()?;
		self.validate_sizes()?;

		if self.header.height == 0 {
			let zero_commit = secp_static::commit_to_zero_value();
			return Ok((zero_commit.clone(), zero_commit.clone()));
		}

		// The real magicking happens here. Sum of kernel excesses should equal
		// sum of unspent outputs minus total supply.
		let (output_sum, kernel_sum) = self.validate_kernel_sums()?;

		// These are expensive verification step (skipped for "fast validation").
		if !fast_validation {
			// Verify the rangeproof associated with each unspent output.
			self.verify_rangeproofs(status)?;

			// Verify all the kernel signatures.
			self.verify_kernel_signatures(status)?;
		}

		Ok((output_sum, kernel_sum))
	}

	/// Rebuild the index of MMR positions to the corresponding UTXOs.
	/// This is a costly operation performed only when we receive a full new chain state.
	pub fn rebuild_index(&self) -> Result<(), Error> {
		let now = Instant::now();

		self.batch.clear_output_pos()?;

		let mut count = 0;
		for pos in self.output_pmmr.leaf_pos_iter() {
			if let Some(out) = self.output_pmmr.get_data(pos) {
				self.batch.save_output_pos(&out.commit, pos)?;
				count += 1;
			}
		}

		debug!(
			"txhashset: rebuild_index: {} UTXOs, took {}s",
			count,
			now.elapsed().as_secs(),
		);

		Ok(())
	}

	/// Force the rollback of this extension, no matter the result
	pub fn force_rollback(&mut self) {
		self.rollback = true;
	}

	/// Dumps the output MMR.
	/// We use this after compacting for visual confirmation that it worked.
	pub fn dump_output_pmmr(&self) {
		debug!("-- outputs --");
		self.output_pmmr.dump_from_file(false);
		debug!("--");
		self.output_pmmr.dump_stats();
		debug!("-- end of outputs --");
	}

	/// Dumps the state of the 3 sum trees to stdout for debugging. Short
	/// version only prints the Output tree.
	pub fn dump(&self, short: bool) {
		debug!("-- outputs --");
		self.output_pmmr.dump(short);
		if !short {
			debug!("-- range proofs --");
			self.rproof_pmmr.dump(short);
			debug!("-- kernels --");
			self.kernel_pmmr.dump(short);
		}
	}

	/// Sizes of each of the sum trees
	pub fn sizes(&self) -> (u64, u64, u64, u64) {
		(
			self.header_pmmr.unpruned_size(),
			self.output_pmmr.unpruned_size(),
			self.rproof_pmmr.unpruned_size(),
			self.kernel_pmmr.unpruned_size(),
		)
	}

	fn verify_kernel_signatures(&self, status: &dyn TxHashsetWriteStatus) -> Result<(), Error> {
		let now = Instant::now();

		let mut kern_count = 0;
		let total_kernels = pmmr::n_leaves(self.kernel_pmmr.unpruned_size());
		for n in 1..self.kernel_pmmr.unpruned_size() + 1 {
			if pmmr::is_leaf(n) {
				let kernel = self
					.kernel_pmmr
					.get_data(n)
					.ok_or::<Error>(ErrorKind::TxKernelNotFound.into())?;

				kernel.verify()?;
				kern_count += 1;

				if kern_count % 20 == 0 {
					status.on_validation(kern_count, total_kernels, 0, 0);
				}
				if kern_count % 1_000 == 0 {
					debug!(
						"txhashset: verify_kernel_signatures: verified {} signatures",
						kern_count,
					);
				}
			}
		}

		debug!(
			"txhashset: verified {} kernel signatures, pmmr size {}, took {}s",
			kern_count,
			self.kernel_pmmr.unpruned_size(),
			now.elapsed().as_secs(),
		);

		Ok(())
	}

	fn verify_rangeproofs(&self, status: &dyn TxHashsetWriteStatus) -> Result<(), Error> {
		let now = Instant::now();

		let mut commits: Vec<Commitment> = vec![];
		let mut proofs: Vec<RangeProof> = vec![];

		let mut proof_count = 0;
		let total_rproofs = pmmr::n_leaves(self.output_pmmr.unpruned_size());
		for pos in self.output_pmmr.leaf_pos_iter() {
			let output = self.output_pmmr.get_data(pos);
			let proof = self.rproof_pmmr.get_data(pos);

			// Output and corresponding rangeproof *must* exist.
			// It is invalid for either to be missing and we fail immediately in this case.
			match (output, proof) {
				(None, _) => return Err(ErrorKind::OutputNotFound.into()),
				(_, None) => return Err(ErrorKind::RangeproofNotFound.into()),
				(Some(output), Some(proof)) => {
					commits.push(output.commit);
					proofs.push(proof);
				}
			}

			proof_count += 1;

			if proofs.len() >= 1_000 {
				Output::batch_verify_proofs(&commits, &proofs)?;
				commits.clear();
				proofs.clear();
				debug!(
					"txhashset: verify_rangeproofs: verified {} rangeproofs",
					proof_count,
				);
			}

			if proof_count % 20 == 0 {
				status.on_validation(0, 0, proof_count, total_rproofs);
			}
		}

		// remaining part which not full of 1000 range proofs
		if proofs.len() > 0 {
			Output::batch_verify_proofs(&commits, &proofs)?;
			commits.clear();
			proofs.clear();
			debug!(
				"txhashset: verify_rangeproofs: verified {} rangeproofs",
				proof_count,
			);
		}

		debug!(
			"txhashset: verified {} rangeproofs, pmmr size {}, took {}s",
			proof_count,
			self.rproof_pmmr.unpruned_size(),
			now.elapsed().as_secs(),
		);
		Ok(())
	}
}

/// Packages the txhashset data files into a zip and returns a Read to the
/// resulting file
pub fn zip_read(root_dir: String, header: &BlockHeader) -> Result<File, Error> {
	let txhashset_zip = format!("{}_{}.zip", TXHASHSET_ZIP, header.hash().to_string());

	let txhashset_path = Path::new(&root_dir).join(TXHASHSET_SUBDIR);
	let zip_path = Path::new(&root_dir).join(txhashset_zip);

	// if file exist, just re-use it
	let zip_file = File::open(zip_path.clone());
	if let Ok(zip) = zip_file {
		return Ok(zip);
	} else {
		// clean up old zips.
		// Theoretically, we only need clean-up those zip files older than STATE_SYNC_THRESHOLD.
		// But practically, these zip files are not small ones, we just keep the zips in last one hour
		let data_dir = Path::new(&root_dir);
		let pattern = format!("{}_", TXHASHSET_ZIP);
		if let Ok(n) = clean_files_by_prefix(data_dir.clone(), &pattern, 60 * 60) {
			debug!(
				"{} zip files have been clean up in folder: {:?}",
				n, data_dir
			);
		}
	}

	// otherwise, create the zip archive
	let path_to_be_cleanup = {
		// Temp txhashset directory
		let temp_txhashset_path = Path::new(&root_dir).join(format!(
			"{}_zip_{}",
			TXHASHSET_SUBDIR,
			header.hash().to_string()
		));
		// Remove temp dir if it exist
		if temp_txhashset_path.exists() {
			fs::remove_dir_all(&temp_txhashset_path)?;
		}
		// Copy file to another dir
		file::copy_dir_to(&txhashset_path, &temp_txhashset_path)?;
		// Check and remove file that are not supposed to be there
		check_and_remove_files(&temp_txhashset_path, header)?;
		// Compress zip
		zip::compress(&temp_txhashset_path, &File::create(zip_path.clone())?)
			.map_err(|ze| ErrorKind::Other(ze.to_string()))?;

		temp_txhashset_path
	};

	// open it again to read it back
	let zip_file = File::open(zip_path.clone())?;

	// clean-up temp txhashset directory.
	if let Err(e) = fs::remove_dir_all(&path_to_be_cleanup) {
		warn!(
			"txhashset zip file: {:?} fail to remove, err: {}",
			zip_path.to_str(),
			e
		);
	}
	Ok(zip_file)
}

/// Extract the txhashset data from a zip file and writes the content into the
/// txhashset storage dir
pub fn zip_write(
	root_dir: PathBuf,
	txhashset_data: File,
	header: &BlockHeader,
) -> Result<(), Error> {
	debug!("zip_write on path: {:?}", root_dir);
	let txhashset_path = root_dir.clone().join(TXHASHSET_SUBDIR);
	fs::create_dir_all(txhashset_path.clone())?;
	zip::decompress(txhashset_data, &txhashset_path, expected_file)
		.map_err(|ze| ErrorKind::Other(ze.to_string()))?;
	check_and_remove_files(&txhashset_path, header)
}

/// Overwrite txhashset folders in "to" folder with "from" folder
pub fn txhashset_replace(from: PathBuf, to: PathBuf) -> Result<(), Error> {
	debug!("txhashset_replace: move from {:?} to {:?}", from, to);

	// clean the 'to' folder firstly
	clean_txhashset_folder(&to);

	// rename the 'from' folder as the 'to' folder
	if let Err(e) = fs::rename(
		from.clone().join(TXHASHSET_SUBDIR),
		to.clone().join(TXHASHSET_SUBDIR),
	) {
		error!("hashset_replace fail on {}. err: {}", TXHASHSET_SUBDIR, e);
		Err(ErrorKind::TxHashSetErr(format!("txhashset replacing fail")).into())
	} else {
		Ok(())
	}
}

/// Clean the txhashset folder
pub fn clean_txhashset_folder(root_dir: &PathBuf) {
	let txhashset_path = root_dir.clone().join(TXHASHSET_SUBDIR);
	if txhashset_path.exists() {
		if let Err(e) = fs::remove_dir_all(txhashset_path.clone()) {
			warn!(
				"clean_txhashset_folder: fail on {:?}. err: {}",
				txhashset_path, e
			);
		}
	}
}

/// Clean the header folder
pub fn clean_header_folder(root_dir: &PathBuf) {
	let header_path = root_dir.clone().join(HEADERHASHSET_SUBDIR);
	if header_path.exists() {
		if let Err(e) = fs::remove_dir_all(header_path.clone()) {
			warn!("clean_header_folder: fail on {:?}. err: {}", header_path, e);
		}
	}
}

fn expected_file(path: &Path) -> bool {
	use lazy_static::lazy_static;
	use regex::Regex;
	let s_path = path.to_str().unwrap_or_else(|| "");
	lazy_static! {
		static ref RE: Regex = Regex::new(
			format!(
				r#"^({}|{}|{})((/|\\)pmmr_(hash|data|leaf|prun)\.bin(\.\w*)?)?$"#,
				OUTPUT_SUBDIR, KERNEL_SUBDIR, RANGE_PROOF_SUBDIR
			)
			.as_str()
		)
		.expect("invalid txhashset regular expression");
	}
	RE.is_match(&s_path)
}

/// Check a txhashset directory and remove any unexpected
fn check_and_remove_files(txhashset_path: &PathBuf, header: &BlockHeader) -> Result<(), Error> {
	// First compare the subdirectories
	let subdirectories_expected: HashSet<_> = [OUTPUT_SUBDIR, KERNEL_SUBDIR, RANGE_PROOF_SUBDIR]
		.iter()
		.cloned()
		.map(|s| String::from(s))
		.collect();

	let subdirectories_found: HashSet<_> = fs::read_dir(txhashset_path)?
		.filter_map(|entry| {
			entry.ok().and_then(|e| {
				e.path()
					.file_name()
					.and_then(|n| n.to_str().map(|s| String::from(s)))
			})
		})
		.collect();

	let dir_difference: Vec<String> = subdirectories_found
		.difference(&subdirectories_expected)
		.cloned()
		.collect();

	// Removing unexpected directories if needed
	if !dir_difference.is_empty() {
		debug!("Unexpected folder(s) found in txhashset folder, removing.");
		for diff in dir_difference {
			let diff_path = txhashset_path.join(diff);
			file::delete(diff_path)?;
		}
	}

	// Then compare the files found in the subdirectories
	let pmmr_files_expected: HashSet<_> = PMMR_FILES
		.iter()
		.cloned()
		.map(|s| {
			if s.contains("pmmr_leaf.bin") {
				format!("{}.{}", s, header.hash())
			} else {
				String::from(s)
			}
		})
		.collect();

	let subdirectories = fs::read_dir(txhashset_path)?;
	for subdirectory in subdirectories {
		let subdirectory_path = subdirectory?.path();
		let pmmr_files = fs::read_dir(&subdirectory_path)?;
		let pmmr_files_found: HashSet<_> = pmmr_files
			.filter_map(|entry| {
				entry.ok().and_then(|e| {
					e.path()
						.file_name()
						.and_then(|n| n.to_str().map(|s| String::from(s)))
				})
			})
			.collect();
		let difference: Vec<String> = pmmr_files_found
			.difference(&pmmr_files_expected)
			.cloned()
			.collect();
		let mut removed = 0;
		if !difference.is_empty() {
			for diff in &difference {
				let diff_path = subdirectory_path.join(diff);
				match file::delete(diff_path.clone()) {
					Err(e) => error!(
						"check_and_remove_files: fail to remove file '{:?}', Err: {:?}",
						diff_path, e,
					),
					Ok(_) => {
						removed += 1;
						trace!("check_and_remove_files: file '{:?}' removed", diff_path);
					}
				}
			}
			debug!(
				"{} tmp file(s) found in txhashset subfolder {:?}, {} removed.",
				difference.len(),
				&subdirectory_path,
				removed,
			);
		}
	}
	Ok(())
}

/// Given a block header to rewind to and the block header at the
/// head of the current chain state, we need to calculate the positions
/// of all inputs (spent outputs) we need to "undo" during a rewind.
/// We do this by leveraging the "block_input_bitmap" cache and OR'ing
/// the set of bitmaps together for the set of blocks being rewound.
pub fn input_pos_to_rewind(
	block_header: &BlockHeader,
	head_header: &BlockHeader,
	batch: &Batch<'_>,
) -> Result<Bitmap, Error> {
	if head_header.height < block_header.height {
		debug!(
			"input_pos_to_rewind: {} < {}, nothing to rewind",
			head_header.height, block_header.height
		);
		return Ok(Bitmap::create());
	}

	// Batching up the block input bitmaps, and running fast_or() on every batch of 256 bitmaps.
	// so to avoid maintaining a huge vec of bitmaps.
	let bitmap_fast_or = |b_res, block_input_bitmaps: &mut Vec<Bitmap>| -> Option<Bitmap> {
		if let Some(b) = b_res {
			block_input_bitmaps.push(b);
			if block_input_bitmaps.len() < 256 {
				return None;
			}
		}
		let bitmap = Bitmap::fast_or(&block_input_bitmaps.iter().collect::<Vec<&Bitmap>>());
		block_input_bitmaps.clear();
		block_input_bitmaps.push(bitmap.clone());
		Some(bitmap)
	};

	let mut block_input_bitmaps: Vec<Bitmap> = vec![];

	let mut current = head_header.clone();
	while current.hash() != block_header.hash() {
		if current.height < 1 {
			break;
		}

		// I/O should be minimized or eliminated here for most
		// rewind scenarios.
		if let Ok(b_res) = batch.get_block_input_bitmap(&current.hash()) {
			bitmap_fast_or(Some(b_res), &mut block_input_bitmaps);
		}
		current = batch.get_previous_header(&current)?;
	}

	bitmap_fast_or(None, &mut block_input_bitmaps).ok_or_else(|| ErrorKind::Bitmap.into())
}

#[cfg(test)]
mod tests {
	use super::*;

	#[test]
	fn test_expected_files() {
		assert!(!expected_file(Path::new("kernels")));
		assert!(!expected_file(Path::new("xkernel")));
		assert!(expected_file(Path::new("kernel")));
		assert!(expected_file(Path::new("kernel\\pmmr_data.bin")));
		assert!(expected_file(Path::new("kernel/pmmr_hash.bin")));
		assert!(expected_file(Path::new("kernel/pmmr_leaf.bin")));
		assert!(expected_file(Path::new("kernel/pmmr_prun.bin")));
		assert!(expected_file(Path::new("kernel/pmmr_leaf.bin.deadbeef")));
		assert!(!expected_file(Path::new("xkernel/pmmr_data.bin")));
		assert!(!expected_file(Path::new("kernel/pmmrx_data.bin")));
		assert!(!expected_file(Path::new("kernel/pmmr_data.binx")));
	}
}<|MERGE_RESOLUTION|>--- conflicted
+++ resolved
@@ -32,17 +32,12 @@
 use crate::util::{file, secp_static, zip};
 use croaring::Bitmap;
 use grin_store;
-<<<<<<< HEAD
-use grin_store::pmmr::{clean_files_by_prefix, PMMRBackend, PMMR_FILES};
-use grin_store::types::prune_noop;
-=======
 use grin_store::pmmr::{PMMRBackend, PMMR_FILES};
->>>>>>> 325e3282
 use std::collections::HashSet;
 use std::fs::{self, File};
 use std::path::{Path, PathBuf};
 use std::sync::Arc;
-use std::time::Instant;
+use std::time::{Instant, SystemTime, UNIX_EPOCH};
 
 const HEADERHASHSET_SUBDIR: &'static str = "header";
 const TXHASHSET_SUBDIR: &'static str = "txhashset";
@@ -1418,38 +1413,22 @@
 
 /// Packages the txhashset data files into a zip and returns a Read to the
 /// resulting file
-pub fn zip_read(root_dir: String, header: &BlockHeader) -> Result<File, Error> {
-	let txhashset_zip = format!("{}_{}.zip", TXHASHSET_ZIP, header.hash().to_string());
+pub fn zip_read(root_dir: String, header: &BlockHeader, rand: Option<u32>) -> Result<File, Error> {
+	let ts = if let None = rand {
+		let now = SystemTime::now();
+		now.duration_since(UNIX_EPOCH).unwrap().subsec_micros()
+	} else {
+		rand.unwrap()
+	};
+	let txhashset_zip = format!("{}_{}.zip", TXHASHSET_ZIP, ts);
 
 	let txhashset_path = Path::new(&root_dir).join(TXHASHSET_SUBDIR);
 	let zip_path = Path::new(&root_dir).join(txhashset_zip);
-
-	// if file exist, just re-use it
-	let zip_file = File::open(zip_path.clone());
-	if let Ok(zip) = zip_file {
-		return Ok(zip);
-	} else {
-		// clean up old zips.
-		// Theoretically, we only need clean-up those zip files older than STATE_SYNC_THRESHOLD.
-		// But practically, these zip files are not small ones, we just keep the zips in last one hour
-		let data_dir = Path::new(&root_dir);
-		let pattern = format!("{}_", TXHASHSET_ZIP);
-		if let Ok(n) = clean_files_by_prefix(data_dir.clone(), &pattern, 60 * 60) {
-			debug!(
-				"{} zip files have been clean up in folder: {:?}",
-				n, data_dir
-			);
-		}
-	}
-
-	// otherwise, create the zip archive
-	let path_to_be_cleanup = {
+	// create the zip archive
+	{
 		// Temp txhashset directory
-		let temp_txhashset_path = Path::new(&root_dir).join(format!(
-			"{}_zip_{}",
-			TXHASHSET_SUBDIR,
-			header.hash().to_string()
-		));
+		let temp_txhashset_path =
+			Path::new(&root_dir).join(format!("{}_zip_{}", TXHASHSET_SUBDIR, ts));
 		// Remove temp dir if it exist
 		if temp_txhashset_path.exists() {
 			fs::remove_dir_all(&temp_txhashset_path)?;
@@ -1461,21 +1440,10 @@
 		// Compress zip
 		zip::compress(&temp_txhashset_path, &File::create(zip_path.clone())?)
 			.map_err(|ze| ErrorKind::Other(ze.to_string()))?;
-
-		temp_txhashset_path
-	};
+	}
 
 	// open it again to read it back
-	let zip_file = File::open(zip_path.clone())?;
-
-	// clean-up temp txhashset directory.
-	if let Err(e) = fs::remove_dir_all(&path_to_be_cleanup) {
-		warn!(
-			"txhashset zip file: {:?} fail to remove, err: {}",
-			zip_path.to_str(),
-			e
-		);
-	}
+	let zip_file = File::open(zip_path)?;
 	Ok(zip_file)
 }
 
