// Copyright 2018 The Grin Developers
//
// Licensed under the Apache License, Version 2.0 (the "License");
// you may not use this file except in compliance with the License.
// You may obtain a copy of the License at
//
//     http://www.apache.org/licenses/LICENSE-2.0
//
// Unless required by applicable law or agreed to in writing, software
// distributed under the License is distributed on an "AS IS" BASIS,
// WITHOUT WARRANTIES OR CONDITIONS OF ANY KIND, either express or implied.
// See the License for the specific language governing permissions and
// limitations under the License.

//! Implements storage primitives required by the chain

use std::sync::{Arc, RwLock};

use croaring::Bitmap;
use lru_cache::LruCache;

use util::secp::pedersen::Commitment;

use core::consensus::TargetError;
use core::core::hash::{Hash, Hashed};
use core::core::target::Difficulty;
use core::core::{Block, BlockHeader};
use grin_store::{self, option_to_not_found, to_key, u64_to_key, Error};
<<<<<<< HEAD
use types::*;
=======
use types::{BlockMarker, BlockSums, ChainStore, Tip};
>>>>>>> d3a2ecd4

const STORE_SUBPATH: &'static str = "chain";

const BLOCK_HEADER_PREFIX: u8 = 'h' as u8;
const BLOCK_PREFIX: u8 = 'b' as u8;
const HEAD_PREFIX: u8 = 'H' as u8;
const HEADER_HEAD_PREFIX: u8 = 'I' as u8;
const SYNC_HEAD_PREFIX: u8 = 's' as u8;
const HEADER_HEIGHT_PREFIX: u8 = '8' as u8;
const COMMIT_POS_PREFIX: u8 = 'c' as u8;
const BLOCK_MARKER_PREFIX: u8 = 'm' as u8;
const BLOCK_SUMS_PREFIX: u8 = 'M' as u8;
const BLOCK_INPUT_BITMAP_PREFIX: u8 = 'B' as u8;

/// An implementation of the ChainStore trait backed by a simple key-value
/// store.
pub struct ChainKVStore {
	db: grin_store::Store,
	header_cache: Arc<RwLock<LruCache<Hash, BlockHeader>>>,
}

impl ChainKVStore {
	/// Create new chain store
	pub fn new(root_path: String) -> Result<ChainKVStore, Error> {
		let db = grin_store::Store::open(format!("{}/{}", root_path, STORE_SUBPATH).as_str())?;
		Ok(ChainKVStore {
			db,
			header_cache: Arc::new(RwLock::new(LruCache::new(100))),
		})
	}
}

impl ChainStore for ChainKVStore {
	fn head(&self) -> Result<Tip, Error> {
		option_to_not_found(self.db.get_ser(&vec![HEAD_PREFIX]))
	}

	fn head_header(&self) -> Result<BlockHeader, Error> {
		self.get_block_header(&self.head()?.last_block_h)
	}

	fn save_head(&self, t: &Tip) -> Result<(), Error> {
		self.db
			.batch()
			.put_ser(&vec![HEAD_PREFIX], t)?
			.put_ser(&vec![HEADER_HEAD_PREFIX], t)?
			.write()
	}

	fn save_body_head(&self, t: &Tip) -> Result<(), Error> {
		self.db.put_ser(&vec![HEAD_PREFIX], t)
	}

	fn get_header_head(&self) -> Result<Tip, Error> {
		option_to_not_found(self.db.get_ser(&vec![HEADER_HEAD_PREFIX]))
	}

	fn save_header_head(&self, t: &Tip) -> Result<(), Error> {
		self.db.put_ser(&vec![HEADER_HEAD_PREFIX], t)
	}

	fn get_sync_head(&self) -> Result<Tip, Error> {
		option_to_not_found(self.db.get_ser(&vec![SYNC_HEAD_PREFIX]))
	}

	fn save_sync_head(&self, t: &Tip) -> Result<(), Error> {
		self.db.put_ser(&vec![SYNC_HEAD_PREFIX], t)
	}

	fn init_head(&self) -> Result<(), Error> {
		if self.get_header_head().is_err() {
			let tip = self.head()?;
			self.save_header_head(&tip)?;
		}
		let header_tip = self.get_header_head()?;
		self.save_sync_head(&header_tip)
	}

	// Reset both header_head and sync_head to the current head of the body chain
	fn reset_head(&self) -> Result<(), Error> {
		let tip = self.head()?;
		self.save_header_head(&tip)?;
		self.save_sync_head(&tip)
	}

	fn get_block(&self, h: &Hash) -> Result<Block, Error> {
		option_to_not_found(self.db.get_ser(&to_key(BLOCK_PREFIX, &mut h.to_vec())))
	}

	fn block_exists(&self, h: &Hash) -> Result<bool, Error> {
		self.db.exists(&to_key(BLOCK_PREFIX, &mut h.to_vec()))
	}

	fn get_block_header(&self, h: &Hash) -> Result<BlockHeader, Error> {
		{
			let mut header_cache = self.header_cache.write().unwrap();

			// cache hit - return the value from the cache
			if let Some(header) = header_cache.get_mut(h) {
				return Ok(header.clone());
			}
		}

		let header: Result<BlockHeader, Error> = option_to_not_found(
			self.db
				.get_ser(&to_key(BLOCK_HEADER_PREFIX, &mut h.to_vec())),
		);

		// cache miss - so adding to the cache for next time
		if let Ok(header) = header {
			{
				let mut header_cache = self.header_cache.write().unwrap();
				header_cache.insert(*h, header.clone());
			}
			Ok(header)
		} else {
			header
		}
	}

	/// Save the block and its header
	fn save_block(&self, b: &Block) -> Result<(), Error> {
		let batch = self.db
			.batch()
			.put_ser(&to_key(BLOCK_PREFIX, &mut b.hash().to_vec())[..], b)?
			.put_ser(
				&to_key(BLOCK_HEADER_PREFIX, &mut b.hash().to_vec())[..],
				&b.header,
			)?;
		batch.write()
	}

	/// Delete a full block. Does not delete any record associated with a block
	/// header.
	fn delete_block(&self, bh: &Hash) -> Result<(), Error> {
		self.db.delete(&to_key(BLOCK_PREFIX, &mut bh.to_vec())[..])
	}

	// We are on the current chain if -
	// * the header by height index matches the header, and
	// * we are not ahead of the current head
	fn is_on_current_chain(&self, header: &BlockHeader) -> Result<(), Error> {
		let head = self.head()?;

		// check we are not out ahead of the current head
		if header.height > head.height {
			return Err(Error::NotFoundErr);
		}

		let header_at_height = self.get_header_by_height(header.height)?;
		if header.hash() == header_at_height.hash() {
			Ok(())
		} else {
			Err(Error::NotFoundErr)
		}
	}

	fn save_block_header(&self, bh: &BlockHeader) -> Result<(), Error> {
		self.db.put_ser(
			&to_key(BLOCK_HEADER_PREFIX, &mut bh.hash().to_vec())[..],
			bh,
		)
	}

	fn get_header_by_height(&self, height: u64) -> Result<BlockHeader, Error> {
		option_to_not_found(self.db.get_ser(&u64_to_key(HEADER_HEIGHT_PREFIX, height)))
			.and_then(|hash| self.get_block_header(&hash))
	}

	fn save_header_height(&self, bh: &BlockHeader) -> Result<(), Error> {
		self.db
			.put_ser(&u64_to_key(HEADER_HEIGHT_PREFIX, bh.height), &bh.hash())
	}

	fn delete_header_by_height(&self, height: u64) -> Result<(), Error> {
		self.db.delete(&u64_to_key(HEADER_HEIGHT_PREFIX, height))
	}

	fn save_output_pos(&self, commit: &Commitment, pos: u64) -> Result<(), Error> {
		self.db.put_ser(
			&to_key(COMMIT_POS_PREFIX, &mut commit.as_ref().to_vec())[..],
			&pos,
		)
	}

	fn get_output_pos(&self, commit: &Commitment) -> Result<u64, Error> {
		option_to_not_found(
			self.db
				.get_ser(&to_key(COMMIT_POS_PREFIX, &mut commit.as_ref().to_vec())),
		)
	}

	fn delete_output_pos(&self, commit: &[u8]) -> Result<(), Error> {
		self.db
			.delete(&to_key(COMMIT_POS_PREFIX, &mut commit.to_vec()))
	}

	fn save_block_marker(&self, bh: &Hash, marker: &BlockMarker) -> Result<(), Error> {
		self.db
			.put_ser(&to_key(BLOCK_MARKER_PREFIX, &mut bh.to_vec())[..], &marker)
	}

	fn get_block_marker(&self, bh: &Hash) -> Result<BlockMarker, Error> {
		option_to_not_found(
			self.db
				.get_ser(&to_key(BLOCK_MARKER_PREFIX, &mut bh.to_vec())),
		)
	}

	fn delete_block_marker(&self, bh: &Hash) -> Result<(), Error> {
		self.db
			.delete(&to_key(BLOCK_MARKER_PREFIX, &mut bh.to_vec()))
	}

	fn save_block_sums(&self, bh: &Hash, marker: &BlockSums) -> Result<(), Error> {
		self.db
			.put_ser(&to_key(BLOCK_SUMS_PREFIX, &mut bh.to_vec())[..], &marker)
	}

	fn get_block_sums(&self, bh: &Hash) -> Result<BlockSums, Error> {
		option_to_not_found(
			self.db
				.get_ser(&to_key(BLOCK_SUMS_PREFIX, &mut bh.to_vec())),
		)
	}

	fn delete_block_sums(&self, bh: &Hash) -> Result<(), Error> {
		self.db.delete(&to_key(BLOCK_SUMS_PREFIX, &mut bh.to_vec()))
	}

	fn get_block_input_bitmap(&self, bh: &Hash) -> Result<Bitmap, Error> {
		if let Ok(Some(bytes)) = self.db
			.get(&to_key(BLOCK_INPUT_BITMAP_PREFIX, &mut bh.to_vec()))
		{
			Ok(Bitmap::deserialize(&bytes))
		} else {
			// "cache miss" so build it from full block, store it in db and return it
			let block = self.get_block(bh)?;
			let bitmap = block
				.inputs
				.iter()
				.filter_map(|x| self.get_output_pos(&x.commitment()).ok())
				.map(|x| x as u32)
				.collect();
			self.save_block_input_bitmap(bh, &bitmap)?;
			Ok(bitmap)
		}
	}

	fn save_block_input_bitmap(&self, bh: &Hash, bitmap: &Bitmap) -> Result<(), Error> {
		self.db.put(
			&to_key(BLOCK_INPUT_BITMAP_PREFIX, &mut bh.to_vec())[..],
			bitmap.serialize(),
		)
	}

	fn delete_block_input_bitmap(&self, bh: &Hash) -> Result<(), Error> {
		self.db
			.delete(&to_key(BLOCK_INPUT_BITMAP_PREFIX, &mut bh.to_vec()))
	}

	/// Maintain consistency of the "header_by_height" index by traversing back
	/// through the current chain and updating "header_by_height" until we reach
	/// a block_header that is consistent with its height (everything prior to
	/// this will be consistent).
	/// We need to handle the case where we have no index entry for a given
	/// height to account for the case where we just switched to a new fork and
	/// the height jumped beyond current chain height.
	fn setup_height(&self, header: &BlockHeader, old_tip: &Tip) -> Result<(), Error> {
		// remove headers ahead if we backtracked
		for n in header.height..old_tip.height {
			self.delete_header_by_height(n + 1)?;
		}
		self.build_by_height_index(header, false)
	}

	fn build_by_height_index(&self, header: &BlockHeader, force: bool) -> Result<(), Error> {
		self.save_header_height(&header)?;

		if header.height > 0 {
			let mut prev_header = self.get_block_header(&header.previous)?;
			while prev_header.height > 0 {
				if !force {
					if let Ok(_) = self.is_on_current_chain(&prev_header) {
						break;
					}
				}
				self.save_header_height(&prev_header)?;

				prev_header = self.get_block_header(&prev_header.previous)?;
			}
		}
		Ok(())
	}
}

/// An iterator on blocks, from latest to earliest, specialized to return
/// information pertaining to block difficulty calculation (timestamp and
/// previous difficulties). Mostly used by the consensus next difficulty
/// calculation.
pub struct DifficultyIter {
	start: Hash,
	store: Arc<ChainStore>,

	// maintain state for both the "next" header in this iteration
	// and its previous header in the chain ("next next" in the iteration)
	// so we effectively read-ahead as we iterate through the chain back
	// toward the genesis block (while maintaining current state)
	header: Option<BlockHeader>,
	prev_header: Option<BlockHeader>,
}

impl DifficultyIter {
	/// Build a new iterator using the provided chain store and starting from
	/// the provided block hash.
	pub fn from(start: Hash, store: Arc<ChainStore>) -> DifficultyIter {
		DifficultyIter {
			start: start,
			store: store,
			header: None,
			prev_header: None,
		}
	}
}

impl Iterator for DifficultyIter {
	type Item = Result<(u64, Difficulty), TargetError>;

	fn next(&mut self) -> Option<Self::Item> {
		// Get both header and previous_header if this is the initial iteration.
		// Otherwise move prev_header to header and get the next prev_header.
		self.header = if self.header.is_none() {
			self.store.get_block_header(&self.start).ok()
		} else {
			self.prev_header.clone()
		};

		// If we have a header we can do this iteration.
		// Otherwise we are done.
		if let Some(header) = self.header.clone() {
			self.prev_header = self.store.get_block_header(&header.previous).ok();

			let prev_difficulty = self.prev_header
				.clone()
				.map_or(Difficulty::zero(), |x| x.total_difficulty);
			let difficulty = header.total_difficulty - prev_difficulty;

			Some(Ok((header.timestamp.to_timespec().sec as u64, difficulty)))
		} else {
			return None;
		}
	}
}<|MERGE_RESOLUTION|>--- conflicted
+++ resolved
@@ -26,11 +26,7 @@
 use core::core::target::Difficulty;
 use core::core::{Block, BlockHeader};
 use grin_store::{self, option_to_not_found, to_key, u64_to_key, Error};
-<<<<<<< HEAD
-use types::*;
-=======
 use types::{BlockMarker, BlockSums, ChainStore, Tip};
->>>>>>> d3a2ecd4
 
 const STORE_SUBPATH: &'static str = "chain";
 
