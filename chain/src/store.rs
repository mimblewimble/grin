--- conflicted
+++ resolved
@@ -16,11 +16,8 @@
 
 use std::sync::{Arc, RwLock};
 
-<<<<<<< HEAD
 use lmdb;
-=======
 use croaring::Bitmap;
->>>>>>> bb95d303
 use lru_cache::LruCache;
 
 use util::secp::pedersen::Commitment;
@@ -29,14 +26,9 @@
 use core::core::hash::{Hash, Hashed};
 use core::core::target::Difficulty;
 use core::core::{Block, BlockHeader};
-<<<<<<< HEAD
 use grin_store as store;
-use grin_store::{option_to_not_found, to_key, u64_to_key, Error};
+use grin_store::{option_to_not_found, to_key, Error, u64_to_key};
 use types::{BlockMarker, BlockSums, Tip};
-=======
-use grin_store::{self, option_to_not_found, to_key, Error, u64_to_key};
-use types::{BlockMarker, ChainStore, Tip};
->>>>>>> bb95d303
 
 const STORE_SUBPATH: &'static str = "chain";
 
@@ -48,13 +40,13 @@
 const HEADER_HEIGHT_PREFIX: u8 = '8' as u8;
 const COMMIT_POS_PREFIX: u8 = 'c' as u8;
 const BLOCK_MARKER_PREFIX: u8 = 'm' as u8;
+const BLOCK_SUMS_PREFIX: u8 = 'M' as u8;
 const BLOCK_INPUT_BITMAP_PREFIX: u8 = 'B' as u8;
 
 /// All chain-related database operations
 pub struct ChainStore {
 	db: store::Store,
 	header_cache: Arc<RwLock<LruCache<Hash, BlockHeader>>>,
-	block_input_bitmap_cache: Arc<RwLock<LruCache<Hash, Vec<u8>>>>,
 }
 
 impl ChainStore {
@@ -64,8 +56,235 @@
 		Ok(ChainStore {
 			db,
 			header_cache: Arc::new(RwLock::new(LruCache::new(1_000))),
+		})
+	}
+}
+
+#[allow(missing_docs)]
+impl ChainStore {
+	pub fn head(&self) -> Result<Tip, Error> {
+		option_to_not_found(self.db.get_ser(&vec![HEAD_PREFIX]))
+	}
+
+	pub fn head_header(&self) -> Result<BlockHeader, Error> {
+		self.get_block_header(&self.head()?.last_block_h)
+	}
+
+	pub fn get_header_head(&self) -> Result<Tip, Error> {
+		option_to_not_found(self.db.get_ser(&vec![HEADER_HEAD_PREFIX]))
+	}
+
+	pub fn get_sync_head(&self) -> Result<Tip, Error> {
+		option_to_not_found(self.db.get_ser(&vec![SYNC_HEAD_PREFIX]))
+	}
+
+	pub fn get_block(&self, h: &Hash) -> Result<Block, Error> {
+		option_to_not_found(self.db.get_ser(&to_key(BLOCK_PREFIX, &mut h.to_vec())))
+	}
+
+	pub fn block_exists(&self, h: &Hash) -> Result<bool, Error> {
+		self.db.exists(&to_key(BLOCK_PREFIX, &mut h.to_vec()))
+	}
+
+	pub fn get_block_header(&self, h: &Hash) -> Result<BlockHeader, Error> {
+		{
+			let mut header_cache = self.header_cache.write().unwrap();
+
+			// cache hit - return the value from the cache
+			if let Some(header) = header_cache.get_mut(h) {
+				return Ok(header.clone());
+			}
+		}
+
+		let header: Result<BlockHeader, Error> = option_to_not_found(
+			self.db
+				.get_ser(&to_key(BLOCK_HEADER_PREFIX, &mut h.to_vec())),
+		);
+
+		// cache miss - so adding to the cache for next time
+		if let Ok(header) = header {
+			{
+				let mut header_cache = self.header_cache.write().unwrap();
+				header_cache.insert(*h, header.clone());
+			}
+			Ok(header)
+		} else {
+			header
+		}
+	}
+
+	// We are on the current chain if -
+	// * the header by height index matches the header, and
+	// * we are not ahead of the current head
+	pub fn is_on_current_chain(&self, header: &BlockHeader) -> Result<(), Error> {
+		let head = self.head()?;
+
+		// check we are not out ahead of the current head
+		if header.height > head.height {
+			return Err(Error::NotFoundErr);
+		}
+
+		let header_at_height = self.get_header_by_height(header.height)?;
+		if header.hash() == header_at_height.hash() {
+			Ok(())
+		} else {
+			Err(Error::NotFoundErr)
+		}
+	}
+
+	pub fn get_header_by_height(&self, height: u64) -> Result<BlockHeader, Error> {
+		option_to_not_found(self.db.get_ser(&u64_to_key(HEADER_HEIGHT_PREFIX, height)))
+			.and_then(|hash| self.get_block_header(&hash))
+	}
+
+	pub fn get_output_pos(&self, commit: &Commitment) -> Result<u64, Error> {
+		option_to_not_found(
+			self.db
+				.get_ser(&to_key(COMMIT_POS_PREFIX, &mut commit.as_ref().to_vec())),
+		)
+	}
+
+	pub fn get_block_marker(&self, bh: &Hash) -> Result<BlockMarker, Error> {
+		option_to_not_found(
+			self.db
+				.get_ser(&to_key(BLOCK_MARKER_PREFIX, &mut bh.to_vec())),
+		)
+	}
+
+	pub fn get_block_sums(&self, bh: &Hash) -> Result<BlockSums, Error> {
+		option_to_not_found(
+			self.db
+				.get_ser(&to_key(BLOCK_SUMS_PREFIX, &mut bh.to_vec())),
+		)
+	}
+
+	/// Builds a new batch to be used with this store.
+	pub fn batch(&self) -> Result<Batch, Error> {
+		Ok(Batch {
+			store: self,
+			db: self.db.batch()?,
 			block_input_bitmap_cache: Arc::new(RwLock::new(LruCache::new(1_000))),
 		})
+	}
+}
+
+/// An atomic batch in which all changes can be committed all at once or
+/// discarded on error.
+pub struct Batch<'a> {
+	store: &'a ChainStore,
+	db: store::Batch<'a>,
+	block_input_bitmap_cache: Arc<RwLock<LruCache<Hash, Vec<u8>>>>,
+}
+
+#[allow(missing_docs)]
+impl<'a> Batch<'a> {
+	pub fn save_head(&self, t: &Tip) -> Result<(), Error> {
+		self.db.put_ser(&vec![HEAD_PREFIX], t)?;
+		self.db.put_ser(&vec![HEADER_HEAD_PREFIX], t)
+	}
+
+	pub fn save_body_head(&self, t: &Tip) -> Result<(), Error> {
+		self.db.put_ser(&vec![HEAD_PREFIX], t)
+	}
+
+	pub fn save_header_head(&self, t: &Tip) -> Result<(), Error> {
+		self.db.put_ser(&vec![HEADER_HEAD_PREFIX], t)
+	}
+
+	pub fn save_sync_head(&self, t: &Tip) -> Result<(), Error> {
+		self.db.put_ser(&vec![SYNC_HEAD_PREFIX], t)
+	}
+
+	pub fn init_sync_head(&self, t: &Tip) -> Result<(), Error> {
+		let header_tip = match self.store.get_header_head() {
+			Ok(hh) => hh,
+			Err(store::Error::NotFoundErr) => {
+				self.save_header_head(t)?;
+				t.clone()
+			}
+			Err(e) => return Err(e),
+		};
+		self.save_sync_head(&header_tip)
+	}
+
+	// Reset both header_head and sync_head to the current head of the body chain
+	pub fn reset_head(&self) -> Result<(), Error> {
+		let tip = self.store.head()?;
+		self.save_header_head(&tip)?;
+		self.save_sync_head(&tip)
+	}
+
+	/// get block
+	fn get_block(&self, h: &Hash) -> Result<Block, Error> {
+		option_to_not_found(self.db.get_ser(&to_key(BLOCK_PREFIX, &mut h.to_vec())))
+	}
+
+	/// Save the block and its header
+	pub fn save_block(&self, b: &Block) -> Result<(), Error> {
+		self.db
+			.put_ser(&to_key(BLOCK_PREFIX, &mut b.hash().to_vec())[..], b)?;
+		self.db.put_ser(
+			&to_key(BLOCK_HEADER_PREFIX, &mut b.hash().to_vec())[..],
+			&b.header,
+		)
+	}
+
+	/// Delete a full block. Does not delete any record associated with a block
+	/// header.
+	pub fn delete_block(&self, bh: &Hash) -> Result<(), Error> {
+		self.db.delete(&to_key(BLOCK_PREFIX, &mut bh.to_vec())[..])
+	}
+
+	pub fn save_block_header(&self, bh: &BlockHeader) -> Result<(), Error> {
+		let hash = bh.hash();
+		self.db
+			.put_ser(&to_key(BLOCK_HEADER_PREFIX, &mut hash.to_vec())[..], bh)?;
+		Ok(())
+	}
+
+	pub fn save_header_height(&self, bh: &BlockHeader) -> Result<(), Error> {
+		self.db
+			.put_ser(&u64_to_key(HEADER_HEIGHT_PREFIX, bh.height), &bh.hash())
+	}
+
+	pub fn delete_header_by_height(&self, height: u64) -> Result<(), Error> {
+		self.db.delete(&u64_to_key(HEADER_HEIGHT_PREFIX, height))
+	}
+
+	pub fn save_output_pos(&self, commit: &Commitment, pos: u64) -> Result<(), Error> {
+		self.db.put_ser(
+			&to_key(COMMIT_POS_PREFIX, &mut commit.as_ref().to_vec())[..],
+			&pos,
+		)
+	}
+
+	pub fn get_output_pos(&self, commit: &Commitment) -> Result<u64, Error> {
+		option_to_not_found(
+			self.db
+				.get_ser(&to_key(COMMIT_POS_PREFIX, &mut commit.as_ref().to_vec())),
+		)
+	}
+
+	pub fn delete_output_pos(&self, commit: &[u8]) -> Result<(), Error> {
+		self.db
+			.delete(&to_key(COMMIT_POS_PREFIX, &mut commit.to_vec()))
+	}
+
+	pub fn get_block_marker(&self, bh: &Hash) -> Result<BlockMarker, Error> {
+		option_to_not_found(
+			self.db
+				.get_ser(&to_key(BLOCK_MARKER_PREFIX, &mut bh.to_vec())),
+		)
+	}
+
+	pub fn save_block_marker(&self, bh: &Hash, marker: &BlockMarker) -> Result<(), Error> {
+		self.db
+			.put_ser(&to_key(BLOCK_MARKER_PREFIX, &mut bh.to_vec())[..], &marker)
+	}
+
+	pub fn delete_block_marker(&self, bh: &Hash) -> Result<(), Error> {
+		self.db
+			.delete(&to_key(BLOCK_MARKER_PREFIX, &mut bh.to_vec()))
 	}
 
 	fn get_block_header_db(&self, h: &Hash) -> Result<BlockHeader, Error> {
@@ -89,7 +308,7 @@
 	// the full block from the db (if the block is found).
 	fn get_block_input_bitmap_db(&self, bh: &Hash) -> Result<Bitmap, Error> {
 		if let Ok(Some(bytes)) = self.db
-			.get(&to_key(BLOCK_INPUT_BITMAP_PREFIX, &mut bh.to_vec()))
+			.get_ser(&to_key(BLOCK_INPUT_BITMAP_PREFIX, &mut bh.to_vec()))
 		{
 			Ok(Bitmap::deserialize(&bytes))
 		} else {
@@ -102,270 +321,7 @@
 			}
 		}
 	}
-}
-
-#[allow(missing_docs)]
-impl ChainStore {
-	pub fn head(&self) -> Result<Tip, Error> {
-		option_to_not_found(self.db.get_ser(&vec![HEAD_PREFIX]))
-	}
-
-	pub fn head_header(&self) -> Result<BlockHeader, Error> {
-		self.get_block_header(&self.head()?.last_block_h)
-	}
-
-	pub fn get_header_head(&self) -> Result<Tip, Error> {
-		option_to_not_found(self.db.get_ser(&vec![HEADER_HEAD_PREFIX]))
-	}
-
-	pub fn get_sync_head(&self) -> Result<Tip, Error> {
-		option_to_not_found(self.db.get_ser(&vec![SYNC_HEAD_PREFIX]))
-	}
-
-	pub fn get_block(&self, h: &Hash) -> Result<Block, Error> {
-		option_to_not_found(self.db.get_ser(&to_key(BLOCK_PREFIX, &mut h.to_vec())))
-	}
-
-	pub fn block_exists(&self, h: &Hash) -> Result<bool, Error> {
-		self.db.exists(&to_key(BLOCK_PREFIX, &mut h.to_vec()))
-	}
-
-	pub fn get_block_header(&self, h: &Hash) -> Result<BlockHeader, Error> {
-		{
-			let mut header_cache = self.header_cache.write().unwrap();
-
-			// cache hit - return the value from the cache
-			if let Some(header) = header_cache.get_mut(h) {
-				return Ok(header.clone());
-			}
-		}
-<<<<<<< HEAD
-		let header: Result<BlockHeader, Error> = option_to_not_found(
-			self.db
-				.get_ser(&to_key(BLOCK_HEADER_PREFIX, &mut h.to_vec())),
-		);
-
-		// cache miss - so adding to the cache for next time
-		if let Ok(header) = header {
-			{
-				let mut header_cache = self.header_cache.write().unwrap();
-				header_cache.insert(*h, header.clone());
-			}
-			Ok(header)
-		} else {
-			header
-=======
-
-		// cache miss - get it from db and cache it for next time (if we found one in
-		// db)
-		let res = self.get_block_header_db(h);
-		if let Ok(header) = res {
-			let mut header_cache = self.header_cache.write().unwrap();
-			header_cache.insert(*h, header.clone());
-			return Ok(header);
->>>>>>> bb95d303
-		}
-		res
-	}
-
-	// We are on the current chain if -
-	// * the header by height index matches the header, and
-	// * we are not ahead of the current head
-	pub fn is_on_current_chain(&self, header: &BlockHeader) -> Result<(), Error> {
-		let head = self.head()?;
-
-		// check we are not out ahead of the current head
-		if header.height > head.height {
-			return Err(Error::NotFoundErr);
-		}
-
-		let header_at_height = self.get_header_by_height(header.height)?;
-		if header.hash() == header_at_height.hash() {
-			Ok(())
-		} else {
-			Err(Error::NotFoundErr)
-		}
-	}
-
-<<<<<<< HEAD
-	pub fn get_header_by_height(&self, height: u64) -> Result<BlockHeader, Error> {
-		option_to_not_found(self.db.get_ser(&u64_to_key(HEADER_HEIGHT_PREFIX, height)))
-			.and_then(|hash| self.get_block_header(&hash))
-	}
-
-	pub fn get_output_pos(&self, commit: &Commitment) -> Result<u64, Error> {
-		option_to_not_found(
-			self.db
-				.get_ser(&to_key(COMMIT_POS_PREFIX, &mut commit.as_ref().to_vec())),
-		)
-	}
-
-	pub fn get_block_marker(&self, bh: &Hash) -> Result<BlockMarker, Error> {
-		option_to_not_found(
-			self.db
-				.get_ser(&to_key(BLOCK_MARKER_PREFIX, &mut bh.to_vec())),
-		)
-	}
-
-	pub fn get_block_sums(&self, bh: &Hash) -> Result<BlockSums, Error> {
-		option_to_not_found(
-			self.db
-				.get_ser(&to_key(BLOCK_SUMS_PREFIX, &mut bh.to_vec())),
-		)
-	}
-
-	/// Builds a new batch to be used with this store.
-	pub fn batch(&self) -> Result<Batch, Error> {
-		Ok(Batch {
-			store: self,
-			db: self.db.batch()?,
-		})
-	}
-}
-
-/// An atomic batch in which all changes can be committed all at once or
-/// discarded on error.
-pub struct Batch<'a> {
-	store: &'a ChainStore,
-	db: store::Batch<'a>,
-}
-
-#[allow(missing_docs)]
-impl<'a> Batch<'a> {
-	pub fn save_head(&self, t: &Tip) -> Result<(), Error> {
-		self.db.put_ser(&vec![HEAD_PREFIX], t)?;
-		self.db.put_ser(&vec![HEADER_HEAD_PREFIX], t)
-	}
-
-	pub fn save_body_head(&self, t: &Tip) -> Result<(), Error> {
-		self.db.put_ser(&vec![HEAD_PREFIX], t)
-	}
-
-	pub fn save_header_head(&self, t: &Tip) -> Result<(), Error> {
-		self.db.put_ser(&vec![HEADER_HEAD_PREFIX], t)
-	}
-
-	pub fn save_sync_head(&self, t: &Tip) -> Result<(), Error> {
-		self.db.put_ser(&vec![SYNC_HEAD_PREFIX], t)
-	}
-
-	pub fn init_sync_head(&self, t: &Tip) -> Result<(), Error> {
-		let header_tip = match self.store.get_header_head() {
-			Ok(hh) => hh,
-			Err(store::Error::NotFoundErr) => {
-				self.save_header_head(t)?;
-				t.clone()
-			}
-			Err(e) => return Err(e),
-		};
-		self.save_sync_head(&header_tip)
-	}
-
-	// Reset both header_head and sync_head to the current head of the body chain
-	pub fn reset_head(&self) -> Result<(), Error> {
-		let tip = self.store.head()?;
-		self.save_header_head(&tip)?;
-		self.save_sync_head(&tip)
-	}
-
-	/// Save the block and its header
-	pub fn save_block(&self, b: &Block) -> Result<(), Error> {
-		self.db
-			.put_ser(&to_key(BLOCK_PREFIX, &mut b.hash().to_vec())[..], b)?;
-		self.db.put_ser(
-			&to_key(BLOCK_HEADER_PREFIX, &mut b.hash().to_vec())[..],
-			&b.header,
-		)
-	}
-
-	/// Delete a full block. Does not delete any record associated with a block
-	/// header.
-	pub fn delete_block(&self, bh: &Hash) -> Result<(), Error> {
-		self.db.delete(&to_key(BLOCK_PREFIX, &mut bh.to_vec())[..])
-	}
-
-	pub fn save_block_header(&self, bh: &BlockHeader) -> Result<(), Error> {
-		self.db.put_ser(
-			&to_key(BLOCK_HEADER_PREFIX, &mut bh.hash().to_vec())[..],
-			bh,
-		)
-=======
-	fn save_block_header(&self, bh: &BlockHeader) -> Result<(), Error> {
-		let hash = bh.hash();
-		self.db
-			.put_ser(&to_key(BLOCK_HEADER_PREFIX, &mut hash.to_vec())[..], bh)?;
-
-		// Write the block_header to the cache also.
-		{
-			let mut header_cache = self.header_cache.write().unwrap();
-			header_cache.insert(hash, bh.clone());
-		}
-
-		Ok(())
->>>>>>> bb95d303
-	}
-
-	pub fn save_header_height(&self, bh: &BlockHeader) -> Result<(), Error> {
-		self.db
-			.put_ser(&u64_to_key(HEADER_HEIGHT_PREFIX, bh.height), &bh.hash())
-	}
-
-	pub fn delete_header_by_height(&self, height: u64) -> Result<(), Error> {
-		self.db.delete(&u64_to_key(HEADER_HEIGHT_PREFIX, height))
-	}
-
-	pub fn save_output_pos(&self, commit: &Commitment, pos: u64) -> Result<(), Error> {
-		self.db.put_ser(
-			&to_key(COMMIT_POS_PREFIX, &mut commit.as_ref().to_vec())[..],
-			&pos,
-		)
-	}
-
-	pub fn get_output_pos(&self, commit: &Commitment) -> Result<u64, Error> {
-		option_to_not_found(
-			self.db
-				.get_ser(&to_key(COMMIT_POS_PREFIX, &mut commit.as_ref().to_vec())),
-		)
-	}
-
-	pub fn delete_output_pos(&self, commit: &[u8]) -> Result<(), Error> {
-		self.db
-			.delete(&to_key(COMMIT_POS_PREFIX, &mut commit.to_vec()))
-	}
-
-	pub fn get_block_marker(&self, bh: &Hash) -> Result<BlockMarker, Error> {
-		option_to_not_found(
-			self.db
-				.get_ser(&to_key(BLOCK_MARKER_PREFIX, &mut bh.to_vec())),
-		)
-	}
-
-	pub fn save_block_marker(&self, bh: &Hash, marker: &BlockMarker) -> Result<(), Error> {
-		self.db
-			.put_ser(&to_key(BLOCK_MARKER_PREFIX, &mut bh.to_vec())[..], &marker)
-	}
-
-	pub fn delete_block_marker(&self, bh: &Hash) -> Result<(), Error> {
-		self.db
-			.delete(&to_key(BLOCK_MARKER_PREFIX, &mut bh.to_vec()))
-	}
-
-<<<<<<< HEAD
-	pub fn save_block_sums(&self, bh: &Hash, marker: &BlockSums) -> Result<(), Error> {
-		self.db
-			.put_ser(&to_key(BLOCK_SUMS_PREFIX, &mut bh.to_vec())[..], &marker)
-	}
-
-	pub fn get_block_sums(&self, bh: &Hash) -> Result<BlockSums, Error> {
-		option_to_not_found(
-			self.db
-				.get_ser(&to_key(BLOCK_SUMS_PREFIX, &mut bh.to_vec())),
-		)
-	}
-
-	pub fn delete_block_sums(&self, bh: &Hash) -> Result<(), Error> {
-		self.db.delete(&to_key(BLOCK_SUMS_PREFIX, &mut bh.to_vec()))
-=======
+
 	fn get_block_input_bitmap(&self, bh: &Hash) -> Result<Bitmap, Error> {
 		{
 			let mut cache = self.block_input_bitmap_cache.write().unwrap();
@@ -387,7 +343,7 @@
 		res
 	}
 
-	fn save_block_input_bitmap(&self, block: &Block) -> Result<Bitmap, Error> {
+	pub fn save_block_input_bitmap(&self, block: &Block) -> Result<Bitmap, Error> {
 		let hash = block.hash();
 		let bitmap = self.build_block_input_bitmap(block)?;
 		self.db.put(
@@ -401,10 +357,9 @@
 		Ok(bitmap)
 	}
 
-	fn delete_block_input_bitmap(&self, bh: &Hash) -> Result<(), Error> {
+	pub fn delete_block_input_bitmap(&self, bh: &Hash) -> Result<(), Error> {
 		self.db
 			.delete(&to_key(BLOCK_INPUT_BITMAP_PREFIX, &mut bh.to_vec()))
->>>>>>> bb95d303
 	}
 
 	/// Maintain consistency of the "header_by_height" index by traversing back
