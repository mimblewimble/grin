--- conflicted
+++ resolved
@@ -648,18 +648,13 @@
 
 	/// Check whether we have a block without reading it
 	pub fn block_exists(&self, h: Hash) -> Result<bool, Error> {
-<<<<<<< HEAD
-		self.store.block_exists(&h).map_err(|e| Error::StoreErr(e, "chain block exists".to_owned()))
+		self.store.block_exists(&h)
+			.map_err(|e| Error::StoreErr(e, "chain block exists".to_owned()))
 	}
 
 	/// Retrieve the file index metadata for a given block
 	pub fn get_block_pmmr_file_metadata(&self, h: &Hash) -> Result<PMMRFileMetadataCollection, Error> {
 		self.store.get_block_pmmr_file_metadata(h)
 			.map_err(|e| Error::StoreErr(e, "retrieve block pmmr metadata".to_owned()))
-=======
-		self.store
-			.block_exists(&h)
-			.map_err(|e| Error::StoreErr(e, "chain block exists".to_owned()))
->>>>>>> cc12798d
 	}
 }