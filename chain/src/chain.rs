// Copyright 2016 The Grin Developers
//
// Licensed under the Apache License, Version 2.0 (the "License");
// you may not use this file except in compliance with the License.
// You may obtain a copy of the License at
//
//     http://www.apache.org/licenses/LICENSE-2.0
//
// Unless required by applicable law or agreed to in writing, software
// distributed under the License is distributed on an "AS IS" BASIS,
// WITHOUT WARRANTIES OR CONDITIONS OF ANY KIND, either express or implied.
// See the License for the specific language governing permissions and
// limitations under the License.

//! Facade and handler for the rest of the blockchain implementation
//! and mostly the chain pipeline.

<<<<<<< HEAD
use std::collections::VecDeque;
use std::fs::File;
=======
use std::collections::HashMap;
>>>>>>> 40bc3386
use std::sync::{Arc, Mutex, RwLock};
use std::time::{Duration, Instant};

use util::secp::pedersen::{Commitment, RangeProof};

use core::core::SumCommit;
use core::core::pmmr::{HashSum, NoSum};

use core::core::{Block, BlockHeader, Output, TxKernel};
use core::core::target::Difficulty;
use core::core::hash::Hash;
use grin_store::Error::NotFoundErr;
use pipe;
use store;
use sumtree;
use types::*;
use util::LOGGER;

const MAX_ORPHAN_AGE_SECS: u64 = 30;

#[derive(Debug, Clone)]
struct Orphan {
	block: Block,
	opts: Options,
	added: Instant,
}

struct OrphanBlockPool {
	// blocks indexed by their hash
	orphans: RwLock<HashMap<Hash, Orphan>>,
	// additional index of previous -> hash
	// so we can efficiently identify a child block (ex-orphan) after processing a block
	prev_idx: RwLock<HashMap<Hash, Hash>>,
}

impl OrphanBlockPool {
	fn new() -> OrphanBlockPool {
		OrphanBlockPool {
			orphans: RwLock::new(HashMap::new()),
			prev_idx: RwLock::new(HashMap::new()),
		}
	}

	fn len(&self) -> usize {
		let orphans = self.orphans.read().unwrap();
		orphans.len()
	}

	fn add(&self, orphan: Orphan) {
		{
			let mut orphans = self.orphans.write().unwrap();
			let mut prev_idx = self.prev_idx.write().unwrap();
			orphans.insert(orphan.block.hash(), orphan.clone());
			prev_idx.insert(orphan.block.header.previous, orphan.block.hash());
		}

		{
			let mut orphans = self.orphans.write().unwrap();
			let mut prev_idx = self.prev_idx.write().unwrap();
			orphans.retain(|_, ref mut x| x.added.elapsed() < Duration::from_secs(MAX_ORPHAN_AGE_SECS));
			prev_idx.retain(|_, &mut x| orphans.contains_key(&x));
		}
	}

	fn remove(&self, hash: &Hash) -> Option<Orphan> {
		let mut orphans = self.orphans.write().unwrap();
		let mut prev_idx = self.prev_idx.write().unwrap();
		let orphan = orphans.remove(hash);
		if let Some(x) = orphan.clone() {
			prev_idx.remove(&x.block.header.previous);
		}
		orphan
	}

	/// Get an orphan from the pool indexed by the hash of its parent
	fn get_by_previous(&self, hash: &Hash) -> Option<Orphan> {
		let orphans = self.orphans.read().unwrap();
		let prev_idx = self.prev_idx.read().unwrap();
		if let Some(hash) = prev_idx.get(hash) {
			orphans.get(hash).cloned()
		} else {
			None
		}
	}

	fn contains(&self, hash: &Hash) -> bool {
		let orphans = self.orphans.read().unwrap();
		orphans.contains_key(hash)
	}
}

/// Facade to the blockchain block processing pipeline and storage. Provides
/// the current view of the UTXO set according to the chain state. Also
/// maintains locking for the pipeline to avoid conflicting processing.
pub struct Chain {
	db_root: String,
	store: Arc<ChainStore>,
	adapter: Arc<ChainAdapter>,

	head: Arc<Mutex<Tip>>,
	orphans: Arc<OrphanBlockPool>,
	sumtrees: Arc<RwLock<sumtree::SumTrees>>,

	// POW verification function
	pow_verifier: fn(&BlockHeader, u32) -> bool,
}

unsafe impl Sync for Chain {}
unsafe impl Send for Chain {}

impl Chain {
	/// Check whether the chain exists. If not, the call to 'init' will
	/// expect an already mined genesis block. This keeps the chain free
	/// from needing to know about the mining implementation
	pub fn chain_exists(db_root: String) -> bool {
		let chain_store = store::ChainKVStore::new(db_root).unwrap();
		match chain_store.head() {
			Ok(_) => true,
			Err(NotFoundErr) => false,
			Err(_) => false,
		}
	}

	/// Initializes the blockchain and returns a new Chain instance. Does a check
	/// on the current chain head to make sure it exists and creates one based
	/// on the genesis block if necessary.
	pub fn init(
		db_root: String,
		adapter: Arc<ChainAdapter>,
		genesis: Block,
		pow_verifier: fn(&BlockHeader, u32) -> bool,
	) -> Result<Chain, Error> {
		let chain_store = store::ChainKVStore::new(db_root.clone())?;

		// check if we have a head in store, otherwise the genesis block is it
		let head = match chain_store.head() {
			Ok(tip) => tip,
			Err(NotFoundErr) => {
				let tip = Tip::new(genesis.hash());
				chain_store.save_block(&genesis)?;
				chain_store.setup_height(&genesis.header, &tip)?;

				// saving a new tip based on genesis
				chain_store.save_head(&tip)?;
				info!(
					LOGGER,
					"Saved genesis block: {:?}, nonce: {:?}, pow: {:?}",
					genesis.hash(),
					genesis.header.nonce,
					genesis.header.pow,
				);
				tip
			}
			Err(e) => return Err(Error::StoreErr(e, "chain init load head".to_owned())),
		};

		// Reset sync_head and header_head to head of current chain.
		// Make sure sync_head is available for later use when needed.
		chain_store.reset_head()?;

		info!(
			LOGGER,
			"Chain init: {:?}",
			head,
		);

		let store = Arc::new(chain_store);
		let sumtrees = sumtree::SumTrees::open(db_root.clone(), store.clone())?;

		Ok(Chain {
			db_root: db_root,
			store: store,
			adapter: adapter,
			head: Arc::new(Mutex::new(head)),
			orphans: Arc::new(OrphanBlockPool::new()),
			sumtrees: Arc::new(RwLock::new(sumtrees)),
			pow_verifier: pow_verifier,
		})
	}

	/// Attempt to add a new block to the chain. Returns the new chain tip if it
	/// has been added to the longest chain, None if it's added to an (as of
	/// now) orphan chain.
	pub fn process_block(&self, b: Block, opts: Options)
		-> Result<Option<Tip>, Error>
	{
		let head = self.store
			.head()
			.map_err(|e| Error::StoreErr(e, "chain load head".to_owned()))?;
		let ctx = self.ctx_from_head(head, opts);

		let res = pipe::process_block(&b, ctx);

		match res {
			Ok(Some(ref tip)) => {
				// block got accepted and extended the head, updating our head
				let chain_head = self.head.clone();
				{
					let mut head = chain_head.lock().unwrap();
					*head = tip.clone();
				}

				// notifying other parts of the system of the update
				if !opts.intersects(SYNC) {
					// broadcast the block
					let adapter = self.adapter.clone();
					adapter.block_accepted(&b);
				}
				// We just accepted a block so see if we can now accept any orphan(s)
				self.check_orphans(&b);
			},
			Ok(None) => {
				// block got accepted but we did not extend the head
				// so its on a fork (or is the start of a new fork)
				// broadcast the block out so everyone knows about the fork
				//
				// TODO - This opens us to an amplification attack on blocks
				// mined at a low difficulty. We should suppress really old blocks
				// or less relevant blocks somehow.
				// We should also probably consider banning nodes that send us really old blocks.
				//
				if !opts.intersects(SYNC) {
					// broadcast the block
					let adapter = self.adapter.clone();
					adapter.block_accepted(&b);
				}
				// We just accepted a block so see if we can now accept any orphan(s)
				self.check_orphans(&b);
			},
			Err(Error::Orphan) => {
				let block_hash = b.hash();
				let orphan = Orphan {
					block: b.clone(),
					opts: opts,
					added: Instant::now(),
				};

				// In the case of a fork - it is possible to have multiple blocks
				// that are children of a given block.
				// We do not handle this currently for orphans (future enhancement?).
				// We just assume "last one wins" for now.
				&self.orphans.add(orphan);

				debug!(
					LOGGER,
					"process_block: orphan: {:?}, # orphans {}",
					block_hash,
					self.orphans.len(),
				);
			},
			Err(Error::Unfit(ref msg)) => {
				debug!(
					LOGGER,
					"Block {} at {} is unfit at this time: {}",
					b.hash(),
					b.header.height,
					msg
				);
			}
			Err(ref e) => {
				info!(
					LOGGER,
					"Rejected block {} at {}: {:?}",
					b.hash(),
					b.header.height,
					e
				);
			}
		}
		res
	}

	/// Attempt to add a new header to the header chain.
	/// This is only ever used during sync and uses sync_head.
	pub fn sync_block_header(
		&self,
		bh: &BlockHeader,
		opts: Options,
	) -> Result<Option<Tip>, Error> {
		let sync_head = self.get_sync_head()?;
		let header_head = self.get_header_head()?;
		let sync_ctx = self.ctx_from_head(sync_head, opts);
		let header_ctx = self.ctx_from_head(header_head, opts);
		pipe::sync_block_header(bh, sync_ctx, header_ctx)
	}

	fn ctx_from_head(&self, head: Tip, opts: Options) -> pipe::BlockContext {
		pipe::BlockContext {
			opts: opts,
			store: self.store.clone(),
			head: head,
			pow_verifier: self.pow_verifier,
			sumtrees: self.sumtrees.clone(),
		}
	}

	/// Check if hash is for a known orphan.
	pub fn is_orphan(&self, hash: &Hash) -> bool {
		self.orphans.contains(hash)
	}

	fn check_orphans(&self, block: &Block) {
		debug!(
			LOGGER,
			"chain: check_orphans: # orphans {}",
			self.orphans.len(),
		);

		// Is there an orphan in our orphans that we can now process?
		// We just processed the given block, are there any orphans that have this block
		// as their "previous" block?
		if let Some(orphan) = self.orphans.get_by_previous(&block.hash()) {
			self.orphans.remove(&orphan.block.hash());
			let _ = self.process_block(orphan.block, orphan.opts);
		}
	}

	/// Gets an unspent output from its commitment. With return None if the
	/// output doesn't exist or has been spent. This querying is done in a
	/// way that's consistent with the current chain state and more
	/// specifically the current winning fork.
	pub fn get_unspent(&self, output_ref: &Commitment) -> Result<Output, Error> {
		match self.store.get_output_by_commit(output_ref) {
			Ok(out) => {
				let mut sumtrees = self.sumtrees.write().unwrap();
				if sumtrees.is_unspent(output_ref)? {
					Ok(out)
				} else {
					Err(Error::OutputNotFound)
				}
			}
			Err(NotFoundErr) => Err(Error::OutputNotFound),
			Err(e) => Err(Error::StoreErr(e, "chain get unspent".to_owned())),
		}
	}

	/// Checks whether an output is unspent
	pub fn is_unspent(&self, output_ref: &Commitment) -> Result<bool, Error> {
		let mut sumtrees = self.sumtrees.write().unwrap();
		sumtrees.is_unspent(output_ref)
	}

	/// Sets the sumtree roots on a brand new block by applying the block on the
	/// current sumtree state.
	pub fn set_sumtree_roots(&self, b: &mut Block, is_fork: bool) -> Result<(), Error> {
		let mut sumtrees = self.sumtrees.write().unwrap();
		let store = self.store.clone();

		let roots = sumtree::extending(&mut sumtrees, |extension| {
			// apply the block on the sumtrees and check the resulting root
			if is_fork {
				pipe::rewind_and_apply_fork(b, store, extension)?;
			}
			extension.apply_block(b)?;
			extension.force_rollback();
			Ok(extension.roots())
		})?;

		b.header.utxo_root = roots.0.hash;
		b.header.range_proof_root = roots.1.hash;
		b.header.kernel_root = roots.2.hash;
		Ok(())
	}

<<<<<<< HEAD
	/// returns sumtree roots
=======
	/// Returns current sumtree roots
>>>>>>> 40bc3386
	pub fn get_sumtree_roots(
		&self,
	) -> (
		HashSum<SumCommit>,
		HashSum<NoSum<RangeProof>>,
		HashSum<NoSum<TxKernel>>,
	) {
		let mut sumtrees = self.sumtrees.write().unwrap();
		sumtrees.roots()
	}

<<<<<<< HEAD
	/// Provides a reading view into the current sumtree state as well as
	/// the required indexes for a consumer to rewind to a consistent state
	/// at the provided block hash.
	pub fn sumtrees_read(&self, h: Hash) -> Result<(u64, u64, File), Error> {
		let b = self.get_block(&h)?;

		// get the indexes for the block
		let out_index: u64;
		let kernel_index: u64;
		{
			let sumtrees = self.sumtrees.read().unwrap();
			let (oi, ki) = sumtrees.indexes_at(&b)?;
			out_index = oi;
			kernel_index = ki;
		}

		// prepares the zip and return the corresponding Read
		let sumtree_reader = sumtree::zip_read(self.db_root.clone())?;
		Ok((out_index, kernel_index, sumtree_reader))
	}

	/// Writes a reading view on a sumtree state that's been provided to us.
	/// If we're willing to accept that new state, the data stream will be
	/// read as a zip file, unzipped and the resulting state files should be
	/// rewound to the provided indexes.
	pub fn sumtrees_write(
		&self,
		h: Hash,
		rewind_to_output: u64,
		rewind_to_kernel: u64,
		sumtree_data: File
	) -> Result<(), Error> {

		// TODO maybe validate the hash is on our header chain? or we could enforce
		// at the p2p layer that it's what we asked

		let header = self.store.get_block_header(&h)?;
		sumtree::zip_write(self.db_root.clone(), sumtree_data)?;

		let mut sumtrees = sumtree::SumTrees::open(self.db_root.clone(), self.store.clone())?;
		sumtree::extending(&mut sumtrees, |extension| {
			extension.rewind_pos(header.height, rewind_to_output, rewind_to_kernel)
		})?;

		let mut sumtrees_ref = self.sumtrees.write().unwrap();
		*sumtrees_ref = sumtrees;

		let mut head = self.head.lock().unwrap();
		*head = Tip::from_block(&header);

		Ok(())
	}

	/// Reset the header head to the same as the main head. When sync is running,
	/// the header head will go ahead to try to download as many as possible.
	/// However if a block, when fully received, is found invalid, the header
	/// head need to backtrack to the last known valid position.
	pub fn reset_header_head(&self) -> Result<(), Error> {
		let head = self.head.lock().unwrap();
		debug!(LOGGER, "Reset header head to {} at {}",
					head.last_block_h, head.height);
		self.store.save_header_head(&head).map_err(From::from)
	}

=======
>>>>>>> 40bc3386
	/// returns the last n nodes inserted into the utxo sum tree
	/// returns sum tree hash plus output itself (as the sum is contained
	/// in the output anyhow)
	pub fn get_last_n_utxo(&self, distance: u64) -> Vec<(Hash, Output)> {
		let mut sumtrees = self.sumtrees.write().unwrap();
		let mut return_vec = Vec::new();
		let sum_nodes = sumtrees.last_n_utxo(distance);
		for sum_commit in sum_nodes {
			let output = self.store.get_output_by_commit(&sum_commit.sum.commit);
			return_vec.push((sum_commit.hash, output.unwrap()));
		}
		return_vec
	}

	/// as above, for rangeproofs
	pub fn get_last_n_rangeproof(&self, distance: u64) -> Vec<HashSum<NoSum<RangeProof>>> {
		let mut sumtrees = self.sumtrees.write().unwrap();
		sumtrees.last_n_rangeproof(distance)
	}

	/// as above, for kernels
	pub fn get_last_n_kernel(&self, distance: u64) -> Vec<HashSum<NoSum<TxKernel>>> {
		let mut sumtrees = self.sumtrees.write().unwrap();
		sumtrees.last_n_kernel(distance)
	}

	/// Total difficulty at the head of the chain
	pub fn total_difficulty(&self) -> Difficulty {
		self.head.lock().unwrap().clone().total_difficulty
	}

	/// Reset header_head and sync_head to head of current body chain
	pub fn reset_head(&self) -> Result<(), Error> {
		self.store
			.reset_head()
			.map_err(|e| Error::StoreErr(e, "chain reset_head".to_owned()))
	}

	/// Get the tip that's also the head of the chain
	pub fn head(&self) -> Result<Tip, Error> {
		Ok(self.head.lock().unwrap().clone())
	}

	/// Block header for the chain head
	pub fn head_header(&self) -> Result<BlockHeader, Error> {
		self.store
			.head_header()
			.map_err(|e| Error::StoreErr(e, "chain head header".to_owned()))
	}

	/// Gets a block header by hash
	pub fn get_block(&self, h: &Hash) -> Result<Block, Error> {
		self.store
			.get_block(h)
			.map_err(|e| Error::StoreErr(e, "chain get block".to_owned()))
	}

	/// Gets a block header by hash
	pub fn get_block_header(&self, h: &Hash) -> Result<BlockHeader, Error> {
		self.store
			.get_block_header(h)
			.map_err(|e| Error::StoreErr(e, "chain get header".to_owned()))
	}

	/// Gets the block header at the provided height
	pub fn get_header_by_height(&self, height: u64) -> Result<BlockHeader, Error> {
		self.store.get_header_by_height(height).map_err(|e| {
			Error::StoreErr(e, "chain get header by height".to_owned())
		})
	}

	/// Verifies the given block header is actually on the current chain.
	/// Checks the header_by_height index to verify the header is where we say it is
	pub fn is_on_current_chain(&self, header: &BlockHeader) -> Result<(), Error> {
		self.store.is_on_current_chain(header).map_err(|e| {
			Error::StoreErr(e, "chain is_on_current_chain".to_owned())
		})
	}

	/// Gets the block header by the provided output commitment
	pub fn get_block_header_by_output_commit(
		&self,
		commit: &Commitment,
	) -> Result<BlockHeader, Error> {
		self.store
			.get_block_header_by_output_commit(commit)
			.map_err(|e| Error::StoreErr(e, "chain get commitment".to_owned()))
	}

	/// Get the tip of the current "sync" header chain.
	/// This may be significantly different to current header chain.
	pub fn get_sync_head(&self) -> Result<Tip, Error> {
		self.store
			.get_sync_head()
			.map_err(|e| Error::StoreErr(e, "chain get sync head".to_owned()))
	}

	/// Get the tip of the header chain.
	pub fn get_header_head(&self) -> Result<Tip, Error> {
		self.store
			.get_header_head()
			.map_err(|e| Error::StoreErr(e, "chain get header head".to_owned()))
	}

	/// Builds an iterator on blocks starting from the current chain head and
	/// running backward. Specialized to return information pertaining to block
	/// difficulty calculation (timestamp and previous difficulties).
	pub fn difficulty_iter(&self) -> store::DifficultyIter {
		let head = self.head.lock().unwrap();
		store::DifficultyIter::from(head.last_block_h, self.store.clone())
	}
}<|MERGE_RESOLUTION|>--- conflicted
+++ resolved
@@ -15,12 +15,8 @@
 //! Facade and handler for the rest of the blockchain implementation
 //! and mostly the chain pipeline.
 
-<<<<<<< HEAD
-use std::collections::VecDeque;
+use std::collections::HashMap;
 use std::fs::File;
-=======
-use std::collections::HashMap;
->>>>>>> 40bc3386
 use std::sync::{Arc, Mutex, RwLock};
 use std::time::{Duration, Instant};
 
@@ -385,11 +381,7 @@
 		Ok(())
 	}
 
-<<<<<<< HEAD
-	/// returns sumtree roots
-=======
 	/// Returns current sumtree roots
->>>>>>> 40bc3386
 	pub fn get_sumtree_roots(
 		&self,
 	) -> (
@@ -401,7 +393,6 @@
 		sumtrees.roots()
 	}
 
-<<<<<<< HEAD
 	/// Provides a reading view into the current sumtree state as well as
 	/// the required indexes for a consumer to rewind to a consistent state
 	/// at the provided block hash.
@@ -455,19 +446,6 @@
 		Ok(())
 	}
 
-	/// Reset the header head to the same as the main head. When sync is running,
-	/// the header head will go ahead to try to download as many as possible.
-	/// However if a block, when fully received, is found invalid, the header
-	/// head need to backtrack to the last known valid position.
-	pub fn reset_header_head(&self) -> Result<(), Error> {
-		let head = self.head.lock().unwrap();
-		debug!(LOGGER, "Reset header head to {} at {}",
-					head.last_block_h, head.height);
-		self.store.save_header_head(&head).map_err(From::from)
-	}
-
-=======
->>>>>>> 40bc3386
 	/// returns the last n nodes inserted into the utxo sum tree
 	/// returns sum tree hash plus output itself (as the sum is contained
 	/// in the output anyhow)
