--- conflicted
+++ resolved
@@ -646,12 +646,7 @@
 	/// TODO - Write this data to disk and validate the rebuilt kernel MMR.
 	pub fn kernel_data_write(&self, reader: &mut Read) -> Result<(), Error> {
 		let mut count = 0;
-<<<<<<< HEAD
-		let mut stream = StreamingReader::new(reader);
-=======
-		let mut stream =
-			StreamingReader::new(reader, ProtocolVersion::local(), Duration::from_secs(1));
->>>>>>> 1395074a
+		let mut stream = StreamingReader::new(reader, ProtocolVersion::local());
 		while let Ok(_kernel) = TxKernelEntry::read(&mut stream) {
 			count += 1;
 		}
