// Copyright 2018 The Grin Developers
//
// Licensed under the Apache License, Version 2.0 (the "License");
// you may not use this file except in compliance with the License.
// You may obtain a copy of the License at
//
//     http://www.apache.org/licenses/LICENSE-2.0
//
// Unless required by applicable law or agreed to in writing, software
// distributed under the License is distributed on an "AS IS" BASIS,
// WITHOUT WARRANTIES OR CONDITIONS OF ANY KIND, either express or implied.
// See the License for the specific language governing permissions and
// limitations under the License.

//! Facade and handler for the rest of the blockchain implementation
//! and mostly the chain pipeline.

use crate::core::core::hash::{Hash, Hashed, ZERO_HASH};
use crate::core::core::merkle_proof::MerkleProof;
use crate::core::core::verifier_cache::VerifierCache;
use crate::core::core::{
	Block, BlockHeader, BlockSums, Committed, Output, OutputIdentifier, Transaction, TxKernelEntry,
};
use crate::core::global;
use crate::core::pow;
use crate::error::{Error, ErrorKind};
use crate::lmdb;
use crate::pipe;
use crate::store;
use crate::txhashset;
use crate::txhashset::TxHashSet;
use crate::types::{
	BlockStatus, ChainAdapter, NoStatus, Options, Tip, TxHashSetRoots, TxHashsetWriteStatus,
};
use crate::util::secp::pedersen::{Commitment, RangeProof};
use crate::util::{Mutex, RwLock, StopState};
use grin_store::Error::NotFoundErr;
use std::collections::HashMap;
use std::fs::File;
use std::path::PathBuf;
use std::sync::atomic::{AtomicUsize, Ordering};
use std::sync::Arc;
use std::time::{Duration, Instant};

/// Orphan pool size is limited by MAX_ORPHAN_SIZE
pub const MAX_ORPHAN_SIZE: usize = 200;

/// When evicting, very old orphans are evicted first
const MAX_ORPHAN_AGE_SECS: u64 = 300;

#[derive(Debug, Clone)]
struct Orphan {
	block: Block,
	opts: Options,
	added: Instant,
}

pub struct OrphanBlockPool {
	// blocks indexed by their hash
	orphans: RwLock<HashMap<Hash, Orphan>>,
	// additional index of height -> hash
	// so we can efficiently identify a child block (ex-orphan) after processing a block
	height_idx: RwLock<HashMap<u64, Vec<Hash>>>,
	// accumulated number of evicted block because of MAX_ORPHAN_SIZE limitation
	evicted: AtomicUsize,
}

impl OrphanBlockPool {
	fn new() -> OrphanBlockPool {
		OrphanBlockPool {
			orphans: RwLock::new(HashMap::new()),
			height_idx: RwLock::new(HashMap::new()),
			evicted: AtomicUsize::new(0),
		}
	}

	fn len(&self) -> usize {
		let orphans = self.orphans.read();
		orphans.len()
	}

	fn len_evicted(&self) -> usize {
		self.evicted.load(Ordering::Relaxed)
	}

	fn add(&self, orphan: Orphan) {
		let mut orphans = self.orphans.write();
		let mut height_idx = self.height_idx.write();
		{
			let height_hashes = height_idx
				.entry(orphan.block.header.height)
				.or_insert(vec![]);
			height_hashes.push(orphan.block.hash());
			orphans.insert(orphan.block.hash(), orphan);
		}

		if orphans.len() > MAX_ORPHAN_SIZE {
			let old_len = orphans.len();

			// evict too old
			orphans.retain(|_, ref mut x| {
				x.added.elapsed() < Duration::from_secs(MAX_ORPHAN_AGE_SECS)
			});
			// evict too far ahead
			let mut heights = height_idx.keys().cloned().collect::<Vec<u64>>();
			heights.sort_unstable();
			for h in heights.iter().rev() {
				if let Some(hs) = height_idx.remove(h) {
					for h in hs {
						let _ = orphans.remove(&h);
					}
				}
				if orphans.len() < MAX_ORPHAN_SIZE {
					break;
				}
			}
			// cleanup index
			height_idx.retain(|_, ref mut xs| xs.iter().any(|x| orphans.contains_key(&x)));

			self.evicted
				.fetch_add(old_len - orphans.len(), Ordering::Relaxed);
		}
	}

	/// Get an orphan from the pool indexed by the hash of its parent, removing
	/// it at the same time, preventing clone
	fn remove_by_height(&self, height: &u64) -> Option<Vec<Orphan>> {
		let mut orphans = self.orphans.write();
		let mut height_idx = self.height_idx.write();
		height_idx
			.remove(height)
			.map(|hs| hs.iter().filter_map(|h| orphans.remove(h)).collect())
	}

	pub fn contains(&self, hash: &Hash) -> bool {
		let orphans = self.orphans.read();
		orphans.contains_key(hash)
	}
}

/// Facade to the blockchain block processing pipeline and storage. Provides
/// the current view of the TxHashSet according to the chain state. Also
/// maintains locking for the pipeline to avoid conflicting processing.
pub struct Chain {
	db_root: String,
	store: Arc<store::ChainStore>,
	adapter: Arc<dyn ChainAdapter + Send + Sync>,
	orphans: Arc<OrphanBlockPool>,
	txhashset: Arc<RwLock<txhashset::TxHashSet>>,
	verifier_cache: Arc<RwLock<dyn VerifierCache>>,
	// POW verification function
	pow_verifier: fn(&BlockHeader) -> Result<(), pow::Error>,
	archive_mode: bool,
	stop_state: Arc<Mutex<StopState>>,
	genesis: BlockHeader,
}

impl Chain {
	/// Initializes the blockchain and returns a new Chain instance. Does a
	/// check on the current chain head to make sure it exists and creates one
	/// based on the genesis block if necessary.
	pub fn init(
		db_root: String,
		db_env: Arc<lmdb::Environment>,
		adapter: Arc<dyn ChainAdapter + Send + Sync>,
		genesis: Block,
		pow_verifier: fn(&BlockHeader) -> Result<(), pow::Error>,
		verifier_cache: Arc<RwLock<dyn VerifierCache>>,
		archive_mode: bool,
		stop_state: Arc<Mutex<StopState>>,
	) -> Result<Chain, Error> {
		let chain = {
			// Note: We take a lock on the stop_state here and do not release it until
			// we have finished chain initialization.
			let stop_state_local = stop_state.clone();
			let stop_lock = stop_state_local.lock();
			if stop_lock.is_stopped() {
				return Err(ErrorKind::Stopped.into());
			}

			let store = Arc::new(store::ChainStore::new(db_env)?);

			// open the txhashset, creating a new one if necessary
			let mut txhashset = txhashset::TxHashSet::open(db_root.clone(), store.clone(), None)?;

			setup_head(&genesis, &store, &mut txhashset)?;
			Chain::log_heads(&store)?;

			Chain {
				db_root,
				store,
				adapter,
				orphans: Arc::new(OrphanBlockPool::new()),
				txhashset: Arc::new(RwLock::new(txhashset)),
				pow_verifier,
				verifier_cache,
				archive_mode,
				stop_state,
				genesis: genesis.header.clone(),
			}
		};

		// Run chain compaction. Laptops and other intermittent nodes
		// may not run long enough to trigger daily compaction.
		// So run it explicitly here on startup (its fast enough to do so).
		// Note: we release the stop_lock from above as compact also requires a lock.
		chain.compact()?;

		Ok(chain)
	}

	/// Return our shared txhashset instance.
	pub fn txhashset(&self) -> Arc<RwLock<TxHashSet>> {
		self.txhashset.clone()
	}

	/// Shared store instance.
	pub fn store(&self) -> Arc<store::ChainStore> {
		self.store.clone()
	}

	fn log_heads(store: &store::ChainStore) -> Result<(), Error> {
		let head = store.head()?;
		debug!(
			"init: head: {} @ {} [{}]",
			head.total_difficulty.to_num(),
			head.height,
			head.last_block_h,
		);

		let header_head = store.header_head()?;
		debug!(
			"init: header_head: {} @ {} [{}]",
			header_head.total_difficulty.to_num(),
			header_head.height,
			header_head.last_block_h,
		);

		let sync_head = store.get_sync_head()?;
		debug!(
			"init: sync_head: {} @ {} [{}]",
			sync_head.total_difficulty.to_num(),
			sync_head.height,
			sync_head.last_block_h,
		);

		Ok(())
	}

	/// Reset sync_head to current header_head.
	/// We do this when we first transition to header_sync to ensure we extend
	/// the "sync" header MMR from a known consistent state and to ensure we track
	/// the header chain correctly at the fork point.
	pub fn reset_sync_head(&self) -> Result<Tip, Error> {
		let batch = self.store.batch()?;
		batch.reset_sync_head()?;
		let head = batch.get_sync_head()?;
		batch.commit()?;
		Ok(head)
	}

	/// Processes a single block, then checks for orphans, processing
	/// those as well if they're found
	pub fn process_block(&self, b: Block, opts: Options) -> Result<Option<Tip>, Error> {
		let height = b.header.height;
		let res = self.process_block_single(b, opts);
		if res.is_ok() {
			self.check_orphans(height + 1);
		}
		res
	}

	fn determine_status(&self, head: Option<Tip>, prev_head: Tip) -> BlockStatus {
		// We have more work if the chain head is updated.
		let is_more_work = head.is_some();

		let mut is_next_block = false;
		if let Some(head) = head {
			if head.prev_block_h == prev_head.last_block_h {
				is_next_block = true;
			}
		}

		match (is_more_work, is_next_block) {
			(true, true) => BlockStatus::Next,
			(true, false) => BlockStatus::Reorg,
			(false, _) => BlockStatus::Fork,
		}
	}

	/// Attempt to add a new block to the chain.
	/// Returns true if it has been added to the longest chain
	/// or false if it has added to a fork (or orphan?).
	fn process_block_single(&self, b: Block, opts: Options) -> Result<Option<Tip>, Error> {
		let (maybe_new_head, prev_head) = {
			// Note: We take a lock on the stop_state here and do not release it until
			// we have finished processing this single block.
			// We take care to write both the txhashset *and* the batch while we
			// have the stop_state lock.
			let stop_lock = self.stop_state.lock();
			if stop_lock.is_stopped() {
				return Err(ErrorKind::Stopped.into());
			}

			let mut txhashset = self.txhashset.write();
			let batch = self.store.batch()?;
			let mut ctx = self.new_ctx(opts, batch, &mut txhashset)?;

			let prev_head = ctx.batch.head()?;

			let maybe_new_head = pipe::process_block(&b, &mut ctx);

			// We have flushed txhashset extension changes to disk
			// but not yet committed the batch.
			// A node shutdown at this point can be catastrophic...
			// We prevent this via the stop_lock (see above).
			if let Ok(_) = maybe_new_head {
				ctx.batch.commit()?;
			}

			// release the lock and let the batch go before post-processing
			(maybe_new_head, prev_head)
		};

		match maybe_new_head {
			Ok(head) => {
				let status = self.determine_status(head.clone(), prev_head);

				// notifying other parts of the system of the update
				self.adapter.block_accepted(&b, status, opts);

				Ok(head)
			}
			Err(e) => match e.kind() {
				ErrorKind::Orphan => {
					let block_hash = b.hash();
					let orphan = Orphan {
						block: b,
						opts: opts,
						added: Instant::now(),
					};

					&self.orphans.add(orphan);

					debug!(
						"process_block: orphan: {:?}, # orphans {}{}",
						block_hash,
						self.orphans.len(),
						if self.orphans.len_evicted() > 0 {
							format!(", # evicted {}", self.orphans.len_evicted())
						} else {
							String::new()
						},
					);
					Err(ErrorKind::Orphan.into())
				}
				ErrorKind::Unfit(ref msg) => {
					debug!(
						"Block {} at {} is unfit at this time: {}",
						b.hash(),
						b.header.height,
						msg
					);
					Err(ErrorKind::Unfit(msg.clone()).into())
				}
				_ => {
					info!(
						"Rejected block {} at {}: {:?}",
						b.hash(),
						b.header.height,
						e
					);
					Err(ErrorKind::Other(format!("{:?}", e).to_owned()).into())
				}
			},
		}
	}

	/// Process a block header received during "header first" propagation.
	pub fn process_block_header(&self, bh: &BlockHeader, opts: Options) -> Result<(), Error> {
		// We take a write lock on the txhashset and create a new batch
		// but this is strictly readonly so we do not commit the batch.
		let mut txhashset = self.txhashset.write();
		let batch = self.store.batch()?;
		let mut ctx = self.new_ctx(opts, batch, &mut txhashset)?;
		pipe::process_block_header(bh, &mut ctx)?;
		Ok(())
	}

	/// Attempt to add new headers to the header chain (or fork).
	/// This is only ever used during sync and is based on sync_head.
	/// We update header_head here if our total work increases.
	pub fn sync_block_headers(&self, headers: &[BlockHeader], opts: Options) -> Result<(), Error> {
		// Note: We take a lock on the stop_state here and do not release it until
		// we have finished processing this single block.
		// We take care to write both the txhashset *and* the batch while we
		// have the stop_state lock.
		let stop_lock = self.stop_state.lock();
		if stop_lock.is_stopped() {
			return Err(ErrorKind::Stopped.into());
		}

		let mut txhashset = self.txhashset.write();
		let batch = self.store.batch()?;
		let mut ctx = self.new_ctx(opts, batch, &mut txhashset)?;

		pipe::sync_block_headers(headers, &mut ctx)?;
		ctx.batch.commit()?;

		Ok(())
	}

	fn new_ctx<'a>(
		&self,
		opts: Options,
		batch: store::Batch<'a>,
		txhashset: &'a mut txhashset::TxHashSet,
	) -> Result<pipe::BlockContext<'a>, Error> {
		Ok(pipe::BlockContext {
			opts,
			pow_verifier: self.pow_verifier,
			verifier_cache: self.verifier_cache.clone(),
			txhashset,
			batch,
			orphans: self.orphans.clone(),
		})
	}

	/// Check if hash is for a known orphan.
	pub fn is_orphan(&self, hash: &Hash) -> bool {
		self.orphans.contains(hash)
	}

	/// Get the OrphanBlockPool accumulated evicted number of blocks
	pub fn orphans_evicted_len(&self) -> usize {
		self.orphans.len_evicted()
	}

	/// Check for orphans, once a block is successfully added
	pub fn check_orphans(&self, mut height: u64) {
		let initial_height = height;

		// Is there an orphan in our orphans that we can now process?
		loop {
			trace!(
				"check_orphans: at {}, # orphans {}",
				height,
				self.orphans.len(),
			);

			let mut orphan_accepted = false;
			let mut height_accepted = height;

			if let Some(orphans) = self.orphans.remove_by_height(&height) {
				let orphans_len = orphans.len();
				for (i, orphan) in orphans.into_iter().enumerate() {
					debug!(
						"check_orphans: get block {} at {}{}",
						orphan.block.hash(),
						height,
						if orphans_len > 1 {
							format!(", no.{} of {} orphans", i, orphans_len)
						} else {
							String::new()
						},
					);
					let height = orphan.block.header.height;
					let res = self.process_block_single(orphan.block, orphan.opts);
					if res.is_ok() {
						orphan_accepted = true;
						height_accepted = height;
					}
				}

				if orphan_accepted {
					// We accepted a block, so see if we can accept any orphans
					height = height_accepted + 1;
					continue;
				}
			}
			break;
		}

		if initial_height != height {
			debug!(
				"check_orphans: {} blocks accepted since height {}, remaining # orphans {}",
				height - initial_height,
				initial_height,
				self.orphans.len(),
			);
		}
	}

	/// TODO - where do we call this from? And do we need a rewind first?
	/// For the given commitment find the unspent output and return the
	/// associated Return an error if the output does not exist or has been
	/// spent. This querying is done in a way that is consistent with the
	/// current chain state, specifically the current winning (valid, most
	/// work) fork.
	pub fn is_unspent(&self, output_ref: &OutputIdentifier) -> Result<Hash, Error> {
		let txhashset = self.txhashset.read();
		let res = txhashset.is_unspent(output_ref);
		match res {
			Err(e) => Err(e),
			Ok((h, _)) => Ok(h),
		}
	}

	/// Validate the tx against the current UTXO set.
	pub fn validate_tx(&self, tx: &Transaction) -> Result<(), Error> {
		let txhashset = self.txhashset.read();
		txhashset::utxo_view(&txhashset, |utxo| {
			utxo.validate_tx(tx)?;
			Ok(())
		})
	}

	fn next_block_height(&self) -> Result<u64, Error> {
		let bh = self.head_header()?;
		Ok(bh.height + 1)
	}

	/// Verify we are not attempting to spend a coinbase output
	/// that has not yet sufficiently matured.
	pub fn verify_coinbase_maturity(&self, tx: &Transaction) -> Result<(), Error> {
		let height = self.next_block_height()?;
		let txhashset = self.txhashset.read();
		txhashset::utxo_view(&txhashset, |utxo| {
			utxo.verify_coinbase_maturity(&tx.inputs(), height)?;
			Ok(())
		})
	}

	/// Verify that the tx has a lock_height that is less than or equal to
	/// the height of the next block.
	pub fn verify_tx_lock_height(&self, tx: &Transaction) -> Result<(), Error> {
		let height = self.next_block_height()?;
		if tx.lock_height() <= height {
			Ok(())
		} else {
			Err(ErrorKind::TxLockHeight.into())
		}
	}

	/// Validate the current chain state.
	pub fn validate(&self, fast_validation: bool) -> Result<(), Error> {
		let header = self.store.head_header()?;

		// Lets just treat an "empty" node that just got started up as valid.
		if header.height == 0 {
			return Ok(());
		}

		let mut txhashset = self.txhashset.write();

		// Now create an extension from the txhashset and validate against the
		// latest block header. Rewind the extension to the specified header to
		// ensure the view is consistent.
		txhashset::extending_readonly(&mut txhashset, |extension| {
			extension.rewind(&header)?;
			extension.validate(fast_validation, &NoStatus)?;
			Ok(())
		})
	}

	/// *** Only used in tests. ***
	/// Convenience for setting roots on a block header when
	/// creating a chain fork during tests.
	pub fn set_txhashset_roots_forked(
		&self,
		b: &mut Block,
		prev: &BlockHeader,
	) -> Result<(), Error> {
		let prev_block = self.get_block(&prev.hash())?;
		let mut txhashset = self.txhashset.write();
		let (prev_root, roots, sizes) =
			txhashset::extending_readonly(&mut txhashset, |extension| {
				// Put the txhashset in the correct state as of the previous block.
				// We cannot use the new block to do this because we have no
				// explicit previous linkage (and prev_root not yet setup).
				pipe::rewind_and_apply_fork(&prev_block, extension)?;
				extension.apply_block(&prev_block)?;

				// Retrieve the header root before we apply the new block
				let prev_root = extension.header_root();

				// Apply the latest block to the chain state via the extension.
				extension.apply_block(b)?;

				Ok((prev_root, extension.roots(), extension.sizes()))
			})?;

		// Set the prev_root on the header.
		b.header.prev_root = prev_root;

		// Set the output, rangeproof and kernel MMR roots.
		b.header.output_root = roots.output_root;
		b.header.range_proof_root = roots.rproof_root;
		b.header.kernel_root = roots.kernel_root;

		// Set the output and kernel MMR sizes.
		{
			// Carefully destructure these correctly...
			let (_, output_mmr_size, _, kernel_mmr_size) = sizes;
			b.header.output_mmr_size = output_mmr_size;
			b.header.kernel_mmr_size = kernel_mmr_size;
		}

		Ok(())
	}

	/// Sets the txhashset roots on a brand new block by applying the block on
	/// the current txhashset state.
	pub fn set_txhashset_roots(&self, b: &mut Block) -> Result<(), Error> {
		let mut txhashset = self.txhashset.write();
		let (prev_root, roots, sizes) =
			txhashset::extending_readonly(&mut txhashset, |extension| {
				// Retrieve the header root before we apply the new block
				let prev_root = extension.header_root();

				// Apply the latest block to the chain state via the extension.
				extension.apply_block(b)?;

				Ok((prev_root, extension.roots(), extension.sizes()))
			})?;

		// Set the prev_root on the header.
		b.header.prev_root = prev_root;

		// Set the output, rangeproof and kernel MMR roots.
		b.header.output_root = roots.output_root;
		b.header.range_proof_root = roots.rproof_root;
		b.header.kernel_root = roots.kernel_root;

		// Set the output and kernel MMR sizes.
		{
			// Carefully destructure these correctly...
			let (_, output_mmr_size, _, kernel_mmr_size) = sizes;
			b.header.output_mmr_size = output_mmr_size;
			b.header.kernel_mmr_size = kernel_mmr_size;
		}

		Ok(())
	}

	/// Return a Merkle proof for the given commitment from the store.
	pub fn get_merkle_proof(
		&self,
		output: &OutputIdentifier,
		block_header: &BlockHeader,
	) -> Result<MerkleProof, Error> {
		let mut txhashset = self.txhashset.write();

		let merkle_proof = txhashset::extending_readonly(&mut txhashset, |extension| {
			extension.rewind(&block_header)?;
			extension.merkle_proof(output)
		})?;

		Ok(merkle_proof)
	}

	/// Return a merkle proof valid for the current output pmmr state at the
	/// given pos
	pub fn get_merkle_proof_for_pos(&self, commit: Commitment) -> Result<MerkleProof, Error> {
		let mut txhashset = self.txhashset.write();
		txhashset.merkle_proof(commit)
	}

	/// Returns current txhashset roots.
	pub fn get_txhashset_roots(&self) -> TxHashSetRoots {
		self.txhashset.read().roots()
	}

	/// Provides a reading view into the current txhashset state as well as
	/// the required indexes for a consumer to rewind to a consistent state
	/// at the provided block hash.
	pub fn txhashset_read(&self, h: Hash) -> Result<(u64, u64, File), Error> {
		// now we want to rewind the txhashset extension and
		// sync a "rewound" copy of the leaf_set files to disk
		// so we can send these across as part of the zip file.
		// The fast sync client does *not* have the necessary data
		// to rewind after receiving the txhashset zip.
		let header = self.get_block_header(&h)?;
		{
			let mut txhashset = self.txhashset.write();
			txhashset::extending_readonly(&mut txhashset, |extension| {
				extension.rewind(&header)?;
				extension.snapshot()?;
				Ok(())
			})?;
		}

		// prepares the zip and return the corresponding Read
		let txhashset_reader = txhashset::zip_read(self.db_root.clone(), &header, None)?;
		Ok((
			header.output_mmr_size,
			header.kernel_mmr_size,
			txhashset_reader,
		))
	}

	// Special handling to make sure the whole kernel set matches each of its
	// roots in each block header, without truncation. We go back header by
	// header, rewind and check each root. This fixes a potential weakness in
	// fast sync where a reorg past the horizon could allow a whole rewrite of
	// the kernel set.
	fn validate_kernel_history(
		&self,
		header: &BlockHeader,
		txhashset: &txhashset::TxHashSet,
	) -> Result<(), Error> {
		debug!("validate_kernel_history: rewinding and validating kernel history (readonly)");

		let mut count = 0;
		let mut current = header.clone();
		txhashset::rewindable_kernel_view(&txhashset, |view| {
			while current.height > 0 {
				view.rewind(&current)?;
				view.validate_root()?;
				current = view.batch().get_previous_header(&current)?;
				count += 1;
			}
			Ok(())
		})?;

		debug!(
			"validate_kernel_history: validated kernel root on {} headers",
			count,
		);

		Ok(())
	}

	/// Rebuild the sync MMR based on current header_head.
	/// We rebuild the sync MMR when first entering sync mode so ensure we
	/// have an MMR we can safely rewind based on the headers received from a peer.
	/// TODO - think about how to optimize this.
	pub fn rebuild_sync_mmr(&self, head: &Tip) -> Result<(), Error> {
		let mut txhashset = self.txhashset.write();
		let mut batch = self.store.batch()?;
		txhashset::sync_extending(&mut txhashset, &mut batch, |extension| {
			extension.rebuild(head, &self.genesis)?;
			Ok(())
		})?;
		batch.commit()?;
		Ok(())
	}

	/// Rebuild the header MMR based on current header_head.
	/// We rebuild the header MMR after receiving a txhashset from a peer.
	/// The txhashset contains output, rangeproof and kernel MMRs but we construct
	/// the header MMR locally based on headers from our db.
	/// TODO - think about how to optimize this.
	fn rebuild_header_mmr(
		&self,
		head: &Tip,
		txhashset: &mut txhashset::TxHashSet,
	) -> Result<(), Error> {
		let mut batch = self.store.batch()?;
		txhashset::header_extending(txhashset, &mut batch, |extension| {
			extension.rebuild(head, &self.genesis)?;
			Ok(())
		})?;
		batch.commit()?;
		Ok(())
	}

	/// Check chain status whether a txhashset downloading is needed
	pub fn check_txhashset_needed(
		&self,
		caller: String,
		hashes: &mut Option<Vec<Hash>>,
	) -> Result<bool, Error> {
		let horizon = global::cut_through_horizon() as u64;
		let body_head = self.head()?;
		let header_head = self.header_head()?;
		let sync_head = self.get_sync_head()?;

		debug!(
			"{}: body_head - {}, {}, header_head - {}, {}, sync_head - {}, {}",
			caller,
			body_head.last_block_h,
			body_head.height,
			header_head.last_block_h,
			header_head.height,
			sync_head.last_block_h,
			sync_head.height,
		);

		if body_head.total_difficulty >= header_head.total_difficulty {
			debug!(
				"{}: no need txhashset. header_head.total_difficulty: {} <= body_head.total_difficulty: {}",
				caller, header_head.total_difficulty, body_head.total_difficulty,
			);
			return Ok(false);
		}

		let mut oldest_height = 0;
		let mut oldest_hash = ZERO_HASH;

		let mut current = self.get_block_header(&header_head.last_block_h);
		if current.is_err() {
			error!(
				"{}: header_head not found in chain db: {} at {}",
				caller, header_head.last_block_h, header_head.height,
			);
			return Ok(false);
		}

		//
		// TODO - Investigate finding the "common header" by comparing header_mmr and
		// sync_mmr (bytes will be identical up to the common header).
		//
		while let Ok(header) = current {
			// break out of the while loop when we find a header common
			// between the header chain and the current body chain
			if header.height <= body_head.height {
				if let Ok(_) = self.is_on_current_chain(&header) {
					break;
				}
			}

			oldest_height = header.height;
			oldest_hash = header.hash();
			if let Some(hs) = hashes {
				hs.push(oldest_hash);
			}
			current = self.get_previous_header(&header);
		}

		if oldest_height < header_head.height.saturating_sub(horizon) {
			if oldest_height > 0 {
				// this is the normal case. for example:
				// body head height is 1 (and not a fork), oldest_height will be 2
				// body head height is 0 (a typical fresh node), oldest_height will be 1
				// body head height is 10,001 (but at a fork), oldest_height will be 10,001
				// body head height is 10,005 (but at a fork with depth 5), oldest_height will be 10,001
				debug!(
					"{}: need a state sync for txhashset. oldest block which is not on local chain: {} at {}",
					caller, oldest_hash, oldest_height,
				);
			} else {
				// this is the abnormal case, when is_on_current_chain() already return Err, and even for genesis block.
				error!("{}: corrupted storage? oldest_height is 0 when check_txhashset_needed. state sync is needed", caller);
			}
			Ok(true)
		} else {
			Ok(false)
		}
	}

	/// Clean the temporary sandbox folder
	pub fn clean_txhashset_sandbox(&self) {
<<<<<<< HEAD
		txhashset::clean_txhashset_folder(&self.get_tmp_dir());
	}

	/// Specific tmp dir.
	/// Normally it's ~/.grin/main/tmp for mainnet
	/// or ~/.grin/floo/tmp for floonet
	fn get_tmp_dir(&self) -> PathBuf {
		let mut tmp_dir = PathBuf::from(self.db_root.clone());
		tmp_dir = tmp_dir
			.parent()
			.expect("fail to get parent of db_root dir")
			.to_path_buf();
		tmp_dir.push("tmp");
		tmp_dir
=======
		let sandbox_dir = env::temp_dir();
		txhashset::clean_txhashset_folder(&sandbox_dir);
		txhashset::clean_header_folder(&sandbox_dir);
>>>>>>> 340070f0
	}

	/// Writes a reading view on a txhashset state that's been provided to us.
	/// If we're willing to accept that new state, the data stream will be
	/// read as a zip file, unzipped and the resulting state files should be
	/// rewound to the provided indexes.
	pub fn txhashset_write(
		&self,
		h: Hash,
		txhashset_data: File,
		status: &dyn TxHashsetWriteStatus,
	) -> Result<(), Error> {
		status.on_setup();

		// Initial check whether this txhashset is needed or not
		let mut hashes: Option<Vec<Hash>> = None;
		if !self.check_txhashset_needed("txhashset_write".to_owned(), &mut hashes)? {
			warn!("txhashset_write: txhashset received but it's not needed! ignored.");
			return Err(ErrorKind::InvalidTxHashSet("not needed".to_owned()).into());
		}

		let header = self.get_block_header(&h)?;

		// Write txhashset to sandbox (in the Grin specific tmp dir)
		let sandbox_dir = self.get_tmp_dir();
		txhashset::clean_txhashset_folder(&sandbox_dir);
		txhashset::clean_header_folder(&sandbox_dir);
		txhashset::zip_write(sandbox_dir.clone(), txhashset_data.try_clone()?, &header)?;

		let mut txhashset = txhashset::TxHashSet::open(
			sandbox_dir
				.to_str()
				.expect("invalid sandbox folder")
				.to_owned(),
			self.store.clone(),
			Some(&header),
		)?;

		// The txhashset.zip contains the output, rangeproof and kernel MMRs.
		// We must rebuild the header MMR ourselves based on the headers in our db.
		self.rebuild_header_mmr(&Tip::from_header(&header), &mut txhashset)?;

		// Validate the full kernel history (kernel MMR root for every block header).
		self.validate_kernel_history(&header, &txhashset)?;

		// all good, prepare a new batch and update all the required records
		debug!("txhashset_write: rewinding a 2nd time (writeable)");

		let mut batch = self.store.batch()?;

		txhashset::extending(&mut txhashset, &mut batch, |extension| {
			extension.rewind(&header)?;

			// Validate the extension, generating the utxo_sum and kernel_sum.
			// Full validation, including rangeproofs and kernel signature verification.
			let (utxo_sum, kernel_sum) = extension.validate(false, status)?;

			// Save the block_sums (utxo_sum, kernel_sum) to the db for use later.
			extension.batch.save_block_sums(
				&header.hash(),
				&BlockSums {
					utxo_sum,
					kernel_sum,
				},
			)?;

			extension.rebuild_index()?;
			Ok(())
		})?;

		debug!("txhashset_write: finished validating and rebuilding");

		status.on_save();

		// Save the new head to the db and rebuild the header by height index.
		{
			let tip = Tip::from_header(&header);
			batch.save_body_head(&tip)?;

			// Reset the body tail to the body head after a txhashset write
			batch.save_body_tail(&tip)?;
		}

		// Commit all the changes to the db.
		batch.commit()?;

		debug!("txhashset_write: finished committing the batch (head etc.)");

		// Sandbox full validation ok, go to overwrite txhashset on db root
		{
			let mut txhashset_ref = self.txhashset.write();

			// Before overwriting, drop file handlers in underlying txhashset
			txhashset_ref.release_backend_files();

			// Move sandbox to overwrite
			txhashset.release_backend_files();
			txhashset::txhashset_replace(sandbox_dir.clone(), PathBuf::from(self.db_root.clone()))?;

			// Re-open on db root dir
			txhashset = txhashset::TxHashSet::open(
				self.db_root.clone(),
				self.store.clone(),
				Some(&header),
			)?;

			self.rebuild_header_mmr(&Tip::from_header(&header), &mut txhashset)?;
			txhashset::clean_header_folder(&sandbox_dir);

			// Replace the chain txhashset with the newly built one.
			*txhashset_ref = txhashset;
		}

		debug!("txhashset_write: replaced our txhashset with the new one");

		// Check for any orphan blocks and process them based on the new chain state.
		self.check_orphans(header.height + 1);

		status.on_done();
		Ok(())
	}

	/// Cleanup old blocks from the db.
	/// Determine the cutoff height from the horizon and the current block height.
	/// *Only* runs if we are not in archive mode.
	fn remove_historical_blocks(
		&self,
		txhashset: &txhashset::TxHashSet,
		batch: &mut store::Batch<'_>,
	) -> Result<(), Error> {
		if self.archive_mode {
			return Ok(());
		}

		let horizon = global::cut_through_horizon() as u64;
		let head = batch.head()?;

		let tail = match batch.tail() {
			Ok(tail) => tail,
			Err(_) => Tip::from_header(&self.genesis),
		};

		let cutoff = head.height.saturating_sub(horizon);

		debug!(
			"remove_historical_blocks: head height: {}, tail height: {}, horizon: {}, cutoff: {}",
			head.height, tail.height, horizon, cutoff,
		);

		if cutoff == 0 {
			return Ok(());
		}

		let mut count = 0;

		let tail_hash = txhashset.get_header_hash_by_height(head.height - horizon)?;
		let tail = batch.get_block_header(&tail_hash)?;

		let current_hash = txhashset.get_header_hash_by_height(head.height - horizon - 1)?;
		let mut current = batch.get_block_header(&current_hash)?;

		loop {
			// Go to the store directly so we can handle NotFoundErr robustly.
			match self.store.get_block(&current.hash()) {
				Ok(b) => {
					batch.delete_block(&b.hash())?;
					count += 1;
				}
				Err(NotFoundErr(_)) => {
					break;
				}
				Err(e) => {
					return Err(
						ErrorKind::StoreErr(e, "retrieving block to compact".to_owned()).into(),
					);
				}
			}
			if current.height <= 1 {
				break;
			}
			match batch.get_previous_header(&current) {
				Ok(h) => current = h,
				Err(NotFoundErr(_)) => break,
				Err(e) => return Err(From::from(e)),
			}
		}
		batch.save_body_tail(&Tip::from_header(&tail))?;

		debug!(
			"remove_historical_blocks: removed {} blocks. tail height: {}",
			count, tail.height
		);

		Ok(())
	}

	/// Triggers chain compaction.
	///
	/// * compacts the txhashset based on current prune_list
	/// * removes historical blocks and associated data from the db (unless archive mode)
	///
	pub fn compact(&self) -> Result<(), Error> {
		// Note: We take a lock on the stop_state here and do not release it until
		// we have finished processing this chain compaction operation.
		// We want to avoid shutting the node down in the middle of compacting the data.
		let stop_lock = self.stop_state.lock();
		if stop_lock.is_stopped() {
			return Err(ErrorKind::Stopped.into());
		}

		// Take a write lock on the txhashet and start a new writeable db batch.
		let mut txhashset = self.txhashset.write();
		let mut batch = self.store.batch()?;

		// Compact the txhashset itself (rewriting the pruned backend files).
		txhashset.compact(&mut batch)?;

		// Rebuild our output_pos index in the db based on current UTXO set.
		txhashset::extending(&mut txhashset, &mut batch, |extension| {
			extension.rebuild_index()?;
			Ok(())
		})?;

		// If we are not in archival mode remove historical blocks from the db.
		if !self.archive_mode {
			self.remove_historical_blocks(&txhashset, &mut batch)?;
		}

		// Commit all the above db changes.
		batch.commit()?;

		Ok(())
	}

	/// returns the last n nodes inserted into the output sum tree
	pub fn get_last_n_output(&self, distance: u64) -> Vec<(Hash, OutputIdentifier)> {
		self.txhashset.read().last_n_output(distance)
	}

	/// as above, for rangeproofs
	pub fn get_last_n_rangeproof(&self, distance: u64) -> Vec<(Hash, RangeProof)> {
		self.txhashset.read().last_n_rangeproof(distance)
	}

	/// as above, for kernels
	pub fn get_last_n_kernel(&self, distance: u64) -> Vec<(Hash, TxKernelEntry)> {
		self.txhashset.read().last_n_kernel(distance)
	}

	/// as above, for kernels
	pub fn get_output_pos(&self, commit: &Commitment) -> Result<u64, Error> {
		Ok(self.txhashset.read().get_output_pos(commit)?)
	}

	/// outputs by insertion index
	pub fn unspent_outputs_by_insertion_index(
		&self,
		start_index: u64,
		max: u64,
	) -> Result<(u64, u64, Vec<Output>), Error> {
		let txhashset = self.txhashset.read();
		let max_index = txhashset.highest_output_insertion_index();
		let outputs = txhashset.outputs_by_insertion_index(start_index, max);
		let rangeproofs = txhashset.rangeproofs_by_insertion_index(start_index, max);
		if outputs.0 != rangeproofs.0 || outputs.1.len() != rangeproofs.1.len() {
			return Err(ErrorKind::TxHashSetErr(String::from(
				"Output and rangeproof sets don't match",
			))
			.into());
		}
		let mut output_vec: Vec<Output> = vec![];
		for (ref x, &y) in outputs.1.iter().zip(rangeproofs.1.iter()) {
			output_vec.push(Output {
				commit: x.commit,
				features: x.features,
				proof: y,
			});
		}
		Ok((outputs.0, max_index, output_vec))
	}

	/// Orphans pool size
	pub fn orphans_len(&self) -> usize {
		self.orphans.len()
	}

	/// Tip (head) of the block chain.
	pub fn head(&self) -> Result<Tip, Error> {
		self.store
			.head()
			.map_err(|e| ErrorKind::StoreErr(e, "chain head".to_owned()).into())
	}

	/// Tail of the block chain in this node after compact (cross-block cut-through)
	pub fn tail(&self) -> Result<Tip, Error> {
		self.store
			.tail()
			.map_err(|e| ErrorKind::StoreErr(e, "chain tail".to_owned()).into())
	}

	/// Tip (head) of the header chain.
	pub fn header_head(&self) -> Result<Tip, Error> {
		self.store
			.header_head()
			.map_err(|e| ErrorKind::StoreErr(e, "chain header head".to_owned()).into())
	}

	/// Block header for the chain head
	pub fn head_header(&self) -> Result<BlockHeader, Error> {
		self.store
			.head_header()
			.map_err(|e| ErrorKind::StoreErr(e, "chain head header".to_owned()).into())
	}

	/// Gets a block header by hash
	pub fn get_block(&self, h: &Hash) -> Result<Block, Error> {
		self.store
			.get_block(h)
			.map_err(|e| ErrorKind::StoreErr(e, "chain get block".to_owned()).into())
	}

	/// Gets a block header by hash
	pub fn get_block_header(&self, h: &Hash) -> Result<BlockHeader, Error> {
		self.store
			.get_block_header(h)
			.map_err(|e| ErrorKind::StoreErr(e, "chain get header".to_owned()).into())
	}

	/// Get previous block header.
	pub fn get_previous_header(&self, header: &BlockHeader) -> Result<BlockHeader, Error> {
		self.store
			.get_previous_header(header)
			.map_err(|e| ErrorKind::StoreErr(e, "chain get previous header".to_owned()).into())
	}

	/// Get block_sums by header hash.
	pub fn get_block_sums(&self, h: &Hash) -> Result<BlockSums, Error> {
		self.store
			.get_block_sums(h)
			.map_err(|e| ErrorKind::StoreErr(e, "chain get block_sums".to_owned()).into())
	}

	/// Gets the block header at the provided height.
	/// Note: Takes a read lock on the txhashset.
	/// Take care not to call this repeatedly in a tight loop.
	pub fn get_header_by_height(&self, height: u64) -> Result<BlockHeader, Error> {
		let hash = self.get_header_hash_by_height(height)?;
		self.get_block_header(&hash)
	}

	/// Gets the header hash at the provided height.
	/// Note: Takes a read lock on the txhashset.
	/// Take care not to call this repeatedly in a tight loop.
	fn get_header_hash_by_height(&self, height: u64) -> Result<Hash, Error> {
		let txhashset = self.txhashset.read();
		let hash = txhashset.get_header_hash_by_height(height)?;
		Ok(hash)
	}

	/// Gets the block header in which a given output appears in the txhashset.
	pub fn get_header_for_output(
		&self,
		output_ref: &OutputIdentifier,
	) -> Result<BlockHeader, Error> {
		let txhashset = self.txhashset.read();

		let (_, pos) = txhashset.is_unspent(output_ref)?;

		let mut min = 0;
		let mut max = {
			let head = self.head()?;
			head.height
		};

		loop {
			let search_height = max - (max - min) / 2;
			let h = txhashset.get_header_by_height(search_height)?;
			if search_height == 0 {
				return Ok(h);
			}
			let h_prev = txhashset.get_header_by_height(search_height - 1)?;
			if pos > h.output_mmr_size {
				min = search_height;
			} else if pos < h_prev.output_mmr_size {
				max = search_height;
			} else {
				if pos == h_prev.output_mmr_size {
					return Ok(h_prev);
				}
				return Ok(h);
			}
		}
	}

	/// Verifies the given block header is actually on the current chain.
	/// Checks the header_by_height index to verify the header is where we say
	/// it is
	pub fn is_on_current_chain(&self, header: &BlockHeader) -> Result<(), Error> {
		let chain_header = self.get_header_by_height(header.height)?;
		if chain_header.hash() == header.hash() {
			Ok(())
		} else {
			Err(ErrorKind::Other(format!("not on current chain")).into())
		}
	}

	/// Get the tip of the current "sync" header chain.
	/// This may be significantly different to current header chain.
	pub fn get_sync_head(&self) -> Result<Tip, Error> {
		self.store
			.get_sync_head()
			.map_err(|e| ErrorKind::StoreErr(e, "chain get sync head".to_owned()).into())
	}

	/// Builds an iterator on blocks starting from the current chain head and
	/// running backward. Specialized to return information pertaining to block
	/// difficulty calculation (timestamp and previous difficulties).
	pub fn difficulty_iter(&self) -> Result<store::DifficultyIter<'_>, Error> {
		let head = self.head()?;
		let store = self.store.clone();
		Ok(store::DifficultyIter::from(head.last_block_h, store))
	}

	/// Check whether we have a block without reading it
	pub fn block_exists(&self, h: Hash) -> Result<bool, Error> {
		self.store
			.block_exists(&h)
			.map_err(|e| ErrorKind::StoreErr(e, "chain block exists".to_owned()).into())
	}
}

fn setup_head(
	genesis: &Block,
	store: &store::ChainStore,
	txhashset: &mut txhashset::TxHashSet,
) -> Result<(), Error> {
	let mut batch = store.batch()?;

	// check if we have a head in store, otherwise the genesis block is it
	let head_res = batch.head();
	let mut head: Tip;
	match head_res {
		Ok(h) => {
			head = h;
			loop {
				// Use current chain tip if we have one.
				// Note: We are rewinding and validating against a writeable extension.
				// If validation is successful we will truncate the backend files
				// to match the provided block header.
				let header = batch.get_block_header(&head.last_block_h)?;

				// If we have no header MMR then rebuild as necessary.
				// Supports old nodes with no header MMR.
				txhashset::header_extending(txhashset, &mut batch, |extension| {
					let needs_rebuild = match extension.get_header_by_height(head.height) {
						Ok(header) => header.hash() != head.last_block_h,
						Err(_) => true,
					};

					if needs_rebuild {
						extension.rebuild(&head, &genesis.header)?;
					}

					Ok(())
				})?;

				let res = txhashset::extending(txhashset, &mut batch, |extension| {
					extension.rewind(&header)?;
					extension.validate_roots()?;

					// now check we have the "block sums" for the block in question
					// if we have no sums (migrating an existing node) we need to go
					// back to the txhashset and sum the outputs and kernels
					if header.height > 0 && extension.batch.get_block_sums(&header.hash()).is_err()
					{
						debug!(
							"init: building (missing) block sums for {} @ {}",
							header.height,
							header.hash()
						);

						// Do a full (and slow) validation of the txhashset extension
						// to calculate the utxo_sum and kernel_sum at this block height.
						let (utxo_sum, kernel_sum) = extension.validate_kernel_sums()?;

						// Save the block_sums to the db for use later.
						extension.batch.save_block_sums(
							&header.hash(),
							&BlockSums {
								utxo_sum,
								kernel_sum,
							},
						)?;
					}

					debug!(
						"init: rewinding and validating before we start... {} at {}",
						header.hash(),
						header.height,
					);
					Ok(())
				});

				if res.is_ok() {
					break;
				} else {
					// We may have corrupted the MMR backend files last time we stopped the
					// node. If this appears to be the case revert the head to the previous
					// header and try again
					let prev_header = batch.get_block_header(&head.prev_block_h)?;
					let _ = batch.delete_block(&header.hash());
					head = Tip::from_header(&prev_header);
					batch.save_head(&head)?;
				}
			}
		}
		Err(NotFoundErr(_)) => {
			let mut sums = BlockSums::default();

			// Save the genesis header with a "zero" header_root.
			// We will update this later once we have the correct header_root.
			batch.save_block_header(&genesis.header)?;
			batch.save_block(&genesis)?;

			let tip = Tip::from_header(&genesis.header);
			batch.save_head(&tip)?;

			if genesis.kernels().len() > 0 {
				let (utxo_sum, kernel_sum) = (sums, genesis as &Committed).verify_kernel_sums(
					genesis.header.overage(),
					genesis.header.total_kernel_offset(),
				)?;
				sums = BlockSums {
					utxo_sum,
					kernel_sum,
				};
			}
			txhashset::extending(txhashset, &mut batch, |extension| {
				extension.apply_block(&genesis)?;
				extension.validate_roots()?;
				extension.validate_sizes()?;
				Ok(())
			})?;

			// Save the block_sums to the db for use later.
			batch.save_block_sums(&genesis.hash(), &sums)?;

			info!("init: saved genesis: {:?}", genesis.hash());
		}
		Err(e) => return Err(ErrorKind::StoreErr(e, "chain init load head".to_owned()))?,
	};

	// Check we have the header corresponding to the header_head.
	// If not then something is corrupted and we should reset our header_head.
	// Either way we want to reset sync_head to match header_head.
	let head = batch.head()?;
	let header_head = batch.header_head()?;
	if batch.get_block_header(&header_head.last_block_h).is_ok() {
		// Reset sync_head to be consistent with current header_head.
		batch.reset_sync_head()?;
	} else {
		// Reset both header_head and sync_head to be consistent with current head.
		warn!(
			"setup_head: header missing for {}, {}, resetting header_head and sync_head to head: {}, {}",
			header_head.last_block_h,
			header_head.height,
			head.last_block_h,
			head.height,
		);
		batch.reset_header_head()?;
		batch.reset_sync_head()?;
	}

	batch.commit()?;

	Ok(())
}<|MERGE_RESOLUTION|>--- conflicted
+++ resolved
@@ -851,8 +851,8 @@
 
 	/// Clean the temporary sandbox folder
 	pub fn clean_txhashset_sandbox(&self) {
-<<<<<<< HEAD
 		txhashset::clean_txhashset_folder(&self.get_tmp_dir());
+		txhashset::clean_header_folder(&self.get_tmp_dir());
 	}
 
 	/// Specific tmp dir.
@@ -866,11 +866,6 @@
 			.to_path_buf();
 		tmp_dir.push("tmp");
 		tmp_dir
-=======
-		let sandbox_dir = env::temp_dir();
-		txhashset::clean_txhashset_folder(&sandbox_dir);
-		txhashset::clean_header_folder(&sandbox_dir);
->>>>>>> 340070f0
 	}
 
 	/// Writes a reading view on a txhashset state that's been provided to us.
