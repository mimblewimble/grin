// Copyright 2020 The Grin Developers
//
// Licensed under the Apache License, Version 2.0 (the "License");
// you may not use this file except in compliance with the License.
// You may obtain a copy of the License at
//
//     http://www.apache.org/licenses/LICENSE-2.0
//
// Unless required by applicable law or agreed to in writing, software
// distributed under the License is distributed on an "AS IS" BASIS,
// WITHOUT WARRANTIES OR CONDITIONS OF ANY KIND, either express or implied.
// See the License for the specific language governing permissions and
// limitations under the License.

//! Facade and handler for the rest of the blockchain implementation
//! and mostly the chain pipeline.

use crate::core::core::hash::{Hash, Hashed, ZERO_HASH};
use crate::core::core::merkle_proof::MerkleProof;
use crate::core::core::verifier_cache::VerifierCache;
use crate::core::core::{
	Block, BlockHeader, BlockSums, Committed, Inputs, KernelFeatures, Output, OutputIdentifier,
	SegmentIdentifier, Transaction, TxKernel,
};
use crate::core::global;
use crate::core::pow;
use crate::core::ser::ProtocolVersion;
use crate::error::{Error, ErrorKind};
use crate::pipe;
use crate::store;
use crate::txhashset;
use crate::txhashset::{PMMRHandle, Segmenter, TxHashSet};
use crate::types::{
	BlockStatus, ChainAdapter, CommitPos, NoStatus, Options, Tip, TxHashsetWriteStatus,
};
use crate::util::secp::pedersen::{Commitment, RangeProof};
use crate::util::RwLock;
use crate::ChainStore;
use grin_core::ser;
use grin_store::Error::NotFoundErr;
use std::fs::{self, File};
use std::path::{Path, PathBuf};
use std::sync::atomic::{AtomicUsize, Ordering};
use std::sync::Arc;
use std::time::{Duration, Instant};
use std::{collections::HashMap, io::Cursor};

/// Orphan pool size is limited by MAX_ORPHAN_SIZE
pub const MAX_ORPHAN_SIZE: usize = 200;

/// When evicting, very old orphans are evicted first
const MAX_ORPHAN_AGE_SECS: u64 = 300;

#[derive(Debug, Clone)]
struct Orphan {
	block: Block,
	opts: Options,
	added: Instant,
}

pub struct OrphanBlockPool {
	// blocks indexed by their hash
	orphans: RwLock<HashMap<Hash, Orphan>>,
	// additional index of height -> hash
	// so we can efficiently identify a child block (ex-orphan) after processing a block
	height_idx: RwLock<HashMap<u64, Vec<Hash>>>,
	// accumulated number of evicted block because of MAX_ORPHAN_SIZE limitation
	evicted: AtomicUsize,
}

impl OrphanBlockPool {
	fn new() -> OrphanBlockPool {
		OrphanBlockPool {
			orphans: RwLock::new(HashMap::new()),
			height_idx: RwLock::new(HashMap::new()),
			evicted: AtomicUsize::new(0),
		}
	}

	fn len(&self) -> usize {
		let orphans = self.orphans.read();
		orphans.len()
	}

	fn len_evicted(&self) -> usize {
		self.evicted.load(Ordering::Relaxed)
	}

	fn add(&self, orphan: Orphan) {
		let mut orphans = self.orphans.write();
		let mut height_idx = self.height_idx.write();
		{
			let height_hashes = height_idx
				.entry(orphan.block.header.height)
				.or_insert_with(|| vec![]);
			height_hashes.push(orphan.block.hash());
			orphans.insert(orphan.block.hash(), orphan);
		}

		if orphans.len() > MAX_ORPHAN_SIZE {
			let old_len = orphans.len();

			// evict too old
			orphans.retain(|_, ref mut x| {
				x.added.elapsed() < Duration::from_secs(MAX_ORPHAN_AGE_SECS)
			});
			// evict too far ahead
			let mut heights = height_idx.keys().cloned().collect::<Vec<u64>>();
			heights.sort_unstable();
			for h in heights.iter().rev() {
				if let Some(hs) = height_idx.remove(h) {
					for h in hs {
						let _ = orphans.remove(&h);
					}
				}
				if orphans.len() < MAX_ORPHAN_SIZE {
					break;
				}
			}
			// cleanup index
			height_idx.retain(|_, ref mut xs| xs.iter().any(|x| orphans.contains_key(&x)));

			self.evicted
				.fetch_add(old_len - orphans.len(), Ordering::Relaxed);
		}
	}

	/// Get an orphan from the pool indexed by the hash of its parent, removing
	/// it at the same time, preventing clone
	fn remove_by_height(&self, height: u64) -> Option<Vec<Orphan>> {
		let mut orphans = self.orphans.write();
		let mut height_idx = self.height_idx.write();
		height_idx
			.remove(&height)
			.map(|hs| hs.iter().filter_map(|h| orphans.remove(h)).collect())
	}

	pub fn contains(&self, hash: &Hash) -> bool {
		let orphans = self.orphans.read();
		orphans.contains_key(hash)
	}
}

/// Facade to the blockchain block processing pipeline and storage. Provides
/// the current view of the TxHashSet according to the chain state. Also
/// maintains locking for the pipeline to avoid conflicting processing.
pub struct Chain {
	db_root: String,
	store: Arc<store::ChainStore>,
	adapter: Arc<dyn ChainAdapter + Send + Sync>,
	orphans: Arc<OrphanBlockPool>,
	txhashset: Arc<RwLock<txhashset::TxHashSet>>,
	header_pmmr: Arc<RwLock<txhashset::PMMRHandle<BlockHeader>>>,
	sync_pmmr: Arc<RwLock<txhashset::PMMRHandle<BlockHeader>>>,
	verifier_cache: Arc<RwLock<dyn VerifierCache>>,
	pibd_segmenter: Arc<RwLock<Option<Segmenter>>>,
	// POW verification function
	pow_verifier: fn(&BlockHeader) -> Result<(), pow::Error>,
	archive_mode: bool,
	genesis: BlockHeader,
}

impl Chain {
	/// Initializes the blockchain and returns a new Chain instance. Does a
	/// check on the current chain head to make sure it exists and creates one
	/// based on the genesis block if necessary.
	pub fn init(
		db_root: String,
		adapter: Arc<dyn ChainAdapter + Send + Sync>,
		genesis: Block,
		pow_verifier: fn(&BlockHeader) -> Result<(), pow::Error>,
		verifier_cache: Arc<RwLock<dyn VerifierCache>>,
		archive_mode: bool,
	) -> Result<Chain, Error> {
		let store = Arc::new(store::ChainStore::new(&db_root)?);

		// DB migrations to be run prior to the chain being used.
		// Migrate full blocks to protocol version v3.
		Chain::migrate_db_v2_v3(&store)?;

		// open the txhashset, creating a new one if necessary
		let mut txhashset = txhashset::TxHashSet::open(db_root.clone(), store.clone(), None)?;

		let mut header_pmmr = PMMRHandle::new(
			Path::new(&db_root).join("header").join("header_head"),
			false,
			ProtocolVersion(1),
			None,
		)?;
		let mut sync_pmmr = PMMRHandle::new(
			Path::new(&db_root).join("header").join("sync_head"),
			false,
			ProtocolVersion(1),
			None,
		)?;

		setup_head(
			&genesis,
			&store,
			&mut header_pmmr,
			&mut sync_pmmr,
			&mut txhashset,
		)?;

		// Initialize the output_pos index based on UTXO set
		// and NRD kernel_pos index based recent kernel history.
		{
			let batch = store.batch()?;
			txhashset.init_output_pos_index(&header_pmmr, &batch)?;
			txhashset.init_recent_kernel_pos_index(&header_pmmr, &batch)?;
			batch.commit()?;
		}

		let chain = Chain {
			db_root,
			store,
			adapter,
			orphans: Arc::new(OrphanBlockPool::new()),
			txhashset: Arc::new(RwLock::new(txhashset)),
			header_pmmr: Arc::new(RwLock::new(header_pmmr)),
			sync_pmmr: Arc::new(RwLock::new(sync_pmmr)),
			pibd_segmenter: Arc::new(RwLock::new(None)),
			pow_verifier,
			verifier_cache,
			archive_mode,
			genesis: genesis.header,
		};

		chain.log_heads()?;

		// Temporarily exercising the initialization process.
		// Note: This is *really* slow because we are starting from cold.
		//
		// This is not required as we will lazily initialize our segmenter as required
		// once we start receiving PIBD segment requests.
		// In reality we will do this based on PIBD segment requests.
		// Initialization (once per 12 hour period) will not be this slow once lmdb and PMMRs
		// are warmed up.
		{
			let segmenter = chain.segmenter()?;
			let _ = segmenter.kernel_segment(SegmentIdentifier { height: 9, idx: 0 });
			let _ = segmenter.bitmap_segment(SegmentIdentifier { height: 9, idx: 0 });
			let _ = segmenter.output_segment(SegmentIdentifier { height: 11, idx: 0 });
			let _ = segmenter.rangeproof_segment(SegmentIdentifier { height: 7, idx: 0 });
		}

		Ok(chain)
	}

	/// Return our shared header MMR handle.
	pub fn header_pmmr(&self) -> Arc<RwLock<PMMRHandle<BlockHeader>>> {
		self.header_pmmr.clone()
	}

	/// Return our shared txhashset instance.
	pub fn txhashset(&self) -> Arc<RwLock<TxHashSet>> {
		self.txhashset.clone()
	}

	/// Shared store instance.
	pub fn store(&self) -> Arc<store::ChainStore> {
		self.store.clone()
	}

	fn log_heads(&self) -> Result<(), Error> {
		let log_head = |name, head: Tip| {
			debug!(
				"{}: {} @ {} [{}]",
				name,
				head.total_difficulty.to_num(),
				head.height,
				head.hash(),
			);
		};
		log_head("head", self.head()?);
		log_head("header_head", self.header_head()?);
		log_head("sync_head", self.get_sync_head()?);
		Ok(())
	}

	/// Processes a single block, then checks for orphans, processing
	/// those as well if they're found
	pub fn process_block(&self, b: Block, opts: Options) -> Result<Option<Tip>, Error> {
		let height = b.header.height;
		let res = self.process_block_single(b, opts);
		if res.is_ok() {
			self.check_orphans(height + 1);
		}
		res
	}

	/// We plan to support receiving blocks with CommitOnly inputs.
	/// We also need to support relaying blocks with FeaturesAndCommit inputs to peers.
	/// So we need a way to convert blocks from CommitOnly to FeaturesAndCommit.
	/// Validating the inputs against the utxo_view allows us to look the outputs up.
	pub fn convert_block_v2(&self, block: Block) -> Result<Block, Error> {
		debug!(
			"convert_block_v2: {} at {} ({} -> v2)",
			block.header.hash(),
			block.header.height,
			block.inputs().version_str(),
		);

		if block.inputs().is_empty() {
			return Ok(Block {
				header: block.header,
				body: block.body.replace_inputs(Inputs::FeaturesAndCommit(vec![])),
			});
		}

		let mut header_pmmr = self.header_pmmr.write();
		let mut txhashset = self.txhashset.write();
		let inputs: Vec<_> =
			txhashset::extending_readonly(&mut header_pmmr, &mut txhashset, |ext, batch| {
				let previous_header = batch.get_previous_header(&block.header)?;
				pipe::rewind_and_apply_fork(&previous_header, ext, batch)?;
				ext.extension
					.utxo_view(ext.header_extension)
					.validate_inputs(&block.inputs(), batch)
					.map(|outputs| outputs.into_iter().map(|(out, _)| out).collect())
			})?;
		let inputs = inputs.as_slice().into();
		Ok(Block {
			header: block.header,
			body: block.body.replace_inputs(inputs),
		})
	}

	fn determine_status(
		&self,
		head: Option<Tip>,
		prev: Tip,
		prev_head: Tip,
		fork_point: Tip,
	) -> BlockStatus {
		// If head is updated then we are either "next" block or we just experienced a "reorg" to new head.
		// Otherwise this is a "fork" off the main chain.
		if let Some(head) = head {
			if head.prev_block_h == prev_head.last_block_h {
				BlockStatus::Next { prev }
			} else {
				BlockStatus::Reorg {
					prev,
					prev_head,
					fork_point,
				}
			}
		} else {
			BlockStatus::Fork {
				prev,
				head: prev_head,
				fork_point,
			}
		}
	}

	/// Quick check for "known" duplicate block up to and including current chain head.
	fn is_known(&self, header: &BlockHeader) -> Result<(), Error> {
		let head = self.head()?;
		if head.hash() == header.hash() {
			return Err(ErrorKind::Unfit("duplicate block".into()).into());
		}
		if header.total_difficulty() <= head.total_difficulty {
			if self.block_exists(header.hash())? {
				return Err(ErrorKind::Unfit("duplicate block".into()).into());
			}
		}
		Ok(())
	}

	// Check if the provided block is an orphan.
	// If block is an orphan add it to our orphan block pool for deferred processing.
	// If this is the "next" block immediately following current head then not an orphan.
	// Or if we have the previous full block then not an orphan.
	fn check_orphan(&self, block: &Block, opts: Options) -> Result<(), Error> {
		let head = self.head()?;
		let is_next = block.header.prev_hash == head.last_block_h;
		if is_next || self.block_exists(block.header.prev_hash)? {
			return Ok(());
		}

		let block_hash = block.hash();
		let orphan = Orphan {
			block: block.clone(),
			opts,
			added: Instant::now(),
		};
		self.orphans.add(orphan);

		debug!(
			"is_orphan: {:?}, # orphans {}{}",
			block_hash,
			self.orphans.len(),
			if self.orphans.len_evicted() > 0 {
				format!(", # evicted {}", self.orphans.len_evicted())
			} else {
				String::new()
			},
		);

		Err(ErrorKind::Orphan.into())
	}

	/// Attempt to add a new block to the chain.
	/// Returns true if it has been added to the longest chain
	/// or false if it has added to a fork (or orphan?).
	fn process_block_single(&self, b: Block, opts: Options) -> Result<Option<Tip>, Error> {
		// Check if we already know about this block.
		self.is_known(&b.header)?;

		// Process the header first.
		// If invalid then fail early.
		// If valid then continue with block processing with header_head committed to db etc.
		self.process_block_header(&b.header, opts)?;

		// Check if this block is an orphan.
		// Only do this once we know the header PoW is valid.
		self.check_orphan(&b, opts)?;

		// We can only reliably convert to "v2" if not an orphan (may spend output from previous block).
		// We convert from "v3" to "v2" by looking up outputs to be spent.
		// This conversion also ensures a block received in "v2" has valid input features (prevents malleability).
		let b = self.convert_block_v2(b)?;

		let (maybe_new_head, prev_head) = {
			let mut header_pmmr = self.header_pmmr.write();
			let mut txhashset = self.txhashset.write();
			let batch = self.store.batch()?;
			let prev_head = batch.head()?;
			let mut ctx = self.new_ctx(opts, batch, &mut header_pmmr, &mut txhashset)?;

			let maybe_new_head = pipe::process_block(&b, &mut ctx);

			// We have flushed txhashset extension changes to disk
			// but not yet committed the batch.
			// A node shutdown at this point can be catastrophic...
			// We prevent this via the stop_lock (see above).
			if maybe_new_head.is_ok() {
				ctx.batch.commit()?;
			}

			// release the lock and let the batch go before post-processing
			(maybe_new_head, prev_head)
		};

		match maybe_new_head {
			Ok((head, fork_point)) => {
				let prev = self.get_previous_header(&b.header)?;
				let status = self.determine_status(
					head,
					Tip::from_header(&prev),
					prev_head,
					Tip::from_header(&fork_point),
				);

				// notifying other parts of the system of the update
				self.adapter.block_accepted(&b, status, opts);

				Ok(head)
			}
			Err(e) => match e.kind() {
				ErrorKind::Unfit(ref msg) => {
					debug!(
						"Block {} at {} is unfit at this time: {}",
						b.hash(),
						b.header.height,
						msg
					);
					Err(ErrorKind::Unfit(msg.clone()).into())
				}
				_ => {
					info!(
						"Rejected block {} at {}: {:?}",
						b.hash(),
						b.header.height,
						e
					);
					Err(ErrorKind::Other(format!("{:?}", e)).into())
				}
			},
		}
	}

	/// Process a block header received during "header first" propagation.
	/// Note: This will update header MMR and corresponding header_head
	/// if total work increases (on the header chain).
	pub fn process_block_header(&self, bh: &BlockHeader, opts: Options) -> Result<(), Error> {
		let mut header_pmmr = self.header_pmmr.write();
		let mut txhashset = self.txhashset.write();
		let batch = self.store.batch()?;
		let mut ctx = self.new_ctx(opts, batch, &mut header_pmmr, &mut txhashset)?;
		pipe::process_block_header(bh, &mut ctx)?;
		ctx.batch.commit()?;
		Ok(())
	}

	/// Attempt to add new headers to the header chain (or fork).
	/// This is only ever used during sync and is based on sync_head.
	/// We update header_head here if our total work increases.
	pub fn sync_block_headers(&self, headers: &[BlockHeader], opts: Options) -> Result<(), Error> {
		let mut sync_pmmr = self.sync_pmmr.write();
		let mut header_pmmr = self.header_pmmr.write();
		let mut txhashset = self.txhashset.write();

		// Sync the chunk of block headers, updating sync_head as necessary.
		{
			let batch = self.store.batch()?;
			let mut ctx = self.new_ctx(opts, batch, &mut sync_pmmr, &mut txhashset)?;
			pipe::sync_block_headers(headers, &mut ctx)?;
			ctx.batch.commit()?;
		}

		// Now "process" the last block header, updating header_head to match sync_head.
		if let Some(header) = headers.last() {
			let batch = self.store.batch()?;
			let mut ctx = self.new_ctx(opts, batch, &mut header_pmmr, &mut txhashset)?;
			pipe::process_block_header(header, &mut ctx)?;
			ctx.batch.commit()?;
		}

		Ok(())
	}

	/// Build a new block processing context.
	pub fn new_ctx<'a>(
		&self,
		opts: Options,
		batch: store::Batch<'a>,
		header_pmmr: &'a mut txhashset::PMMRHandle<BlockHeader>,
		txhashset: &'a mut txhashset::TxHashSet,
	) -> Result<pipe::BlockContext<'a>, Error> {
		Ok(pipe::BlockContext {
			opts,
			pow_verifier: self.pow_verifier,
			verifier_cache: self.verifier_cache.clone(),
			header_pmmr,
			txhashset,
			batch,
		})
	}

	/// Check if hash is for a known orphan.
	pub fn is_orphan(&self, hash: &Hash) -> bool {
		self.orphans.contains(hash)
	}

	/// Get the OrphanBlockPool accumulated evicted number of blocks
	pub fn orphans_evicted_len(&self) -> usize {
		self.orphans.len_evicted()
	}

	/// Check for orphans, once a block is successfully added
	fn check_orphans(&self, mut height: u64) {
		let initial_height = height;

		// Is there an orphan in our orphans that we can now process?
		loop {
			trace!(
				"check_orphans: at {}, # orphans {}",
				height,
				self.orphans.len(),
			);

			let mut orphan_accepted = false;
			let mut height_accepted = height;

			if let Some(orphans) = self.orphans.remove_by_height(height) {
				let orphans_len = orphans.len();
				for (i, orphan) in orphans.into_iter().enumerate() {
					debug!(
						"check_orphans: get block {} at {}{}",
						orphan.block.hash(),
						height,
						if orphans_len > 1 {
							format!(", no.{} of {} orphans", i, orphans_len)
						} else {
							String::new()
						},
					);
					let height = orphan.block.header.height;
					let res = self.process_block_single(orphan.block, orphan.opts);
					if res.is_ok() {
						orphan_accepted = true;
						height_accepted = height;
					}
				}

				if orphan_accepted {
					// We accepted a block, so see if we can accept any orphans
					height = height_accepted + 1;
					continue;
				}
			}
			break;
		}

		if initial_height != height {
			debug!(
				"check_orphans: {} blocks accepted since height {}, remaining # orphans {}",
				height - initial_height,
				initial_height,
				self.orphans.len(),
			);
		}
	}

	/// Returns Ok(Some((out, pos))) if output is unspent.
	/// Returns Ok(None) if output is spent.
	/// Returns Err if something went wrong beyond not finding the output.
	pub fn get_unspent(
		&self,
		commit: Commitment,
	) -> Result<Option<(OutputIdentifier, CommitPos)>, Error> {
		self.txhashset.read().get_unspent(commit)
	}

	/// Retrieves an unspent output using its PMMR position
	pub fn get_unspent_output_at(&self, pos: u64) -> Result<Output, Error> {
		let header_pmmr = self.header_pmmr.read();
		let txhashset = self.txhashset.read();
		txhashset::utxo_view(&header_pmmr, &txhashset, |utxo, _| {
			utxo.get_unspent_output_at(pos)
		})
	}

	/// Validate the tx against the current UTXO set and recent kernels (NRD relative lock heights).
	pub fn validate_tx(&self, tx: &Transaction) -> Result<(), Error> {
		self.validate_tx_against_utxo(tx)?;
		self.validate_tx_kernels(tx)?;
		Ok(())
	}

	/// Validates NRD relative height locks against "recent" kernel history.
	/// Applies the kernels to the current kernel MMR in a readonly extension.
	/// The extension and the db batch are discarded.
	/// The batch ensures duplicate NRD kernels within the tx are handled correctly.
	fn validate_tx_kernels(&self, tx: &Transaction) -> Result<(), Error> {
		let has_nrd_kernel = tx.kernels().iter().any(|k| match k.features {
			KernelFeatures::NoRecentDuplicate { .. } => true,
			_ => false,
		});
		if !has_nrd_kernel {
			return Ok(());
		}
		let mut header_pmmr = self.header_pmmr.write();
		let mut txhashset = self.txhashset.write();
		txhashset::extending_readonly(&mut header_pmmr, &mut txhashset, |ext, batch| {
			let height = self.next_block_height()?;
			ext.extension.apply_kernels(tx.kernels(), height, batch)
		})
	}

	fn validate_tx_against_utxo(
		&self,
		tx: &Transaction,
	) -> Result<Vec<(OutputIdentifier, CommitPos)>, Error> {
		let header_pmmr = self.header_pmmr.read();
		let txhashset = self.txhashset.read();
		txhashset::utxo_view(&header_pmmr, &txhashset, |utxo, batch| {
			utxo.validate_tx(tx, batch)
		})
	}

	/// Validates inputs against the current utxo.
	/// Each input must spend an unspent output.
	/// Returns the vec of output identifiers and their pos of the outputs
	/// that would be spent by the inputs.
	pub fn validate_inputs(
		&self,
		inputs: &Inputs,
	) -> Result<Vec<(OutputIdentifier, CommitPos)>, Error> {
		let header_pmmr = self.header_pmmr.read();
		let txhashset = self.txhashset.read();
		txhashset::utxo_view(&header_pmmr, &txhashset, |utxo, batch| {
			utxo.validate_inputs(inputs, batch)
		})
	}

	fn next_block_height(&self) -> Result<u64, Error> {
		let bh = self.head_header()?;
		Ok(bh.height + 1)
	}

	/// Verify we are not attempting to spend a coinbase output
	/// that has not yet sufficiently matured.
	pub fn verify_coinbase_maturity(&self, inputs: &Inputs) -> Result<(), Error> {
		let height = self.next_block_height()?;
		let header_pmmr = self.header_pmmr.read();
		let txhashset = self.txhashset.read();
		txhashset::utxo_view(&header_pmmr, &txhashset, |utxo, batch| {
			utxo.verify_coinbase_maturity(inputs, height, batch)?;
			Ok(())
		})
	}

	/// Verify that the tx has a lock_height that is less than or equal to
	/// the height of the next block.
	pub fn verify_tx_lock_height(&self, tx: &Transaction) -> Result<(), Error> {
		let height = self.next_block_height()?;
		if tx.lock_height() <= height {
			Ok(())
		} else {
			Err(ErrorKind::TxLockHeight.into())
		}
	}

	/// Validate the current chain state.
	pub fn validate(&self, fast_validation: bool) -> Result<(), Error> {
		let header = self.store.head_header()?;

		// Lets just treat an "empty" node that just got started up as valid.
		if header.height == 0 {
			return Ok(());
		}

		let mut header_pmmr = self.header_pmmr.write();
		let mut txhashset = self.txhashset.write();

		// Now create an extension from the txhashset and validate against the
		// latest block header. Rewind the extension to the specified header to
		// ensure the view is consistent.
		txhashset::extending_readonly(&mut header_pmmr, &mut txhashset, |ext, batch| {
			pipe::rewind_and_apply_fork(&header, ext, batch)?;
			ext.extension
				.validate(&self.genesis, fast_validation, &NoStatus, &header)?;
			Ok(())
		})
	}

	/// Sets prev_root on a brand new block header by applying the previous header to the header MMR.
	pub fn set_prev_root_only(&self, header: &mut BlockHeader) -> Result<(), Error> {
		let mut header_pmmr = self.header_pmmr.write();
		let prev_root =
			txhashset::header_extending_readonly(&mut header_pmmr, &self.store(), |ext, batch| {
				let prev_header = batch.get_previous_header(header)?;
				pipe::rewind_and_apply_header_fork(&prev_header, ext, batch)?;
				ext.root()
			})?;

		// Set the prev_root on the header.
		header.prev_root = prev_root;

		Ok(())
	}

	/// Sets the txhashset roots on a brand new block by applying the block on
	/// the current txhashset state.
	pub fn set_txhashset_roots(&self, b: &mut Block) -> Result<(), Error> {
		let mut header_pmmr = self.header_pmmr.write();
		let mut txhashset = self.txhashset.write();

		let (prev_root, roots, sizes) =
			txhashset::extending_readonly(&mut header_pmmr, &mut txhashset, |ext, batch| {
				let previous_header = batch.get_previous_header(&b.header)?;
				pipe::rewind_and_apply_fork(&previous_header, ext, batch)?;

				let extension = &mut ext.extension;
				let header_extension = &mut ext.header_extension;

				// Retrieve the header root before we apply the new block
				let prev_root = header_extension.root()?;

				// Apply the latest block to the chain state via the extension.
				extension.apply_block(b, header_extension, batch)?;

				Ok((prev_root, extension.roots()?, extension.sizes()))
			})?;

		// Set the output and kernel MMR sizes.
		// Note: We need to do this *before* calculating the roots as the output_root
		// depends on the output_mmr_size
		{
			// Carefully destructure these correctly...
			let (output_mmr_size, _, kernel_mmr_size) = sizes;
			b.header.output_mmr_size = output_mmr_size;
			b.header.kernel_mmr_size = kernel_mmr_size;
		}

		// Set the prev_root on the header.
		b.header.prev_root = prev_root;

		// Set the output, rangeproof and kernel MMR roots.
		b.header.output_root = roots.output_root(&b.header);
		b.header.range_proof_root = roots.rproof_root;
		b.header.kernel_root = roots.kernel_root;

		Ok(())
	}

	/// Return a Merkle proof for the given commitment from the store.
	pub fn get_merkle_proof<T: AsRef<OutputIdentifier>>(
		&self,
		out_id: T,
		header: &BlockHeader,
	) -> Result<MerkleProof, Error> {
		let mut header_pmmr = self.header_pmmr.write();
		let mut txhashset = self.txhashset.write();
		let merkle_proof =
			txhashset::extending_readonly(&mut header_pmmr, &mut txhashset, |ext, batch| {
				pipe::rewind_and_apply_fork(&header, ext, batch)?;
				ext.extension.merkle_proof(out_id, batch)
			})?;

		Ok(merkle_proof)
	}

	/// Return a merkle proof valid for the current output pmmr state at the
	/// given pos
	pub fn get_merkle_proof_for_pos(&self, commit: Commitment) -> Result<MerkleProof, Error> {
		let mut txhashset = self.txhashset.write();
		txhashset.merkle_proof(commit)
	}

	/// Provides a reading view into the current txhashset state as well as
	/// the required indexes for a consumer to rewind to a consistent state
	/// at the provided block hash.
	pub fn txhashset_read(&self, h: Hash) -> Result<(u64, u64, File), Error> {
		// now we want to rewind the txhashset extension and
		// sync a "rewound" copy of the leaf_set files to disk
		// so we can send these across as part of the zip file.
		// The fast sync client does *not* have the necessary data
		// to rewind after receiving the txhashset zip.
		let header = self.get_block_header(&h)?;

		let mut header_pmmr = self.header_pmmr.write();
		let mut txhashset = self.txhashset.write();
		txhashset::extending_readonly(&mut header_pmmr, &mut txhashset, |ext, batch| {
			pipe::rewind_and_apply_fork(&header, ext, batch)?;
			ext.extension.snapshot(batch)?;

			// prepare the zip
			txhashset::zip_read(self.db_root.clone(), &header)
				.map(|file| (header.output_mmr_size, header.kernel_mmr_size, file))
		})
	}

<<<<<<< HEAD
	/// PLACEHOLDER
	pub fn segmenter(&self) -> Result<Segmenter, Error> {
		Ok(Segmenter::new())
=======
	/// The segmenter is responsible for generation PIBD segments.
	/// We cache a segmenter instance based on the current archve period (new period every 12 hours).
	/// This allows us to efficiently generate bitmap segments for the current archive period.
	///
	/// It is a relatively expensive operation to initializa and cache a new segmenter instance
	/// as this involves rewinding the txhashet by approx 720 blocks (12 hours).
	///
	/// Caller is responsible for only doing this when required.
	/// Caller should verify a peer segment request is valid before calling this for example.
	///
	pub fn segmenter(&self) -> Result<Segmenter, Error> {
		// The archive header corresponds to the data we will segment.
		let ref archive_header = self.txhashset_archive_header()?;

		// Use our cached segmenter if we have one and the associated header matches.
		if let Some(x) = self.pibd_segmenter.read().as_ref() {
			if x.header() == archive_header {
				return Ok(x.clone());
			}
		}

		// We have no cached segmenter or the cached segmenter is no longer useful.
		// Initialize a new segment, cache it and return it.
		let segmenter = self.init_segmenter(archive_header)?;
		let mut cache = self.pibd_segmenter.write();
		*cache = Some(segmenter.clone());

		return Ok(segmenter);
	}

	/// This is an expensive rewind to recreate bitmap state but we only need to do this once.
	/// Caller is responsible for "caching" the segmenter (per archive period) for reuse.
	fn init_segmenter(&self, header: &BlockHeader) -> Result<Segmenter, Error> {
		let now = Instant::now();
		debug!(
			"init_segmenter: initializing new segmenter for {} at {}",
			header.hash(),
			header.height
		);

		let mut header_pmmr = self.header_pmmr.write();
		let mut txhashset = self.txhashset.write();

		let bitmap_snapshot =
			txhashset::extending_readonly(&mut header_pmmr, &mut txhashset, |ext, batch| {
				ext.extension.rewind(header, batch)?;
				Ok(ext.extension.bitmap_accumulator())
			})?;

		debug!("init_segmenter: done, took {}ms", now.elapsed().as_millis());

		Ok(Segmenter::new(
			self.txhashset(),
			Arc::new(bitmap_snapshot),
			header.clone(),
		))
>>>>>>> b3938de8
	}

	/// To support the ability to download the txhashset from multiple peers in parallel,
	/// the peers must all agree on the exact binary representation of the txhashset.
	/// This means compacting and rewinding to the exact same header.
	/// Since compaction is a heavy operation, peers can agree to compact every 12 hours,
	/// and no longer support requesting arbitrary txhashsets.
	/// Here we return the header of the txhashset we are currently offering to peers.
	pub fn txhashset_archive_header(&self) -> Result<BlockHeader, Error> {
		let sync_threshold = global::state_sync_threshold() as u64;
		let body_head = self.head()?;
		let archive_interval = global::txhashset_archive_interval();
		let mut txhashset_height = body_head.height.saturating_sub(sync_threshold);
		txhashset_height = txhashset_height.saturating_sub(txhashset_height % archive_interval);

		debug!(
			"txhashset_archive_header: body_head - {}, {}, txhashset height - {}",
			body_head.last_block_h, body_head.height, txhashset_height,
		);

		self.get_header_by_height(txhashset_height)
	}

	// Special handling to make sure the whole kernel set matches each of its
	// roots in each block header, without truncation. We go back header by
	// header, rewind and check each root. This fixes a potential weakness in
	// fast sync where a reorg past the horizon could allow a whole rewrite of
	// the kernel set.
	fn validate_kernel_history(
		&self,
		header: &BlockHeader,
		txhashset: &txhashset::TxHashSet,
	) -> Result<(), Error> {
		debug!("validate_kernel_history: rewinding and validating kernel history (readonly)");

		let mut count = 0;
		let mut current = header.clone();
		txhashset::rewindable_kernel_view(&txhashset, |view, batch| {
			while current.height > 0 {
				view.rewind(&current)?;
				view.validate_root()?;
				current = batch.get_previous_header(&current)?;
				count += 1;
			}
			Ok(())
		})?;

		debug!(
			"validate_kernel_history: validated kernel root on {} headers",
			count,
		);

		Ok(())
	}

	/// Rebuild the sync MMR based on current header_head.
	/// We rebuild the sync MMR when first entering sync mode so ensure we
	/// have an MMR we can safely rewind based on the headers received from a peer.
	pub fn rebuild_sync_mmr(&self, head: &Tip) -> Result<(), Error> {
		let mut sync_pmmr = self.sync_pmmr.write();
		let mut batch = self.store.batch()?;
		let header = batch.get_block_header(&head.hash())?;
		txhashset::header_extending(&mut sync_pmmr, &mut batch, |ext, batch| {
			pipe::rewind_and_apply_header_fork(&header, ext, batch)?;
			Ok(())
		})?;
		batch.commit()?;
		Ok(())
	}

	/// Check chain status whether a txhashset downloading is needed
	pub fn check_txhashset_needed(
		&self,
		caller: String,
		hashes: &mut Option<Vec<Hash>>,
	) -> Result<bool, Error> {
		let horizon = global::cut_through_horizon() as u64;
		let body_head = self.head()?;
		let header_head = self.header_head()?;
		let sync_head = self.get_sync_head()?;

		debug!(
			"{}: body_head - {}, {}, header_head - {}, {}, sync_head - {}, {}",
			caller,
			body_head.last_block_h,
			body_head.height,
			header_head.last_block_h,
			header_head.height,
			sync_head.last_block_h,
			sync_head.height,
		);

		if body_head.total_difficulty >= header_head.total_difficulty {
			debug!(
				"{}: no need txhashset. header_head.total_difficulty: {} <= body_head.total_difficulty: {}",
				caller, header_head.total_difficulty, body_head.total_difficulty,
			);
			return Ok(false);
		}

		let mut oldest_height = 0;
		let mut oldest_hash = ZERO_HASH;

		// Start with body_head (head of the full block chain)
		let mut current = self.get_block_header(&body_head.last_block_h);
		if current.is_err() {
			error!(
				"{}: body_head not found in chain db: {} at {}",
				caller, body_head.last_block_h, body_head.height,
			);
			return Ok(false);
		}

		//
		// TODO - Investigate finding the "common header" by comparing header_mmr and
		// sync_mmr (bytes will be identical up to the common header).
		//
		// Traverse back through the full block chain from body head until we find a header
		// that "is on current chain", which is the "fork point" between existing header chain
		// and full block chain.
		while let Ok(header) = current {
			// break out of the while loop when we find a header common
			// between the header chain and the current body chain
			if self.is_on_current_chain(&header).is_ok() {
				oldest_height = header.height;
				oldest_hash = header.hash();
				break;
			}

			current = self.get_previous_header(&header);
		}

		// Traverse back through the header chain from header_head back to this fork point.
		// These are the blocks that we need to request in body sync (we have the header but not the full block).
		if let Some(hs) = hashes {
			let mut h = self.get_block_header(&header_head.last_block_h);
			while let Ok(header) = h {
				if header.height <= oldest_height {
					break;
				}
				hs.push(header.hash());
				h = self.get_previous_header(&header);
			}
		}

		if oldest_height < header_head.height.saturating_sub(horizon) {
			if oldest_hash != ZERO_HASH {
				// this is the normal case. for example:
				// body head height is 1 (and not a fork), oldest_height will be 1
				// body head height is 0 (a typical fresh node), oldest_height will be 0
				// body head height is 10,001 (but at a fork with depth 1), oldest_height will be 10,000
				// body head height is 10,005 (but at a fork with depth 5), oldest_height will be 10,000
				debug!(
					"{}: need a state sync for txhashset. oldest block which is not on local chain: {} at {}",
					caller, oldest_hash, oldest_height,
				);
			} else {
				// this is the abnormal case, when is_on_current_chain() always return Err, and even for genesis block.
				error!("{}: corrupted storage? state sync is needed", caller);
			}
			Ok(true)
		} else {
			Ok(false)
		}
	}

	/// Clean the temporary sandbox folder
	pub fn clean_txhashset_sandbox(&self) {
		txhashset::clean_txhashset_folder(&self.get_tmp_dir());
	}

	/// Specific tmp dir.
	/// Normally it's ~/.grin/main/tmp for mainnet
	/// or ~/.grin/test/tmp for Testnet
	pub fn get_tmp_dir(&self) -> PathBuf {
		let mut tmp_dir = PathBuf::from(self.db_root.clone());
		tmp_dir = tmp_dir
			.parent()
			.expect("fail to get parent of db_root dir")
			.to_path_buf();
		tmp_dir.push("tmp");
		tmp_dir
	}

	/// Get a tmp file path in above specific tmp dir (create tmp dir if not exist)
	/// Delete file if tmp file already exists
	pub fn get_tmpfile_pathname(&self, tmpfile_name: String) -> PathBuf {
		let mut tmp = self.get_tmp_dir();
		if !tmp.exists() {
			if let Err(e) = fs::create_dir(tmp.clone()) {
				warn!("fail to create tmp folder on {:?}. err: {}", tmp, e);
			}
		}
		tmp.push(tmpfile_name);
		if tmp.exists() {
			if let Err(e) = fs::remove_file(tmp.clone()) {
				warn!("fail to clean existing tmp file: {:?}. err: {}", tmp, e);
			}
		}
		tmp
	}

	/// Writes a reading view on a txhashset state that's been provided to us.
	/// If we're willing to accept that new state, the data stream will be
	/// read as a zip file, unzipped and the resulting state files should be
	/// rewound to the provided indexes.
	pub fn txhashset_write(
		&self,
		h: Hash,
		txhashset_data: File,
		status: &dyn TxHashsetWriteStatus,
	) -> Result<bool, Error> {
		status.on_setup();

		// Initial check whether this txhashset is needed or not
		let mut hashes: Option<Vec<Hash>> = None;
		if !self.check_txhashset_needed("txhashset_write".to_owned(), &mut hashes)? {
			warn!("txhashset_write: txhashset received but it's not needed! ignored.");
			return Err(ErrorKind::InvalidTxHashSet("not needed".to_owned()).into());
		}

		let header = match self.get_block_header(&h) {
			Ok(header) => header,
			Err(_) => {
				warn!("txhashset_write: cannot find block header");
				// This is a bannable reason
				return Ok(true);
			}
		};

		// Write txhashset to sandbox (in the Grin specific tmp dir)
		let sandbox_dir = self.get_tmp_dir();
		txhashset::clean_txhashset_folder(&sandbox_dir);
		txhashset::zip_write(sandbox_dir.clone(), txhashset_data.try_clone()?, &header)?;

		let mut txhashset = txhashset::TxHashSet::open(
			sandbox_dir
				.to_str()
				.expect("invalid sandbox folder")
				.to_owned(),
			self.store.clone(),
			Some(&header),
		)?;

		// Validate the full kernel history.
		// Check kernel MMR root for every block header.
		// Check NRD relative height rules for full kernel history.
		{
			self.validate_kernel_history(&header, &txhashset)?;

			let header_pmmr = self.header_pmmr.read();
			let batch = self.store.batch()?;
			txhashset.verify_kernel_pos_index(&self.genesis, &header_pmmr, &batch)?;
		}

		// all good, prepare a new batch and update all the required records
		debug!("txhashset_write: rewinding a 2nd time (writeable)");

		let mut header_pmmr = self.header_pmmr.write();
		let mut batch = self.store.batch()?;
		txhashset::extending(
			&mut header_pmmr,
			&mut txhashset,
			&mut batch,
			|ext, batch| {
				let extension = &mut ext.extension;
				extension.rewind(&header, batch)?;

				// Validate the extension, generating the utxo_sum and kernel_sum.
				// Full validation, including rangeproofs and kernel signature verification.
				let (utxo_sum, kernel_sum) =
					extension.validate(&self.genesis, false, status, &header)?;

				// Save the block_sums (utxo_sum, kernel_sum) to the db for use later.
				batch.save_block_sums(
					&header.hash(),
					BlockSums {
						utxo_sum,
						kernel_sum,
					},
				)?;

				Ok(())
			},
		)?;

		debug!("txhashset_write: finished validating and rebuilding");

		status.on_save();

		// Save the new head to the db and rebuild the header by height index.
		{
			let tip = Tip::from_header(&header);
			batch.save_body_head(&tip)?;

			// Reset the body tail to the body head after a txhashset write
			batch.save_body_tail(&tip)?;
		}

		// Rebuild our output_pos index in the db based on fresh UTXO set.
		txhashset.init_output_pos_index(&header_pmmr, &batch)?;

		// Rebuild our NRD kernel_pos index based on recent kernel history.
		txhashset.init_recent_kernel_pos_index(&header_pmmr, &batch)?;

		// Commit all the changes to the db.
		batch.commit()?;

		debug!("txhashset_write: finished committing the batch (head etc.)");

		// Sandbox full validation ok, go to overwrite txhashset on db root
		{
			let mut txhashset_ref = self.txhashset.write();

			// Before overwriting, drop file handlers in underlying txhashset
			txhashset_ref.release_backend_files();

			// Move sandbox to overwrite
			txhashset.release_backend_files();
			txhashset::txhashset_replace(sandbox_dir, PathBuf::from(self.db_root.clone()))?;

			// Re-open on db root dir
			txhashset = txhashset::TxHashSet::open(
				self.db_root.clone(),
				self.store.clone(),
				Some(&header),
			)?;

			// Replace the chain txhashset with the newly built one.
			*txhashset_ref = txhashset;
		}

		debug!("txhashset_write: replaced our txhashset with the new one");

		status.on_done();

		Ok(false)
	}

	/// Cleanup old blocks from the db.
	/// Determine the cutoff height from the horizon and the current block height.
	/// *Only* runs if we are not in archive mode.
	fn remove_historical_blocks(
		&self,
		header_pmmr: &txhashset::PMMRHandle<BlockHeader>,
		batch: &store::Batch<'_>,
	) -> Result<(), Error> {
		if self.archive_mode {
			return Ok(());
		}

		let horizon = global::cut_through_horizon() as u64;
		let head = batch.head()?;

		let tail = match batch.tail() {
			Ok(tail) => tail,
			Err(_) => Tip::from_header(&self.genesis),
		};

		let cutoff = head.height.saturating_sub(horizon);

		debug!(
			"remove_historical_blocks: head height: {}, tail height: {}, horizon: {}, cutoff: {}",
			head.height, tail.height, horizon, cutoff,
		);

		if cutoff == 0 {
			return Ok(());
		}

		let mut count = 0;
		let tail_hash = header_pmmr.get_header_hash_by_height(head.height - horizon)?;
		let tail = batch.get_block_header(&tail_hash)?;

		// Remove old blocks (including short lived fork blocks) which height < tail.height
		for block in batch.blocks_iter()? {
			if block.header.height < tail.height {
				let _ = batch.delete_block(&block.hash());
				count += 1;
			}
		}

		batch.save_body_tail(&Tip::from_header(&tail))?;

		debug!(
			"remove_historical_blocks: removed {} blocks. tail height: {}",
			count, tail.height
		);

		Ok(())
	}

	/// Triggers chain compaction.
	///
	/// * compacts the txhashset based on current prune_list
	/// * removes historical blocks and associated data from the db (unless archive mode)
	///
	pub fn compact(&self) -> Result<(), Error> {
		// A node may be restarted multiple times in a short period of time.
		// We compact at most once per 60 blocks in this situation by comparing
		// current "head" and "tail" height to our cut-through horizon and
		// allowing an additional 60 blocks in height before allowing a further compaction.
		if let (Ok(tail), Ok(head)) = (self.tail(), self.head()) {
			let horizon = global::cut_through_horizon() as u64;
			let threshold = horizon.saturating_add(60);
			let next_compact = tail.height.saturating_add(threshold);
			if next_compact > head.height {
				debug!(
					"compact: skipping startup compaction (next at {})",
					next_compact
				);
				return Ok(());
			}
		}

		// Take a write lock on the txhashet and start a new writeable db batch.
		let header_pmmr = self.header_pmmr.read();
		let mut txhashset = self.txhashset.write();
		let batch = self.store.batch()?;

		// Compact the txhashset itself (rewriting the pruned backend files).
		{
			let head_header = batch.head_header()?;
			let current_height = head_header.height;
			let horizon_height =
				current_height.saturating_sub(global::cut_through_horizon().into());
			let horizon_hash = header_pmmr.get_header_hash_by_height(horizon_height)?;
			let horizon_header = batch.get_block_header(&horizon_hash)?;

			txhashset.compact(&horizon_header, &batch)?;
		}

		// If we are not in archival mode remove historical blocks from the db.
		if !self.archive_mode {
			self.remove_historical_blocks(&header_pmmr, &batch)?;
		}

		// Make sure our output_pos index is consistent with the UTXO set.
		txhashset.init_output_pos_index(&header_pmmr, &batch)?;

		// Rebuild our NRD kernel_pos index based on recent kernel history.
		txhashset.init_recent_kernel_pos_index(&header_pmmr, &batch)?;

		// Commit all the above db changes.
		batch.commit()?;

		Ok(())
	}

	/// returns the last n nodes inserted into the output sum tree
	pub fn get_last_n_output(&self, distance: u64) -> Vec<(Hash, OutputIdentifier)> {
		self.txhashset.read().last_n_output(distance)
	}

	/// as above, for rangeproofs
	pub fn get_last_n_rangeproof(&self, distance: u64) -> Vec<(Hash, RangeProof)> {
		self.txhashset.read().last_n_rangeproof(distance)
	}

	/// as above, for kernels
	pub fn get_last_n_kernel(&self, distance: u64) -> Vec<(Hash, TxKernel)> {
		self.txhashset.read().last_n_kernel(distance)
	}

	/// Return Commit's MMR position
	pub fn get_output_pos(&self, commit: &Commitment) -> Result<u64, Error> {
		Ok(self.txhashset.read().get_output_pos(commit)?)
	}

	/// outputs by insertion index
	pub fn unspent_outputs_by_pmmr_index(
		&self,
		start_index: u64,
		max_count: u64,
		max_pmmr_index: Option<u64>,
	) -> Result<(u64, u64, Vec<Output>), Error> {
		let txhashset = self.txhashset.read();
		let last_index = match max_pmmr_index {
			Some(i) => i,
			None => txhashset.highest_output_insertion_index(),
		};
		let outputs = txhashset.outputs_by_pmmr_index(start_index, max_count, max_pmmr_index);
		let rangeproofs =
			txhashset.rangeproofs_by_pmmr_index(start_index, max_count, max_pmmr_index);
		if outputs.0 != rangeproofs.0 || outputs.1.len() != rangeproofs.1.len() {
			return Err(ErrorKind::TxHashSetErr(String::from(
				"Output and rangeproof sets don't match",
			))
			.into());
		}
		let mut output_vec: Vec<Output> = vec![];
		for (ref x, &y) in outputs.1.iter().zip(rangeproofs.1.iter()) {
			output_vec.push(Output::new(x.features, x.commitment(), y));
		}
		Ok((outputs.0, last_index, output_vec))
	}

	/// Return unspent outputs as above, but bounded between a particular range of blocks
	pub fn block_height_range_to_pmmr_indices(
		&self,
		start_block_height: u64,
		end_block_height: Option<u64>,
	) -> Result<(u64, u64), Error> {
		let end_block_height = match end_block_height {
			Some(h) => h,
			None => self.head_header()?.height,
		};
		// Return headers at the given heights
		let prev_to_start_header =
			self.get_header_by_height(start_block_height.saturating_sub(1))?;
		let end_header = self.get_header_by_height(end_block_height)?;
		Ok((
			prev_to_start_header.output_mmr_size + 1,
			end_header.output_mmr_size,
		))
	}

	/// Orphans pool size
	pub fn orphans_len(&self) -> usize {
		self.orphans.len()
	}

	/// Tip (head) of the block chain.
	pub fn head(&self) -> Result<Tip, Error> {
		self.store
			.head()
			.map_err(|e| ErrorKind::StoreErr(e, "chain head".to_owned()).into())
	}

	/// Tail of the block chain in this node after compact (cross-block cut-through)
	pub fn tail(&self) -> Result<Tip, Error> {
		self.store
			.tail()
			.map_err(|e| ErrorKind::StoreErr(e, "chain tail".to_owned()).into())
	}

	/// Tip (head) of the header chain.
	pub fn header_head(&self) -> Result<Tip, Error> {
		self.store
			.header_head()
			.map_err(|e| ErrorKind::StoreErr(e, "header head".to_owned()).into())
	}

	/// Block header for the chain head
	pub fn head_header(&self) -> Result<BlockHeader, Error> {
		self.store
			.head_header()
			.map_err(|e| ErrorKind::StoreErr(e, "chain head header".to_owned()).into())
	}

	/// Gets a block by hash
	pub fn get_block(&self, h: &Hash) -> Result<Block, Error> {
		self.store
			.get_block(h)
			.map_err(|e| ErrorKind::StoreErr(e, "chain get block".to_owned()).into())
	}

	/// Gets a block header by hash
	pub fn get_block_header(&self, h: &Hash) -> Result<BlockHeader, Error> {
		self.store
			.get_block_header(h)
			.map_err(|e| ErrorKind::StoreErr(e, "chain get header".to_owned()).into())
	}

	/// Get previous block header.
	pub fn get_previous_header(&self, header: &BlockHeader) -> Result<BlockHeader, Error> {
		self.store
			.get_previous_header(header)
			.map_err(|e| ErrorKind::StoreErr(e, "chain get previous header".to_owned()).into())
	}

	/// Get block_sums by header hash.
	pub fn get_block_sums(&self, h: &Hash) -> Result<BlockSums, Error> {
		self.store
			.get_block_sums(h)
			.map_err(|e| ErrorKind::StoreErr(e, "chain get block_sums".to_owned()).into())
	}

	/// Gets the block header at the provided height.
	/// Note: Takes a read lock on the header_pmmr.
	pub fn get_header_by_height(&self, height: u64) -> Result<BlockHeader, Error> {
		let hash = self.get_header_hash_by_height(height)?;
		self.get_block_header(&hash)
	}

	/// Gets the header hash at the provided height.
	/// Note: Takes a read lock on the header_pmmr.
	fn get_header_hash_by_height(&self, height: u64) -> Result<Hash, Error> {
		self.header_pmmr.read().get_header_hash_by_height(height)
	}

	/// Migrate our local db from v2 to v3.
	/// "commit only" inputs.
	fn migrate_db_v2_v3(store: &ChainStore) -> Result<(), Error> {
		let mut keys_to_migrate = vec![];
		for (k, v) in store.batch()?.blocks_raw_iter()? {
			// We want to migrate all blocks that cannot be read via v3 protocol version.
			let block_v2: Result<Block, _> =
				ser::deserialize(&mut Cursor::new(&v), ProtocolVersion(2));
			let block_v3: Result<Block, _> =
				ser::deserialize(&mut Cursor::new(&v), ProtocolVersion(3));
			if let (Ok(_), Err(_)) = (block_v2, block_v3) {
				keys_to_migrate.push(k);
			}
		}
		debug!(
			"migrate_db_v2_v3: {} blocks to migrate",
			keys_to_migrate.len()
		);
		let mut count = 0;
		keys_to_migrate.chunks(100).try_for_each(|keys| {
			let batch = store.batch()?;
			for key in keys {
				batch.migrate_block(&key, ProtocolVersion(2), ProtocolVersion(3))?;
				count += 1;
			}
			batch.commit()?;
			debug!("migrate_db_v2_v3: successfully migrated {} blocks", count);
			Ok(())
		})
	}

	/// Gets the block header in which a given output appears in the txhashset.
	pub fn get_header_for_output(&self, commit: Commitment) -> Result<BlockHeader, Error> {
		let header_pmmr = self.header_pmmr.read();
		let txhashset = self.txhashset.read();
		let (_, pos) = match txhashset.get_unspent(commit)? {
			Some(o) => o,
			None => return Err(ErrorKind::OutputNotFound.into()),
		};
		let hash = header_pmmr.get_header_hash_by_height(pos.height)?;
		Ok(self.get_block_header(&hash)?)
	}

	/// Gets the kernel with a given excess and the block height it is included in.
	pub fn get_kernel_height(
		&self,
		excess: &Commitment,
		min_height: Option<u64>,
		max_height: Option<u64>,
	) -> Result<Option<(TxKernel, u64, u64)>, Error> {
		let head = self.head()?;

		if let (Some(min), Some(max)) = (min_height, max_height) {
			if min > max {
				return Ok(None);
			}
		}

		let min_index = match min_height {
			Some(0) => None,
			Some(h) => {
				if h > head.height {
					return Ok(None);
				}
				let header = self.get_header_by_height(h)?;
				let prev_header = self.get_previous_header(&header)?;
				Some(prev_header.kernel_mmr_size + 1)
			}
			None => None,
		};

		let max_index = match max_height {
			Some(h) => {
				if h > head.height {
					None
				} else {
					let header = self.get_header_by_height(h)?;
					Some(header.kernel_mmr_size)
				}
			}
			None => None,
		};

		let (kernel, mmr_index) = match self
			.txhashset
			.read()
			.find_kernel(&excess, min_index, max_index)
		{
			Some(k) => k,
			None => return Ok(None),
		};

		let header = self.get_header_for_kernel_index(mmr_index, min_height, max_height)?;

		Ok(Some((kernel, header.height, mmr_index)))
	}
	/// Gets the block header in which a given kernel mmr index appears in the txhashset.
	pub fn get_header_for_kernel_index(
		&self,
		kernel_mmr_index: u64,
		min_height: Option<u64>,
		max_height: Option<u64>,
	) -> Result<BlockHeader, Error> {
		let header_pmmr = self.header_pmmr.read();

		let mut min = min_height.unwrap_or(0).saturating_sub(1);
		let mut max = match max_height {
			Some(h) => h,
			None => self.head()?.height,
		};

		loop {
			let search_height = max - (max - min) / 2;
			let hash = header_pmmr.get_header_hash_by_height(search_height)?;
			let h = self.get_block_header(&hash)?;
			if search_height == 0 {
				return Ok(h);
			}
			let hash_prev = header_pmmr.get_header_hash_by_height(search_height - 1)?;
			let h_prev = self.get_block_header(&hash_prev)?;
			if kernel_mmr_index > h.kernel_mmr_size {
				min = search_height;
			} else if kernel_mmr_index < h_prev.kernel_mmr_size {
				max = search_height;
			} else {
				if kernel_mmr_index == h_prev.kernel_mmr_size {
					return Ok(h_prev);
				}
				return Ok(h);
			}
		}
	}

	/// Verifies the given block header is actually on the current chain.
	/// Checks the header_by_height index to verify the header is where we say
	/// it is
	pub fn is_on_current_chain(&self, header: &BlockHeader) -> Result<(), Error> {
		let chain_header = self.get_header_by_height(header.height)?;
		if chain_header.hash() == header.hash() {
			Ok(())
		} else {
			Err(ErrorKind::Other("not on current chain".to_string()).into())
		}
	}

	/// Get the tip of the current "sync" header chain.
	/// This may be significantly different to current header chain.
	pub fn get_sync_head(&self) -> Result<Tip, Error> {
		let hash = self.sync_pmmr.read().head_hash()?;
		let header = self.store.get_block_header(&hash)?;
		Ok(Tip::from_header(&header))
	}

	/// Gets multiple headers at the provided heights.
	/// Note: Uses the sync pmmr, not the header pmmr.
	pub fn get_locator_hashes(&self, heights: &[u64]) -> Result<Vec<Hash>, Error> {
		let pmmr = self.sync_pmmr.read();
		heights
			.iter()
			.map(|h| pmmr.get_header_hash_by_height(*h))
			.collect()
	}

	/// Builds an iterator on blocks starting from the current chain head and
	/// running backward. Specialized to return information pertaining to block
	/// difficulty calculation (timestamp and previous difficulties).
	pub fn difficulty_iter(&self) -> Result<store::DifficultyIter<'_>, Error> {
		let head = self.head()?;
		let store = self.store.clone();
		Ok(store::DifficultyIter::from(head.last_block_h, store))
	}

	/// Check whether we have a block without reading it
	pub fn block_exists(&self, h: Hash) -> Result<bool, Error> {
		self.store
			.block_exists(&h)
			.map_err(|e| ErrorKind::StoreErr(e, "chain block exists".to_owned()).into())
	}
}

fn setup_head(
	genesis: &Block,
	store: &store::ChainStore,
	header_pmmr: &mut txhashset::PMMRHandle<BlockHeader>,
	sync_pmmr: &mut txhashset::PMMRHandle<BlockHeader>,
	txhashset: &mut txhashset::TxHashSet,
) -> Result<(), Error> {
	let mut batch = store.batch()?;

	// Apply the genesis header to header and sync MMRs.
	{
		if batch.get_block_header(&genesis.hash()).is_err() {
			batch.save_block_header(&genesis.header)?;
		}

		if header_pmmr.last_pos == 0 {
			txhashset::header_extending(header_pmmr, &mut batch, |ext, _| {
				ext.apply_header(&genesis.header)
			})?;
		}

		if sync_pmmr.last_pos == 0 {
			txhashset::header_extending(sync_pmmr, &mut batch, |ext, _| {
				ext.apply_header(&genesis.header)
			})?;
		}
	}

	// Make sure our header PMMR is consistent with header_head from db if it exists.
	// If header_head is missing in db then use head of header PMMR.
	if let Ok(head) = batch.header_head() {
		header_pmmr.init_head(&head)?;
		txhashset::header_extending(header_pmmr, &mut batch, |ext, batch| {
			let header = batch.get_block_header(&head.hash())?;
			ext.rewind(&header)
		})?;
	} else {
		let hash = header_pmmr.head_hash()?;
		let header = batch.get_block_header(&hash)?;
		batch.save_header_head(&Tip::from_header(&header))?;
	}

	// check if we have a head in store, otherwise the genesis block is it
	let head_res = batch.head();
	let mut head: Tip;
	match head_res {
		Ok(h) => {
			head = h;
			loop {
				// Use current chain tip if we have one.
				// Note: We are rewinding and validating against a writeable extension.
				// If validation is successful we will truncate the backend files
				// to match the provided block header.
				let header = batch.get_block_header(&head.last_block_h)?;

				let res = txhashset::extending(header_pmmr, txhashset, &mut batch, |ext, batch| {
					pipe::rewind_and_apply_fork(&header, ext, batch)?;

					let extension = &mut ext.extension;

					extension.validate_roots(&header)?;

					// now check we have the "block sums" for the block in question
					// if we have no sums (migrating an existing node) we need to go
					// back to the txhashset and sum the outputs and kernels
					if header.height > 0 && batch.get_block_sums(&header.hash()).is_err() {
						debug!(
							"init: building (missing) block sums for {} @ {}",
							header.height,
							header.hash()
						);

						// Do a full (and slow) validation of the txhashset extension
						// to calculate the utxo_sum and kernel_sum at this block height.
						let (utxo_sum, kernel_sum) =
							extension.validate_kernel_sums(&genesis.header, &header)?;

						// Save the block_sums to the db for use later.
						batch.save_block_sums(
							&header.hash(),
							BlockSums {
								utxo_sum,
								kernel_sum,
							},
						)?;
					}

					debug!(
						"init: rewinding and validating before we start... {} at {}",
						header.hash(),
						header.height,
					);
					Ok(())
				});

				if res.is_ok() {
					break;
				} else {
					// We may have corrupted the MMR backend files last time we stopped the
					// node. If this happens we rewind to the previous header,
					// delete the "bad" block and try again.
					let prev_header = batch.get_block_header(&head.prev_block_h)?;

					txhashset::extending(header_pmmr, txhashset, &mut batch, |ext, batch| {
						pipe::rewind_and_apply_fork(&prev_header, ext, batch)
					})?;

					// Now "undo" the latest block and forget it ever existed.
					// We will request it from a peer during sync as necessary.
					{
						let _ = batch.delete_block(&header.hash());
						head = Tip::from_header(&prev_header);
						batch.save_body_head(&head)?;
					}
				}
			}
		}
		Err(NotFoundErr(_)) => {
			let mut sums = BlockSums::default();

			// Save the genesis header with a "zero" header_root.
			// We will update this later once we have the correct header_root.
			batch.save_block(&genesis)?;
			batch.save_spent_index(&genesis.hash(), &vec![])?;
			batch.save_body_head(&Tip::from_header(&genesis.header))?;

			if !genesis.kernels().is_empty() {
				let (utxo_sum, kernel_sum) = (sums, genesis as &dyn Committed).verify_kernel_sums(
					genesis.header.overage(),
					genesis.header.total_kernel_offset(),
				)?;
				sums = BlockSums {
					utxo_sum,
					kernel_sum,
				};
			}
			txhashset::extending(header_pmmr, txhashset, &mut batch, |ext, batch| {
				ext.extension
					.apply_block(&genesis, ext.header_extension, batch)
			})?;

			// Save the block_sums to the db for use later.
			batch.save_block_sums(&genesis.hash(), sums)?;

			info!("init: saved genesis: {:?}", genesis.hash());
		}
		Err(e) => return Err(ErrorKind::StoreErr(e, "chain init load head".to_owned()).into()),
	};
	batch.commit()?;
	Ok(())
}<|MERGE_RESOLUTION|>--- conflicted
+++ resolved
@@ -834,11 +834,6 @@
 		})
 	}
 
-<<<<<<< HEAD
-	/// PLACEHOLDER
-	pub fn segmenter(&self) -> Result<Segmenter, Error> {
-		Ok(Segmenter::new())
-=======
 	/// The segmenter is responsible for generation PIBD segments.
 	/// We cache a segmenter instance based on the current archve period (new period every 12 hours).
 	/// This allows us to efficiently generate bitmap segments for the current archive period.
@@ -895,7 +890,6 @@
 			Arc::new(bitmap_snapshot),
 			header.clone(),
 		))
->>>>>>> b3938de8
 	}
 
 	/// To support the ability to download the txhashset from multiple peers in parallel,
