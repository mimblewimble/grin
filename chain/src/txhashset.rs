// Copyright 2018 The Grin Developers
//
// Licensed under the Apache License, Version 2.0 (the "License");
// you may not use this file except in compliance with the License.
// You may obtain a copy of the License at
//
//     http://www.apache.org/licenses/LICENSE-2.0
//
// Unless required by applicable law or agreed to in writing, software
// distributed under the License is distributed on an "AS IS" BASIS,
// WITHOUT WARRANTIES OR CONDITIONS OF ANY KIND, either express or implied.
// See the License for the specific language governing permissions and
// limitations under the License.

//! Utility structs to handle the 3 hashtrees (output, range proof, kernel) more
//! conveniently and transactionally.

use std::fs;
use std::collections::HashMap;
use std::fs::File;
use std::path::{Path, PathBuf};
use std::sync::Arc;

use util::static_secp_instance;
use util::secp::pedersen::{Commitment, RangeProof};

use core::consensus::REWARD;
use core::core::{Block, BlockHeader, Input, Output, OutputFeatures, OutputIdentifier,
                 OutputStoreable, TxKernel};
use core::core::pmmr::{self, MerkleProof, PMMR};
use core::global;
use core::core::hash::{Hash, Hashed};
use core::ser::{self, PMMRIndexHashable, PMMRable};

use grin_store;
use grin_store::pmmr::{PMMRBackend, PMMRFileMetadata};
use grin_store::types::prune_noop;
use keychain::BlindingFactor;
use types::{ChainStore, Error, PMMRFileMetadataCollection, TxHashSetRoots};
use util::{zip, LOGGER};

const TXHASHSET_SUBDIR: &'static str = "txhashset";
const OUTPUT_SUBDIR: &'static str = "output";
const RANGE_PROOF_SUBDIR: &'static str = "rangeproof";
const KERNEL_SUBDIR: &'static str = "kernel";
const TXHASHSET_ZIP: &'static str = "txhashset_snapshot.zip";

struct PMMRHandle<T>
where
	T: PMMRable,
{
	backend: PMMRBackend<T>,
	last_pos: u64,
}

impl<T> PMMRHandle<T>
where
	T: PMMRable + ::std::fmt::Debug,
{
	fn new(
		root_dir: String,
		file_name: &str,
		index_md: Option<PMMRFileMetadata>,
	) -> Result<PMMRHandle<T>, Error> {
		let path = Path::new(&root_dir).join(TXHASHSET_SUBDIR).join(file_name);
		fs::create_dir_all(path.clone())?;
		let be = PMMRBackend::new(path.to_str().unwrap().to_string(), index_md)?;
		let sz = be.unpruned_size()?;
		Ok(PMMRHandle {
			backend: be,
			last_pos: sz,
		})
	}

	/// Return last written positions of hash file and data file
	pub fn last_file_positions(&self) -> PMMRFileMetadata {
		self.backend.last_file_positions()
	}
}

/// An easy to manipulate structure holding the 3 sum trees necessary to
/// validate blocks and capturing the Output set, the range proofs and the
/// kernels. Also handles the index of Commitments to positions in the
/// output and range proof pmmr trees.
///
/// Note that the index is never authoritative, only the trees are
/// guaranteed to indicate whether an output is spent or not. The index
/// may have commitments that have already been spent, even with
/// pruning enabled.

pub struct TxHashSet {
	output_pmmr_h: PMMRHandle<OutputStoreable>,
	rproof_pmmr_h: PMMRHandle<RangeProof>,
	kernel_pmmr_h: PMMRHandle<TxKernel>,

	// chain store used as index of commitments to MMR positions
	commit_index: Arc<ChainStore>,
}

impl TxHashSet {
	/// Open an existing or new set of backends for the TxHashSet
	pub fn open(
		root_dir: String,
		commit_index: Arc<ChainStore>,
		last_file_positions: Option<PMMRFileMetadataCollection>,
	) -> Result<TxHashSet, Error> {
		let output_file_path: PathBuf = [&root_dir, TXHASHSET_SUBDIR, OUTPUT_SUBDIR]
			.iter()
			.collect();
		fs::create_dir_all(output_file_path.clone())?;

		let rproof_file_path: PathBuf = [&root_dir, TXHASHSET_SUBDIR, RANGE_PROOF_SUBDIR]
			.iter()
			.collect();
		fs::create_dir_all(rproof_file_path.clone())?;

		let kernel_file_path: PathBuf = [&root_dir, TXHASHSET_SUBDIR, KERNEL_SUBDIR]
			.iter()
			.collect();
		fs::create_dir_all(kernel_file_path.clone())?;

		let mut output_md = None;
		let mut rproof_md = None;
		let mut kernel_md = None;

		if let Some(p) = last_file_positions {
			output_md = Some(p.output_file_md);
			rproof_md = Some(p.rproof_file_md);
			kernel_md = Some(p.kernel_file_md);
		}

		Ok(TxHashSet {
			output_pmmr_h: PMMRHandle::new(root_dir.clone(), OUTPUT_SUBDIR, output_md)?,
			rproof_pmmr_h: PMMRHandle::new(root_dir.clone(), RANGE_PROOF_SUBDIR, rproof_md)?,
			kernel_pmmr_h: PMMRHandle::new(root_dir.clone(), KERNEL_SUBDIR, kernel_md)?,
			commit_index: commit_index,
		})
	}

	/// Check if an output is unspent.
	/// We look in the index to find the output MMR pos.
	/// Then we check the entry in the output MMR and confirm the hash matches.
	pub fn is_unspent(&mut self, output_id: &OutputIdentifier) -> Result<Hash, Error> {
		match self.commit_index.get_output_pos(&output_id.commit) {
			Ok(pos) => {
				let output_pmmr: PMMR<OutputStoreable, _> =
					PMMR::at(&mut self.output_pmmr_h.backend, self.output_pmmr_h.last_pos);
				if let Some((hash, _)) = output_pmmr.get(pos, false) {
					if hash == output_id.hash_with_index(pos) {
						Ok(hash)
					} else {
						Err(Error::TxHashSetErr(format!("txhashset hash mismatch")))
					}
				} else {
					Err(Error::OutputNotFound)
				}
			}
			Err(grin_store::Error::NotFoundErr) => Err(Error::OutputNotFound),
			Err(e) => Err(Error::StoreErr(e, format!("txhashset unspent check"))),
		}
	}

	/// returns the last N nodes inserted into the tree (i.e. the 'bottom'
	/// nodes at level 0
	/// TODO: These need to return the actual data from the flat-files instead of hashes now
	pub fn last_n_output(&mut self, distance: u64) -> Vec<(Hash, Option<OutputStoreable>)> {
		let output_pmmr: PMMR<OutputStoreable, _> =
			PMMR::at(&mut self.output_pmmr_h.backend, self.output_pmmr_h.last_pos);
		output_pmmr.get_last_n_insertions(distance)
	}

	/// as above, for range proofs
	pub fn last_n_rangeproof(&mut self, distance: u64) -> Vec<(Hash, Option<RangeProof>)> {
		let rproof_pmmr: PMMR<RangeProof, _> =
			PMMR::at(&mut self.rproof_pmmr_h.backend, self.rproof_pmmr_h.last_pos);
		rproof_pmmr.get_last_n_insertions(distance)
	}

	/// as above, for kernels
	pub fn last_n_kernel(&mut self, distance: u64) -> Vec<(Hash, Option<TxKernel>)> {
		let kernel_pmmr: PMMR<TxKernel, _> =
			PMMR::at(&mut self.kernel_pmmr_h.backend, self.kernel_pmmr_h.last_pos);
		kernel_pmmr.get_last_n_insertions(distance)
	}

	/// Output and kernel MMR indexes at the end of the provided block
	pub fn indexes_at(&self, bh: &Hash) -> Result<(u64, u64), Error> {
		self.commit_index.get_block_marker(bh).map_err(&From::from)
	}

	/// Last file positions of Output set.. hash file,data file
	pub fn last_file_metadata(&self) -> PMMRFileMetadataCollection {
		PMMRFileMetadataCollection::new(
			self.output_pmmr_h.last_file_positions(),
			self.rproof_pmmr_h.last_file_positions(),
			self.kernel_pmmr_h.last_file_positions(),
		)
	}

	/// Get sum tree roots
	/// TODO: Return data instead of hashes
	pub fn roots(&mut self) -> (Hash, Hash, Hash) {
		let output_pmmr: PMMR<OutputStoreable, _> =
			PMMR::at(&mut self.output_pmmr_h.backend, self.output_pmmr_h.last_pos);
		let rproof_pmmr: PMMR<RangeProof, _> =
			PMMR::at(&mut self.rproof_pmmr_h.backend, self.rproof_pmmr_h.last_pos);
		let kernel_pmmr: PMMR<TxKernel, _> =
			PMMR::at(&mut self.kernel_pmmr_h.backend, self.kernel_pmmr_h.last_pos);
		(output_pmmr.root(), rproof_pmmr.root(), kernel_pmmr.root())
	}

	/// Compact the MMR data files and flush the rm logs
	pub fn compact(&mut self) -> Result<(), Error> {
		let commit_index = self.commit_index.clone();
		let head = commit_index.head()?;
		let current_height = head.height;

		// horizon for compacting is based on current_height
		let horizon = (current_height as u32).saturating_sub(global::cut_through_horizon());

		let clean_output_index = |commit: &[u8]| {
			// do we care if this fails?
			let _ = commit_index.delete_output_pos(commit);
		};

		let min_rm = (horizon / 10) as usize;

		self.output_pmmr_h
			.backend
			.check_compact(min_rm, horizon, clean_output_index)?;

		self.rproof_pmmr_h
			.backend
			.check_compact(min_rm, horizon, &prune_noop)?;
		Ok(())
	}
}

/// Starts a new unit of work to extend the chain with additional blocks,
/// accepting a closure that will work within that unit of work. The closure
/// has access to an Extension object that allows the addition of blocks to
/// the txhashset and the checking of the current tree roots.
///
/// If the closure returns an error, modifications are canceled and the unit
/// of work is abandoned. Otherwise, the unit of work is permanently applied.
pub fn extending<'a, F, T>(trees: &'a mut TxHashSet, inner: F) -> Result<T, Error>
where
	F: FnOnce(&mut Extension) -> Result<T, Error>,
{
	let sizes: (u64, u64, u64);
	let res: Result<T, Error>;
	let rollback: bool;
	{
		let commit_index = trees.commit_index.clone();

		debug!(LOGGER, "Starting new txhashset extension.");
		let mut extension = Extension::new(trees, commit_index);
		res = inner(&mut extension);

		rollback = extension.rollback;
		if res.is_ok() && !rollback {
			extension.save_indexes()?;
		}
		sizes = extension.sizes();
	}
	match res {
		Err(e) => {
			debug!(LOGGER, "Error returned, discarding txhashset extension.");
			trees.output_pmmr_h.backend.discard();
			trees.rproof_pmmr_h.backend.discard();
			trees.kernel_pmmr_h.backend.discard();
			Err(e)
		}
		Ok(r) => {
			if rollback {
				debug!(LOGGER, "Rollbacking txhashset extension.");
				trees.output_pmmr_h.backend.discard();
				trees.rproof_pmmr_h.backend.discard();
				trees.kernel_pmmr_h.backend.discard();
			} else {
				debug!(LOGGER, "Committing txhashset extension.");
				trees.output_pmmr_h.backend.sync()?;
				trees.rproof_pmmr_h.backend.sync()?;
				trees.kernel_pmmr_h.backend.sync()?;
				trees.output_pmmr_h.last_pos = sizes.0;
				trees.rproof_pmmr_h.last_pos = sizes.1;
				trees.kernel_pmmr_h.last_pos = sizes.2;
			}

			debug!(LOGGER, "TxHashSet extension done.");
			Ok(r)
		}
	}
}

/// Allows the application of new blocks on top of the sum trees in a
/// reversible manner within a unit of work provided by the `extending`
/// function.
pub struct Extension<'a> {
	output_pmmr: PMMR<'a, OutputStoreable, PMMRBackend<OutputStoreable>>,
	rproof_pmmr: PMMR<'a, RangeProof, PMMRBackend<RangeProof>>,
	kernel_pmmr: PMMR<'a, TxKernel, PMMRBackend<TxKernel>>,

	commit_index: Arc<ChainStore>,
	new_output_commits: HashMap<Commitment, u64>,
	new_block_markers: HashMap<Hash, (u64, u64)>,
	rollback: bool,
}

impl<'a> Extension<'a> {
	// constructor
	fn new(trees: &'a mut TxHashSet, commit_index: Arc<ChainStore>) -> Extension<'a> {
		Extension {
			output_pmmr: PMMR::at(
				&mut trees.output_pmmr_h.backend,
				trees.output_pmmr_h.last_pos,
			),
			rproof_pmmr: PMMR::at(
				&mut trees.rproof_pmmr_h.backend,
				trees.rproof_pmmr_h.last_pos,
			),
			kernel_pmmr: PMMR::at(
				&mut trees.kernel_pmmr_h.backend,
				trees.kernel_pmmr_h.last_pos,
			),
			commit_index: commit_index,
			new_output_commits: HashMap::new(),
			new_block_markers: HashMap::new(),
			rollback: false,
		}
	}

	/// Apply a new set of blocks on top the existing sum trees. Blocks are
	/// applied in order of the provided Vec. If pruning is enabled, inputs also
	/// prune MMR data.
	pub fn apply_block(&mut self, b: &Block) -> Result<(), Error> {
		// first applying coinbase outputs. due to the construction of PMMRs the
		// last element, when its a leaf, can never be pruned as it has no parent
		// yet and it will be needed to calculate that hash. to work around this,
		// we insert coinbase outputs first to add at least one output of padding
		for out in &b.outputs {
			if out.features.contains(OutputFeatures::COINBASE_OUTPUT) {
				self.apply_output(out)?;
			}
		}

		// then doing inputs guarantees an input can't spend an output in the
		// same block, enforcing block cut-through
		for input in &b.inputs {
			self.apply_input(input, b.header.height)?;
		}

		// now all regular, non coinbase outputs
		for out in &b.outputs {
			if !out.features.contains(OutputFeatures::COINBASE_OUTPUT) {
				self.apply_output(out)?;
			}
		}

		// then applying all kernels
		for kernel in &b.kernels {
			self.apply_kernel(kernel)?;
		}

		// finally, recording the PMMR positions after this block for future rewind
		let last_output_pos = self.output_pmmr.unpruned_size();
		let last_kernel_pos = self.kernel_pmmr.unpruned_size();
		self.new_block_markers
			.insert(b.hash(), (last_output_pos, last_kernel_pos));

		Ok(())
	}

	fn save_indexes(&self) -> Result<(), Error> {
		// store all new output pos in the index
		for (commit, pos) in &self.new_output_commits {
			self.commit_index.save_output_pos(commit, *pos)?;
		}
		for (bh, tag) in &self.new_block_markers {
			self.commit_index.save_block_marker(bh, tag)?;
		}
		Ok(())
	}

	fn apply_input(&mut self, input: &Input, height: u64) -> Result<(), Error> {
		let commit = input.commitment();
		let pos_res = self.get_output_pos(&commit);
		if let Ok(pos) = pos_res {
			let output_id_hash = OutputIdentifier::from_input(input).hash_with_index(pos);
			if let Some((read_hash, read_elem)) = self.output_pmmr.get(pos, true) {
				// check hash from pmmr matches hash from input (or corresponding output)
				// if not then the input is not being honest about
				// what it is attempting to spend...

				if output_id_hash != read_hash
					|| output_id_hash
						!= read_elem
							.expect("no output at position")
							.hash_with_index(pos)
				{
					return Err(Error::TxHashSetErr(format!("output pmmr hash mismatch")));
				}

				// check coinbase maturity with the Merkle Proof on the input
				if input.features.contains(OutputFeatures::COINBASE_OUTPUT) {
					let header = self.commit_index.get_block_header(&input.block_hash())?;
					input.verify_maturity(read_hash, &header, height)?;
				}
			}

			// Now prune the output_pmmr, rproof_pmmr and their storage.
			// Input is not valid if we cannot prune successfully (to spend an unspent
			// output).
			match self.output_pmmr.prune(pos, height as u32) {
				Ok(true) => {
					self.rproof_pmmr
						.prune(pos, height as u32)
						.map_err(|s| Error::TxHashSetErr(s))?;
				}
				Ok(false) => return Err(Error::AlreadySpent(commit)),
				Err(s) => return Err(Error::TxHashSetErr(s)),
			}
		} else {
			return Err(Error::AlreadySpent(commit));
		}
		Ok(())
	}

	fn apply_output(&mut self, out: &Output) -> Result<(), Error> {
		let commit = out.commitment();

		if let Ok(pos) = self.get_output_pos(&commit) {
			// we need to check whether the commitment is in the current MMR view
			// as well as the index doesn't support rewind and is non-authoritative
			// (non-historical node will have a much smaller one)
			// note that this doesn't show the commitment *never* existed, just
			// that this is not an existing unspent commitment right now
			if let Some((hash, _)) = self.output_pmmr.get(pos, false) {
				// processing a new fork so we may get a position on the old
				// fork that exists but matches a different node
				// filtering that case out
				if hash == OutputStoreable::from_output(out).hash() {
					return Err(Error::DuplicateCommitment(commit));
				}
			}
		}
		// push new outputs in their MMR and save them in the index
		let pos = self.output_pmmr
			.push(OutputStoreable::from_output(out))
			.map_err(&Error::TxHashSetErr)?;
		self.new_output_commits.insert(out.commitment(), pos);

		// push range proofs in their MMR and file
		self.rproof_pmmr
			.push(out.proof)
			.map_err(&Error::TxHashSetErr)?;
		Ok(())
	}

	fn apply_kernel(&mut self, kernel: &TxKernel) -> Result<(), Error> {
		// push kernels in their MMR and file
		self.kernel_pmmr
			.push(kernel.clone())
			.map_err(&Error::TxHashSetErr)?;

		Ok(())
	}

	/// Build a Merkle proof for the given output and the block by
	/// rewinding the MMR to the last pos of the block.
	/// Note: this relies on the MMR being stable even after pruning/compaction.
	/// We need the hash of each sibling pos from the pos up to the peak
	/// including the sibling leaf node which may have been removed.
	pub fn merkle_proof_via_rewind(
		&mut self,
		output: &OutputIdentifier,
		block_header: &BlockHeader,
	) -> Result<MerkleProof, Error> {
		debug!(
			LOGGER,
			"txhashset: merkle_proof_via_rewind: rewinding to block {:?}",
			block_header.hash()
		);

		// rewind to the specified block
		self.rewind(block_header)?;
		// then calculate the Merkle Proof based on the known pos
		let pos = self.get_output_pos(&output.commit)?;
		let merkle_proof = self.output_pmmr
			.merkle_proof(pos)
			.map_err(&Error::TxHashSetErr)?;

		Ok(merkle_proof)
	}

	/// Rewinds the MMRs to the provided block, using the last output and
	/// last kernel of the block we want to rewind to.
	pub fn rewind(&mut self, block_header: &BlockHeader) -> Result<(), Error> {
		let hash = block_header.hash();
		let height = block_header.height;
		debug!(LOGGER, "Rewind to header {} at {}", hash, height);

		// rewind each MMR
		let (out_pos_rew, kern_pos_rew) = self.commit_index.get_block_marker(&hash)?;
		self.rewind_pos(height, out_pos_rew, kern_pos_rew)?;
		Ok(())
	}

	/// Rewinds the MMRs to the provided positions, given the output and
	/// kernel we want to rewind to.
	pub fn rewind_pos(
		&mut self,
		height: u64,
		out_pos_rew: u64,
		kern_pos_rew: u64,
	) -> Result<(), Error> {
		debug!(
			LOGGER,
			"Rewind txhashset to output pos: {}, kernel pos: {}", out_pos_rew, kern_pos_rew,
		);

		self.output_pmmr
			.rewind(out_pos_rew, height as u32)
			.map_err(&Error::TxHashSetErr)?;
		self.rproof_pmmr
			.rewind(out_pos_rew, height as u32)
			.map_err(&Error::TxHashSetErr)?;
		self.kernel_pmmr
			.rewind(kern_pos_rew, height as u32)
			.map_err(&Error::TxHashSetErr)?;

		Ok(())
	}

	fn get_output_pos(&self, commit: &Commitment) -> Result<u64, grin_store::Error> {
		if let Some(pos) = self.new_output_commits.get(commit) {
			Ok(*pos)
		} else {
			self.commit_index.get_output_pos(commit)
		}
	}

	/// Current root hashes and sums (if applicable) for the Output, range proof
	/// and kernel sum trees.
	pub fn roots(&self) -> TxHashSetRoots {
		TxHashSetRoots {
			output_root: self.output_pmmr.root(),
			rproof_root: self.rproof_pmmr.root(),
			kernel_root: self.kernel_pmmr.root(),
		}
	}

	/// Validate the current txhashset state against a block header
	pub fn validate(&self, header: &BlockHeader) -> Result<(), Error> {
		// validate all hashes and sums within the trees
		if let Err(e) = self.output_pmmr.validate() {
			return Err(Error::InvalidTxHashSet(e));
		}
		if let Err(e) = self.rproof_pmmr.validate() {
			return Err(Error::InvalidTxHashSet(e));
		}
		if let Err(e) = self.kernel_pmmr.validate() {
			return Err(Error::InvalidTxHashSet(e));
		}

		// validate the tree roots against the block header
		let roots = self.roots();
		if roots.output_root != header.output_root || roots.rproof_root != header.range_proof_root
			|| roots.kernel_root != header.kernel_root
		{
			return Err(Error::InvalidRoot);
		}

		// the real magicking: the sum of all kernel excess should equal the sum
		// of all Output commitments, minus the total supply
		let (kernel_sum, fees) = self.sum_kernels()?;
		let kernel_offset = self.sum_kernel_offsets(&header)?;
		let output_sum = self.sum_outputs()?;

		{
			let secp = static_secp_instance();
			let secp = secp.lock().unwrap();
<<<<<<< HEAD
=======
			let over_commit = secp.commit_value(header.height * REWARD)?;
			let adjusted_sum_output = secp.commit_sum(vec![output_sum], vec![over_commit])?;
>>>>>>> 65c0a4b7

			let supply = header.height * reward(0) - fees / 2;
			let over_commit = secp.commit_value(supply)?;
			let adjusted_sum_output = secp.commit_sum(vec![output_sum], vec![over_commit])?;
			let offset_kernel_sum = secp.commit_sum(vec![kernel_sum, kernel_offset], vec![])?;
			if adjusted_sum_output != offset_kernel_sum {
				return Err(Error::InvalidTxHashSet(
					"Differing Output commitment and kernel excess sums.".to_owned(),
				));
			}
		}

		Ok(())
	}

	/// Rebuild the index of MMR positions to the corresponding Output and kernel
	/// by iterating over the whole MMR data. This is a costly operation
	/// performed only when we receive a full new chain state.
	pub fn rebuild_index(&self) -> Result<(), Error> {
		for n in 1..self.output_pmmr.unpruned_size() + 1 {
			// non-pruned leaves only
			if pmmr::bintree_postorder_height(n) == 0 {
				if let Some((_, out)) = self.output_pmmr.get(n, true) {
					self.commit_index
						.save_output_pos(&out.expect("not a leaf node").commit, n)?;
				}
			}
		}
		Ok(())
	}

	/// Force the rollback of this extension, no matter the result
	pub fn force_rollback(&mut self) {
		self.rollback = true;
	}

	/// Dumps the output MMR.
	/// We use this after compacting for visual confirmation that it worked.
	pub fn dump_output_pmmr(&self) {
		debug!(LOGGER, "-- outputs --");
		self.output_pmmr.dump_from_file(false);
		debug!(LOGGER, "-- end of outputs --");
	}

	/// Dumps the state of the 3 sum trees to stdout for debugging. Short
	/// version only prints the Output tree.
	pub fn dump(&self, short: bool) {
		debug!(LOGGER, "-- outputs --");
		self.output_pmmr.dump(short);
		if !short {
			debug!(LOGGER, "-- range proofs --");
			self.rproof_pmmr.dump(short);
			debug!(LOGGER, "-- kernels --");
			self.kernel_pmmr.dump(short);
		}
	}

	// Sizes of the sum trees, used by `extending` on rollback.
	fn sizes(&self) -> (u64, u64, u64) {
		(
			self.output_pmmr.unpruned_size(),
			self.rproof_pmmr.unpruned_size(),
			self.kernel_pmmr.unpruned_size(),
		)
	}

	fn sum_kernel_offsets(&self, header: &BlockHeader) -> Result<Commitment, Error> {
		let mut kernel_offsets = vec![];

		// iterate back up the chain collecting the kernel offset for each block header
		let mut current = header.clone();
		while current.height > 0 {
			kernel_offsets.push(current.kernel_offset);
			current = self.commit_index.get_block_header(&current.previous)?;
		}

		// now sum the kernel_offset from each block header
		// to give us an aggregate offset for the entire
		// blockchain
		let secp = static_secp_instance();
		let secp = secp.lock().unwrap();

		let keys = kernel_offsets
			.iter()
			.cloned()
			.filter(|x| *x != BlindingFactor::zero())
			.filter_map(|x| x.secret_key(&secp).ok())
			.collect::<Vec<_>>();

		let offset = if keys.is_empty() {
			secp.commit_value(0)?
		} else {
			let sum = secp.blind_sum(keys, vec![])?;
			let offset = BlindingFactor::from_secret_key(sum);
			let skey = offset.secret_key(&secp)?;
			secp.commit(0, skey)?
		};

		Ok(offset)
	}

	/// Sums the excess of all our kernels, validating their signatures on the
	/// way
	fn sum_kernels(&self) -> Result<(Commitment, u64), Error> {
		// make sure we have the right count of kernels using the MMR, the storage
		// file may have a few more
		let mmr_sz = self.kernel_pmmr.unpruned_size();
		let count = pmmr::n_leaves(mmr_sz);

		let mut kernel_file = File::open(self.kernel_pmmr.data_file_path())?;
		let first: TxKernel = ser::deserialize(&mut kernel_file)?;
		first.verify()?;
		let mut sum_kernel = first.excess;
		let mut fees = first.fee;

		let secp = static_secp_instance();
		let mut kern_count = 1;
		loop {
			match ser::deserialize::<TxKernel>(&mut kernel_file) {
				Ok(kernel) => {
					kernel.verify()?;
					let secp = secp.lock().unwrap();
					sum_kernel = secp.commit_sum(vec![sum_kernel, kernel.excess], vec![])?;
					fees += kernel.fee;
					kern_count += 1;
					if kern_count == count {
						break;
					}
				}
				Err(_) => break,
			}
		}
		debug!(LOGGER, "Validated and summed {} kernels", kern_count);
		Ok((sum_kernel, fees))
	}

	/// Sums all our Output commitments, checking range proofs at the same time
	fn sum_outputs(&self) -> Result<Commitment, Error> {
		let mut sum_output = None;
		let mut output_count = 0;
		let secp = static_secp_instance();
		for n in 1..self.output_pmmr.unpruned_size() + 1 {
			if pmmr::is_leaf(n) {
				if let Some((_, output)) = self.output_pmmr.get(n, true) {
					let out = output.expect("not a leaf node");
					let commit = out.commit.clone();
					match self.rproof_pmmr.get(n, true) {
						Some((_, Some(rp))) => out.to_output(rp).verify_proof()?,
						_res => {
							return Err(Error::OutputNotFound);
						}
					}
					if let None = sum_output {
						sum_output = Some(commit);
					} else {
						let secp = secp.lock().unwrap();
						sum_output =
							Some(secp.commit_sum(vec![sum_output.unwrap(), commit], vec![])?);
					}
					output_count += 1;
				}
			}
		}
		debug!(LOGGER, "Summed {} Outputs", output_count);
		Ok(sum_output.unwrap())
	}
}

/// Packages the txhashset data files into a zip and returns a Read to the
/// resulting file
pub fn zip_read(root_dir: String) -> Result<File, Error> {
	let txhashset_path = Path::new(&root_dir).join(TXHASHSET_SUBDIR);
	let zip_path = Path::new(&root_dir).join(TXHASHSET_ZIP);

	// create the zip archive
	{
		zip::compress(&txhashset_path, &File::create(zip_path.clone())?)
			.map_err(|ze| Error::Other(ze.to_string()))?;
	}

	// open it again to read it back
	let zip_file = File::open(zip_path)?;
	Ok(zip_file)
}

/// Extract the txhashset data from a zip file and writes the content into the
/// txhashset storage dir
pub fn zip_write(root_dir: String, txhashset_data: File) -> Result<(), Error> {
	let txhashset_path = Path::new(&root_dir).join(TXHASHSET_SUBDIR);

	fs::create_dir_all(txhashset_path.clone())?;
	zip::decompress(txhashset_data, &txhashset_path).map_err(|ze| Error::Other(ze.to_string()))
}<|MERGE_RESOLUTION|>--- conflicted
+++ resolved
@@ -573,20 +573,17 @@
 
 		// the real magicking: the sum of all kernel excess should equal the sum
 		// of all Output commitments, minus the total supply
-		let (kernel_sum, fees) = self.sum_kernels()?;
+		let kernel_sum = self.sum_kernels()?;
 		let kernel_offset = self.sum_kernel_offsets(&header)?;
 		let output_sum = self.sum_outputs()?;
+
+		// supply is the sum of the coinbase outputs from all the block headers
+		let supply = header.height * REWARD;
 
 		{
 			let secp = static_secp_instance();
 			let secp = secp.lock().unwrap();
-<<<<<<< HEAD
-=======
-			let over_commit = secp.commit_value(header.height * REWARD)?;
-			let adjusted_sum_output = secp.commit_sum(vec![output_sum], vec![over_commit])?;
->>>>>>> 65c0a4b7
-
-			let supply = header.height * reward(0) - fees / 2;
+
 			let over_commit = secp.commit_value(supply)?;
 			let adjusted_sum_output = secp.commit_sum(vec![output_sum], vec![over_commit])?;
 			let offset_kernel_sum = secp.commit_sum(vec![kernel_sum, kernel_offset], vec![])?;
@@ -651,6 +648,8 @@
 		)
 	}
 
+	/// TODO - Just use total_offset from latest header once this is available.
+	/// So we do not need to iterate over all the headers to calculate it.
 	fn sum_kernel_offsets(&self, header: &BlockHeader) -> Result<Commitment, Error> {
 		let mut kernel_offsets = vec![];
 
@@ -688,7 +687,7 @@
 
 	/// Sums the excess of all our kernels, validating their signatures on the
 	/// way
-	fn sum_kernels(&self) -> Result<(Commitment, u64), Error> {
+	fn sum_kernels(&self) -> Result<Commitment, Error> {
 		// make sure we have the right count of kernels using the MMR, the storage
 		// file may have a few more
 		let mmr_sz = self.kernel_pmmr.unpruned_size();
@@ -698,7 +697,6 @@
 		let first: TxKernel = ser::deserialize(&mut kernel_file)?;
 		first.verify()?;
 		let mut sum_kernel = first.excess;
-		let mut fees = first.fee;
 
 		let secp = static_secp_instance();
 		let mut kern_count = 1;
@@ -708,7 +706,6 @@
 					kernel.verify()?;
 					let secp = secp.lock().unwrap();
 					sum_kernel = secp.commit_sum(vec![sum_kernel, kernel.excess], vec![])?;
-					fees += kernel.fee;
 					kern_count += 1;
 					if kern_count == count {
 						break;
@@ -718,7 +715,7 @@
 			}
 		}
 		debug!(LOGGER, "Validated and summed {} kernels", kern_count);
-		Ok((sum_kernel, fees))
+		Ok(sum_kernel)
 	}
 
 	/// Sums all our Output commitments, checking range proofs at the same time
