--- conflicted
+++ resolved
@@ -1076,7 +1076,6 @@
 	check_files(&txhashset_path)?;
 
 	fs::create_dir_all(txhashset_path.clone())?;
-<<<<<<< HEAD
 	zip::decompress(txhashset_data, &txhashset_path).map_err(|ze| Error::Other(ze.to_string()))
 }
 
@@ -1138,26 +1137,6 @@
 	}
 	Ok(())
 }
-/// Given a block header to rewind to and the block header at the
-/// head of the current chain state, we need to calculate the positions
-/// of all outputs we need to "undo" during a rewind.
-/// The MMR is append-only so we can simply look for all positions added after
-/// the rewind pos.
-fn output_pos_to_rewind(
-	commit_index: Arc<ChainStore>,
-	block_header: &BlockHeader,
-	head_header: &BlockHeader,
-) -> Result<Bitmap, Error> {
-	let marker_to = commit_index.get_block_marker(&head_header.hash())?;
-	let marker_from = commit_index.get_block_marker(&block_header.hash())?;
-	Ok(((marker_from.output_pos + 1)..=marker_to.output_pos)
-		.map(|x| x as u32)
-		.collect())
-=======
-	zip::decompress(txhashset_data, &txhashset_path)
-		.map_err(|ze| ErrorKind::Other(ze.to_string()).into())
->>>>>>> ad69dae9
-}
 
 /// Given a block header to rewind to and the block header at the
 /// head of the current chain state, we need to calculate the positions
