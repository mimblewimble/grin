// Copyright 2018 The Grin Developers
//
// Licensed under the Apache License, Version 2.0 (the "License");
// you may not use this file except in compliance with the License.
// You may obtain a copy of the License at
//
//     http://www.apache.org/licenses/LICENSE-2.0
//
// Unless required by applicable law or agreed to in writing, software
// distributed under the License is distributed on an "AS IS" BASIS,
// WITHOUT WARRANTIES OR CONDITIONS OF ANY KIND, either express or implied.
// See the License for the specific language governing permissions and
// limitations under the License.

//! Implementation of the chain block acceptance (or refusal) pipeline.

use crate::util::RwLock;
use std::sync::Arc;

use chrono::prelude::Utc;
use chrono::Duration;

use crate::chain::OrphanBlockPool;
use crate::core::consensus;
use crate::core::core::hash::Hashed;
use crate::core::core::verifier_cache::VerifierCache;
use crate::core::core::Committed;
use crate::core::core::{Block, BlockHeader, BlockSums};
use crate::core::global;
use crate::core::pow;
use crate::error::{Error, ErrorKind};
use crate::store;
use crate::txhashset;
use crate::types::{Options, Tip};
use grin_store;

/// Contextual information required to process a new block and either reject or
/// accept it.
pub struct BlockContext<'a> {
	/// The options
	pub opts: Options,
	/// The pow verifier to use when processing a block.
	pub pow_verifier: fn(&BlockHeader) -> Result<(), pow::Error>,
	/// The active txhashset (rewindable MMRs) to use for block processing.
	pub txhashset: &'a mut txhashset::TxHashSet,
	/// The active batch to use for block processing.
	pub batch: store::Batch<'a>,
	/// The verifier cache (caching verifier for rangeproofs and kernel signatures)
	pub verifier_cache: Arc<RwLock<dyn VerifierCache>>,
	/// Recent orphan blocks to avoid double-processing
	pub orphans: Arc<OrphanBlockPool>,
}

/// Process a block header as part of processing a full block.
/// We want to be sure the header is valid before processing the full block.
fn process_header_for_block(
	header: &BlockHeader,
	is_fork: bool,
	ctx: &mut BlockContext<'_>,
) -> Result<(), Error> {
	txhashset::header_extending(&mut ctx.txhashset, &mut ctx.batch, |extension| {
		extension.force_rollback();
		if is_fork {
			rewind_and_apply_header_fork(header, extension)?;
		}
		extension.validate_root(header)?;
		extension.apply_header(header)?;
		Ok(())
	})?;

	validate_header(header, ctx)?;
	add_block_header(header, &ctx.batch)?;
	update_header_head(header, ctx)?;

	Ok(())
}

// Check if we already know about this block for various reasons
// from cheapest to most expensive (delay hitting the db until last).
fn check_known(block: &Block, ctx: &mut BlockContext<'_>) -> Result<(), Error> {
	check_known_head(&block.header, ctx)?;
	check_known_orphans(&block.header, ctx)?;
	check_known_store(&block.header, ctx)?;
	Ok(())
}

/// Runs the block processing pipeline, including validation and finding a
/// place for the new block in the chain.
/// Returns new head if chain head updated.
pub fn process_block(b: &Block, ctx: &mut BlockContext<'_>) -> Result<Option<Tip>, Error> {
	// TODO should just take a promise for a block with a full header so we don't
	// spend resources reading the full block when its header is invalid

	debug!(
		"pipe: process_block {} at {}, in/out/kern: {}/{}/{}",
		b.hash(),
		b.header.height,
		b.inputs().len(),
		b.outputs().len(),
		b.kernels().len(),
	);

	// Check if we have already processed this block previously.
	check_known(b, ctx)?;

	// Delay hitting the db for current chain head until we know
	// this block is not already known.
	let head = ctx.batch.head()?;
	let is_next = b.header.prev_hash == head.last_block_h;

	let prev = prev_header_store(&b.header, &mut ctx.batch)?;

	// Block is an orphan if we do not know about the previous full block.
	// Skip this check if we have just processed the previous block
	// or the full txhashset state (fast sync) at the previous block height.
	if !is_next && !ctx.batch.block_exists(&prev.hash())? {
		return Err(ErrorKind::Orphan.into());
	}

	// This is a fork in the context of both header and block processing
	// if this block does not immediately follow the chain head.
	let is_fork = !is_next;

	// Check the header is valid before we proceed with the full block.
	process_header_for_block(&b.header, is_fork, ctx)?;

	// Validate the block itself, make sure it is internally consistent.
	// Use the verifier_cache for verifying rangeproofs and kernel signatures.
	validate_block(b, ctx)?;

	// Start a chain extension unit of work dependent on the success of the
	// internal validation and saving operations
	txhashset::extending(&mut ctx.txhashset, &mut ctx.batch, |mut extension| {
		if is_fork {
			rewind_and_apply_fork(b, extension)?;
		}

		// Check any coinbase being spent have matured sufficiently.
		// This needs to be done within the context of a potentially
		// rewound txhashset extension to reflect chain state prior
		// to applying the new block.
		verify_coinbase_maturity(b, &mut extension)?;

		// Validate the block against the UTXO set.
		validate_utxo(b, &mut extension)?;

		// Using block_sums (utxo_sum, kernel_sum) for the previous block from the db
		// we can verify_kernel_sums across the full UTXO sum and full kernel sum
		// accounting for inputs/outputs/kernels in this new block.
		// We know there are no double-spends etc. if this verifies successfully.
		verify_block_sums(b, &mut extension)?;

		// Apply the block to the txhashset state.
		// Validate the txhashset roots and sizes against the block header.
		// Block is invalid if there are any discrepencies.
		apply_block_to_txhashset(b, &mut extension)?;

		// If applying this block does not increase the work on the chain then
		// we know we have not yet updated the chain to produce a new chain head.
		let head = extension.batch.head()?;
		if !has_more_work(&b.header, &head) {
			extension.force_rollback();
		}

		Ok(())
	})?;

	// Add the validated block to the db.
	// We do this even if we have not increased the total cumulative work
	// so we can maintain multiple (in progress) forks.
	add_block(b, &ctx.batch)?;

	if ctx.batch.tail().is_err() {
		update_body_tail(&b.header, &ctx.batch)?;
	}

	// Update the chain head if total work is increased.
	let res = update_head(b, ctx)?;
	Ok(res)
}

/// Process the block header.
/// This is only ever used during sync and uses a context based on sync_head.
pub fn sync_block_headers(
<<<<<<< HEAD
	headers: &Vec<BlockHeader>,
	ctx: &mut BlockContext<'_>,
=======
	headers: &[BlockHeader],
	ctx: &mut BlockContext,
>>>>>>> 7ff323c8
) -> Result<Option<Tip>, Error> {
	if let Some(header) = headers.first() {
		debug!(
			"pipe: sync_block_headers: {} headers from {} at {}",
			headers.len(),
			header.hash(),
			header.height,
		);
	} else {
		return Ok(None);
	}

	let all_known = if let Some(last_header) = headers.last() {
		ctx.batch.get_block_header(&last_header.hash()).is_ok()
	} else {
		false
	};

	if !all_known {
		let first_header = headers.first().unwrap();
		let prev_header = ctx.batch.get_previous_header(&first_header)?;
		txhashset::sync_extending(&mut ctx.txhashset, &mut ctx.batch, |extension| {
			extension.rewind(&prev_header)?;

			for header in headers {
				// Check the current root is correct.
				extension.validate_root(header)?;

				// Apply the header to the header MMR.
				extension.apply_header(header)?;

				// Save the header to the db.
				add_block_header(header, &extension.batch)?;
			}

			Ok(())
		})?;

		// Validate all our headers now that we have added each "previous"
		// header to the db in this batch above.
		for header in headers {
			validate_header(header, ctx)?;
		}
	}

	// Update header_head (if most work) and sync_head (regardless) in all cases,
	// even if we already know all the headers.
	// This avoids the case of us getting into an infinite loop with sync_head never
	// progressing.
	// We only need to do this once at the end of this batch of headers.
	if let Some(header) = headers.last() {
		// Update sync_head regardless of total work.
		update_sync_head(header, &mut ctx.batch)?;

		// Update header_head (but only if this header increases our total known work).
		// i.e. Only if this header is now the head of the current "most work" chain.
		let res = update_header_head(header, ctx)?;
		Ok(res)
	} else {
		Ok(None)
	}
}

/// Process block header as part of "header first" block propagation.
/// We validate the header but we do not store it or update header head based
/// on this. We will update these once we get the block back after requesting
/// it.
pub fn process_block_header(header: &BlockHeader, ctx: &mut BlockContext<'_>) -> Result<(), Error> {
	debug!(
		"pipe: process_block_header: {} at {}",
		header.hash(),
		header.height,
	); // keep this

	check_header_known(header, ctx)?;
	validate_header(header, ctx)?;
	Ok(())
}

/// Quick in-memory check to fast-reject any block header we've already handled
/// recently. Keeps duplicates from the network in check.
/// ctx here is specific to the header_head (tip of the header chain)
fn check_header_known(header: &BlockHeader, ctx: &mut BlockContext<'_>) -> Result<(), Error> {
	let header_head = ctx.batch.header_head()?;
	if header.hash() == header_head.last_block_h || header.hash() == header_head.prev_block_h {
		return Err(ErrorKind::Unfit("header already known".to_string()).into());
	}
	Ok(())
}

/// Quick in-memory check to fast-reject any block handled recently.
/// Keeps duplicates from the network in check.
/// Checks against the last_block_h and prev_block_h of the chain head.
fn check_known_head(header: &BlockHeader, ctx: &mut BlockContext<'_>) -> Result<(), Error> {
	let head = ctx.batch.head()?;
	let bh = header.hash();
	if bh == head.last_block_h || bh == head.prev_block_h {
		return Err(ErrorKind::Unfit("already known in head".to_string()).into());
	}
	Ok(())
}

/// Check if this block is in the set of known orphans.
fn check_known_orphans(header: &BlockHeader, ctx: &mut BlockContext<'_>) -> Result<(), Error> {
	if ctx.orphans.contains(&header.hash()) {
		Err(ErrorKind::Unfit("already known in orphans".to_string()).into())
	} else {
		Ok(())
	}
}

// Check if this block is in the store already.
fn check_known_store(header: &BlockHeader, ctx: &mut BlockContext<'_>) -> Result<(), Error> {
	match ctx.batch.block_exists(&header.hash()) {
		Ok(true) => {
			let head = ctx.batch.head()?;
			if header.height < head.height.saturating_sub(50) {
				// TODO - we flag this as an "abusive peer" but only in the case
				// where we have the full block in our store.
				// So this is not a particularly exhaustive check.
				Err(ErrorKind::OldBlock.into())
			} else {
				Err(ErrorKind::Unfit("already known in store".to_string()).into())
			}
		}
		Ok(false) => {
			// Not yet processed this block, we can proceed.
			Ok(())
		}
		Err(e) => {
			return Err(ErrorKind::StoreErr(e, "pipe get this block".to_owned()).into());
		}
	}
}

// Find the previous header from the store.
// Return an Orphan error if we cannot find the previous header.
fn prev_header_store(
	header: &BlockHeader,
	batch: &mut store::Batch<'_>,
) -> Result<BlockHeader, Error> {
	let prev = batch.get_previous_header(&header).map_err(|e| match e {
		grin_store::Error::NotFoundErr(_) => ErrorKind::Orphan,
		_ => ErrorKind::StoreErr(e, "check prev header".into()),
	})?;
	Ok(prev)
}

/// First level of block validation that only needs to act on the block header
/// to make it as cheap as possible. The different validations are also
/// arranged by order of cost to have as little DoS surface as possible.
fn validate_header(header: &BlockHeader, ctx: &mut BlockContext<'_>) -> Result<(), Error> {
	// check version, enforces scheduled hard fork
	if !consensus::valid_header_version(header.height, header.version) {
		error!(
			"Invalid block header version received ({}), maybe update Grin?",
			header.version
		);
		return Err(ErrorKind::InvalidBlockVersion(header.version).into());
	}

	// TODO: remove CI check from here somehow
	if header.timestamp > Utc::now() + Duration::seconds(12 * (consensus::BLOCK_TIME_SEC as i64))
		&& !global::is_automated_testing_mode()
	{
		// refuse blocks more than 12 blocks intervals in future (as in bitcoin)
		// TODO add warning in p2p code if local time is too different from peers
		return Err(ErrorKind::InvalidBlockTime.into());
	}

	if !ctx.opts.contains(Options::SKIP_POW) {
		if !header.pow.is_primary() && !header.pow.is_secondary() {
			return Err(ErrorKind::LowEdgebits.into());
		}
		let edge_bits = header.pow.edge_bits();
		if !(ctx.pow_verifier)(header).is_ok() {
			error!(
				"pipe: error validating header with cuckoo edge_bits {}",
				edge_bits
			);
			return Err(ErrorKind::InvalidPow.into());
		}
	}

	// First I/O cost, delayed as late as possible.
	let prev = prev_header_store(header, &mut ctx.batch)?;

	// make sure this header has a height exactly one higher than the previous
	// header
	if header.height != prev.height + 1 {
		return Err(ErrorKind::InvalidBlockHeight.into());
	}

	// TODO - get rid of the automated testing mode check here somehow
	if header.timestamp <= prev.timestamp && !global::is_automated_testing_mode() {
		// prevent time warp attacks and some timestamp manipulations by forcing strict
		// time progression (but not in CI mode)
		return Err(ErrorKind::InvalidBlockTime.into());
	}

	// verify the proof of work and related parameters
	// at this point we have a previous block header
	// we know the height increased by one
	// so now we can check the total_difficulty increase is also valid
	// check the pow hash shows a difficulty at least as large
	// as the target difficulty
	if !ctx.opts.contains(Options::SKIP_POW) {
		if header.total_difficulty() <= prev.total_difficulty() {
			return Err(ErrorKind::DifficultyTooLow.into());
		}

		let target_difficulty = header.total_difficulty() - prev.total_difficulty();

		if header.pow.to_difficulty(header.height) < target_difficulty {
			return Err(ErrorKind::DifficultyTooLow.into());
		}

		// explicit check to ensure total_difficulty has increased by exactly
		// the _network_ difficulty of the previous block
		// (during testnet1 we use _block_ difficulty here)
		let child_batch = ctx.batch.child()?;
		let diff_iter = store::DifficultyIter::from_batch(prev.hash(), child_batch);
		let next_header_info = consensus::next_difficulty(header.height, diff_iter);
		if target_difficulty != next_header_info.difficulty {
			info!(
				"validate_header: header target difficulty {} != {}",
				target_difficulty.to_num(),
				next_header_info.difficulty.to_num()
			);
			return Err(ErrorKind::WrongTotalDifficulty.into());
		}
		// check the secondary PoW scaling factor if applicable
		if header.pow.secondary_scaling != next_header_info.secondary_scaling {
			info!(
				"validate_header: header secondary scaling {} != {}",
				header.pow.secondary_scaling, next_header_info.secondary_scaling
			);
			return Err(ErrorKind::InvalidScaling.into());
		}
	}

	Ok(())
}

fn validate_block(block: &Block, ctx: &mut BlockContext<'_>) -> Result<(), Error> {
	let prev = ctx.batch.get_previous_header(&block.header)?;
	block
		.validate(&prev.total_kernel_offset, ctx.verifier_cache.clone())
		.map_err(|e| ErrorKind::InvalidBlockProof(e))?;
	Ok(())
}

/// TODO - This can move into the utxo_view.
/// Verify the block is not attempting to spend coinbase outputs
/// before they have sufficiently matured.
/// Note: requires a txhashset extension.
fn verify_coinbase_maturity(
	block: &Block,
	ext: &mut txhashset::Extension<'_>,
) -> Result<(), Error> {
	ext.verify_coinbase_maturity(&block.inputs(), block.header.height)?;
	Ok(())
}

/// Some "real magick" verification logic.
/// The (BlockSums, Block) tuple implements Committed...
/// This allows us to verify kernel sums across the full utxo and kernel sets
/// based on block_sums of previous block, accounting for the inputs|outputs|kernels
/// of the new block.
fn verify_block_sums(b: &Block, ext: &mut txhashset::Extension<'_>) -> Result<(), Error> {
	// TODO - this is 2 db calls, can we optimize this?
	// Retrieve the block_sums for the previous block.
	let prev = ext.batch.get_previous_header(&b.header)?;
	let block_sums = ext.batch.get_block_sums(&prev.hash())?;

	// Overage is based purely on the new block.
	// Previous block_sums have taken all previous overage into account.
	let overage = b.header.overage();

	// Offset on the other hand is the total kernel offset from the new block.
	let offset = b.header.total_kernel_offset();

	// Verify the kernel sums for the block_sums with the new block applied.
	let (utxo_sum, kernel_sum) =
		(block_sums, b as &dyn Committed).verify_kernel_sums(overage, offset)?;

	// Save the new block_sums for the new block to the db via the batch.
	ext.batch.save_block_sums(
		&b.header.hash(),
		&BlockSums {
			utxo_sum,
			kernel_sum,
		},
	)?;

	Ok(())
}

/// Fully validate the block by applying it to the txhashset extension.
/// Check both the txhashset roots and sizes are correct after applying the block.
fn apply_block_to_txhashset(
	block: &Block,
	ext: &mut txhashset::Extension<'_>,
) -> Result<(), Error> {
	ext.validate_header_root(&block.header)?;
	ext.apply_block(block)?;
	ext.validate_roots()?;
	ext.validate_sizes()?;
	Ok(())
}

/// Officially adds the block to our chain.
/// Header must be added separately (assume this has been done previously).
fn add_block(b: &Block, batch: &store::Batch<'_>) -> Result<(), Error> {
	batch
		.save_block(b)
		.map_err(|e| ErrorKind::StoreErr(e, "pipe save block".to_owned()))?;
	Ok(())
}

/// Update the block chain tail so we can know the exact tail of full blocks in this node
fn update_body_tail(bh: &BlockHeader, batch: &store::Batch<'_>) -> Result<(), Error> {
	let tip = Tip::from_header(bh);
	batch
		.save_body_tail(&tip)
		.map_err(|e| ErrorKind::StoreErr(e, "pipe save body tail".to_owned()))?;
	debug!("body tail {} @ {}", bh.hash(), bh.height);
	Ok(())
}

/// Officially adds the block header to our header chain.
fn add_block_header(bh: &BlockHeader, batch: &store::Batch<'_>) -> Result<(), Error> {
	batch
		.save_block_header(bh)
		.map_err(|e| ErrorKind::StoreErr(e, "pipe save header".to_owned()))?;
	Ok(())
}

/// Directly updates the head if we've just appended a new block to it or handle
/// the situation where we've just added enough work to have a fork with more
/// work than the head.
fn update_head(b: &Block, ctx: &BlockContext<'_>) -> Result<Option<Tip>, Error> {
	// if we made a fork with more work than the head (which should also be true
	// when extending the head), update it
	let head = ctx.batch.head()?;
	if has_more_work(&b.header, &head) {
		let tip = Tip::from_header(&b.header);

		ctx.batch
			.save_body_head(&tip)
			.map_err(|e| ErrorKind::StoreErr(e, "pipe save body".to_owned()))?;

		debug!(
			"pipe: head updated to {} at {}",
			tip.last_block_h, tip.height
		);

		Ok(Some(tip))
	} else {
		Ok(None)
	}
}

// Whether the provided block totals more work than the chain tip
fn has_more_work(header: &BlockHeader, head: &Tip) -> bool {
	header.total_difficulty() > head.total_difficulty
}

/// Update the sync head so we can keep syncing from where we left off.
fn update_sync_head(bh: &BlockHeader, batch: &mut store::Batch<'_>) -> Result<(), Error> {
	let tip = Tip::from_header(bh);
	batch
		.save_sync_head(&tip)
		.map_err(|e| ErrorKind::StoreErr(e, "pipe save sync head".to_owned()))?;
	debug!("sync head {} @ {}", bh.hash(), bh.height);
	Ok(())
}

/// Update the header head if this header has most work.
fn update_header_head(bh: &BlockHeader, ctx: &mut BlockContext<'_>) -> Result<Option<Tip>, Error> {
	let header_head = ctx.batch.header_head()?;
	if has_more_work(&bh, &header_head) {
		let tip = Tip::from_header(bh);
		ctx.batch
			.save_header_head(&tip)
			.map_err(|e| ErrorKind::StoreErr(e, "pipe save header head".to_owned()))?;

		debug!(
			"pipe: header_head updated to {} at {}",
			tip.last_block_h, tip.height
		);

		Ok(Some(tip))
	} else {
		Ok(None)
	}
}

/// Rewind the header chain and reapply headers on a fork.
pub fn rewind_and_apply_header_fork(
	header: &BlockHeader,
	ext: &mut txhashset::HeaderExtension<'_>,
) -> Result<(), Error> {
	let mut fork_hashes = vec![];
	let mut current = ext.batch.get_previous_header(header)?;
	while current.height > 0 && !ext.is_on_current_chain(&current).is_ok() {
		fork_hashes.push(current.hash());
		current = ext.batch.get_previous_header(&current)?;
	}
	fork_hashes.reverse();

	let forked_header = current;

	// Rewind the txhashset state back to the block where we forked from the most work chain.
	ext.rewind(&forked_header)?;

	// Re-apply all headers on this fork.
	for h in fork_hashes {
		let header = ext
			.batch
			.get_block_header(&h)
			.map_err(|e| ErrorKind::StoreErr(e, format!("getting forked headers")))?;
		ext.apply_header(&header)?;
	}
	Ok(())
}

/// Utility function to handle forks. From the forked block, jump backward
/// to find to fork root. Rewind the txhashset to the root and apply all the
/// forked blocks prior to the one being processed to set the txhashset in
/// the expected state.
pub fn rewind_and_apply_fork(b: &Block, ext: &mut txhashset::Extension<'_>) -> Result<(), Error> {
	// extending a fork, first identify the block where forking occurred
	// keeping the hashes of blocks along the fork
	let mut fork_hashes = vec![];
	let mut current = ext.batch.get_previous_header(&b.header)?;
	while current.height > 0 && !ext.is_on_current_chain(&current).is_ok() {
		fork_hashes.push(current.hash());
		current = ext.batch.get_previous_header(&current)?;
	}
	fork_hashes.reverse();

	let forked_header = current;

	// Rewind the txhashset state back to the block where we forked from the most work chain.
	ext.rewind(&forked_header)?;

	// Now re-apply all blocks on this fork.
	for h in fork_hashes {
		let fb = ext
			.batch
			.get_block(&h)
			.map_err(|e| ErrorKind::StoreErr(e, format!("getting forked blocks")))?;

		// Re-verify coinbase maturity along this fork.
		verify_coinbase_maturity(&fb, ext)?;
		// Validate the block against the UTXO set.
		validate_utxo(&fb, ext)?;
		// Re-verify block_sums to set the block_sums up on this fork correctly.
		verify_block_sums(&fb, ext)?;
		// Re-apply the blocks.
		apply_block_to_txhashset(&fb, ext)?;
	}
	Ok(())
}

fn validate_utxo(block: &Block, ext: &txhashset::Extension<'_>) -> Result<(), Error> {
	let utxo = ext.utxo_view();
	utxo.validate_block(block)?;
	Ok(())
}<|MERGE_RESOLUTION|>--- conflicted
+++ resolved
@@ -182,13 +182,8 @@
 /// Process the block header.
 /// This is only ever used during sync and uses a context based on sync_head.
 pub fn sync_block_headers(
-<<<<<<< HEAD
-	headers: &Vec<BlockHeader>,
+	headers: &[BlockHeader],
 	ctx: &mut BlockContext<'_>,
-=======
-	headers: &[BlockHeader],
-	ctx: &mut BlockContext,
->>>>>>> 7ff323c8
 ) -> Result<Option<Tip>, Error> {
 	if let Some(header) = headers.first() {
 		debug!(
