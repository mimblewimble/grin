--- conflicted
+++ resolved
@@ -65,16 +65,6 @@
 		// in sync mode, the header has already been validated
 		validate_header(&b.header, &mut ctx)?;
 	}
-<<<<<<< HEAD
-=======
-
-	validate_block(b, &mut ctx)?;
-	debug!(
-		"Block at {} with hash {} is valid, going to save and append.",
-		b.header.height,
-		b.hash()
-	);
->>>>>>> a5b2c7d3
 
 	// take the lock on the sum trees and start a chain extension unit of work
 	// dependent on the success of the internal validation and saving operations
@@ -193,19 +183,14 @@
 }
 
 /// Fully validate the block content.
-<<<<<<< HEAD
 fn validate_block(b: &Block, ctx: &mut BlockContext, ext: &mut sumtree::Extension) -> Result<(), Error> {
 	if b.header.height > ctx.head.height + 1 {
-=======
-fn validate_block(block: &Block, ctx: &mut BlockContext) -> Result<(), Error> {
-	if block.header.height > ctx.head.height + 1 {
->>>>>>> a5b2c7d3
 		return Err(Error::Orphan);
 	}
  
 	// main isolated block validation, checks all commitment sums and sigs
 	let curve = secp::Secp256k1::with_caps(secp::ContextFlag::Commit);
-	try!(block.validate(&curve).map_err(&Error::InvalidBlockProof));
+	try!(b.validate(&curve).map_err(&Error::InvalidBlockProof));
 
 	// check that all the outputs of the block are "new" -
 	// that they do not clobber any existing unspent outputs (by their commitment)
@@ -265,13 +250,13 @@
 	}
 
 	// check that any coinbase outputs are spendable (that they have matured sufficiently)
-	for input in &block.inputs {
+	for input in &b.inputs {
 		if let Ok(output) = ctx.store.get_output_by_commit(&input.commitment()) {
 			if output.features.contains(transaction::COINBASE_OUTPUT) {
 				if let Ok(output_header) = ctx.store.get_block_header_by_output_commit(&input.commitment()) {
 
 					// TODO - make sure we are not off-by-1 here vs. the equivalent tansaction validation rule
-					if block.header.height <= output_header.height + consensus::COINBASE_MATURITY {
+					if b.header.height <= output_header.height + consensus::COINBASE_MATURITY {
 						return Err(Error::ImmatureCoinbase);
 					}
 				};
