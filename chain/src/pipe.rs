// Copyright 2018 The Grin Developers
//
// Licensed under the Apache License, Version 2.0 (the "License");
// you may not use this file except in compliance with the License.
// You may obtain a copy of the License at
//
//     http://www.apache.org/licenses/LICENSE-2.0
//
// Unless required by applicable law or agreed to in writing, software
// distributed under the License is distributed on an "AS IS" BASIS,
// WITHOUT WARRANTIES OR CONDITIONS OF ANY KIND, either express or implied.
// See the License for the specific language governing permissions and
// limitations under the License.

//! Implementation of the chain block acceptance (or refusal) pipeline.

use std::sync::{Arc, RwLock};

use time;

use core::consensus;
use core::core::hash::{Hash, Hashed};
use core::core::target::Difficulty;
use core::core::{Block, BlockHeader};
use core::global;
use grin_store;
use store;
use txhashset;
<<<<<<< HEAD
use types::{BlockSums, Error, Options, Tip};
=======
use types::{ChainStore, Error, Options, Tip};
>>>>>>> bb95d303
use util::LOGGER;

/// Contextual information required to process a new block and either reject or
/// accept it.
pub struct BlockContext {
	/// The options
	pub opts: Options,
	/// The store
	pub store: Arc<store::ChainStore>,
	/// The head
	pub head: Tip,
	/// The POW verification function
	pub pow_verifier: fn(&BlockHeader, u8) -> bool,
	/// MMR sum tree states
	pub txhashset: Arc<RwLock<txhashset::TxHashSet>>,
}

/// Runs the block processing pipeline, including validation and finding a
/// place for the new block in the chain. Returns the new chain head if
/// updated.
pub fn process_block(b: &Block, ctx: &mut BlockContext) -> Result<Option<Tip>, Error> {
	// TODO should just take a promise for a block with a full header so we don't
	// spend resources reading the full block when its header is invalid

	debug!(
		LOGGER,
		"pipe: process_block {} at {} with {} inputs, {} outputs, {} kernels",
		b.hash(),
		b.header.height,
		b.inputs.len(),
		b.outputs.len(),
		b.kernels.len(),
	);
	check_known(b.hash(), ctx)?;

	validate_header(&b.header, ctx)?;

	// now check we actually have the previous block in the store
	// not just the header but the block itself
	// short circuit the test first both for performance (in-mem vs db access)
	// but also for the specific case of the first fast sync full block
	if b.header.previous != ctx.head.last_block_h {
		// we cannot assume we can use the chain head for this as we may be dealing
		// with a fork we cannot use heights here as the fork may have jumped in
		// height
		match ctx.store.block_exists(&b.header.previous) {
			Ok(true) => {}
			Ok(false) => {
				return Err(Error::Orphan);
			}
			Err(e) => {
				return Err(Error::StoreErr(e, "pipe get previous".to_owned()));
			}
		}
	}

	// validate the block itself
	// we can do this now before interacting with the txhashset
	let sums = validate_block(b, ctx)?;

	// header and block both valid, and we have a previous block
	// so take the lock on the txhashset
	let local_txhashset = ctx.txhashset.clone();
	let mut txhashset = local_txhashset.write().unwrap();

	// update head now that we're in the lock
	ctx.head = ctx.store
		.head()
		.map_err(|e| Error::StoreErr(e, "pipe reload head".to_owned()))?;

	let mut batch = ctx.store.batch()?;

	// start a chain extension unit of work dependent on the success of the
	// internal validation and saving operations
	txhashset::extending(&mut txhashset, &mut batch, |mut extension| {
		// First we rewind the txhashset extension if necessary
		// to put it into a consistent state for validating the block.
		// We can skip this step if the previous header is the latest header we saw.
		if b.header.previous != ctx.head.last_block_h {
			rewind_and_apply_fork(b, ctx.store.clone(), extension)?;
		}
		validate_block_via_txhashset(b, &mut extension)?;

		if !block_has_more_work(b, &ctx.head) {
			extension.force_rollback();
		}
		Ok(())
	})?;

	batch.save_block_sums(&b.hash(), &sums)?;
	add_block(b, &mut batch)?;
	let res = update_head(b, &ctx, &mut batch);
	if res.is_ok() {
		batch.commit()?;
	}
	res
}

/// Process the block header.
/// This is only ever used during sync and uses a context based on sync_head.
pub fn sync_block_header(
	bh: &BlockHeader,
	sync_ctx: &mut BlockContext,
	header_ctx: &mut BlockContext,
	batch: &mut store::Batch,
) -> Result<Option<Tip>, Error> {
	debug!(
		LOGGER,
		"pipe: sync_block_header: {} at {}",
		bh.hash(),
		bh.height
	);

	validate_header(&bh, sync_ctx)?;
	add_block_header(bh, batch)?;

	// now update the header_head (if new header with most work) and the sync_head
	// (always)
	update_header_head(bh, header_ctx, batch)?;
	update_sync_head(bh, sync_ctx, batch)
}

/// Process block header as part of "header first" block propagation.
/// We validate the header but we do not store it or update header head based
/// on this. We will update these once we get the block back after requesting
/// it.
pub fn process_block_header(bh: &BlockHeader, ctx: &mut BlockContext) -> Result<(), Error> {
	debug!(
		LOGGER,
		"pipe: process_block_header at {} [{}]",
		bh.height,
		bh.hash()
	); // keep this

	check_header_known(bh.hash(), ctx)?;
	validate_header(&bh, ctx)
}

/// Quick in-memory check to fast-reject any block header we've already handled
/// recently. Keeps duplicates from the network in check.
/// ctx here is specific to the header_head (tip of the header chain)
fn check_header_known(bh: Hash, ctx: &mut BlockContext) -> Result<(), Error> {
	// TODO ring buffer of the last few blocks that came through here
	if bh == ctx.head.last_block_h || bh == ctx.head.prev_block_h {
		return Err(Error::Unfit("already known".to_string()));
	}
	if let Ok(h) = ctx.store.get_block_header(&bh) {
		// there is a window where a block header can be saved but the chain head not
		// updated yet, we plug that window here by re-accepting the block
		if h.total_difficulty <= ctx.head.total_difficulty {
			return Err(Error::Unfit("already in store".to_string()));
		}
	}
	Ok(())
}

/// Quick in-memory check to fast-reject any block we've already handled
/// recently. Keeps duplicates from the network in check.
fn check_known(bh: Hash, ctx: &mut BlockContext) -> Result<(), Error> {
	// TODO ring buffer of the last few blocks that came through here
	if bh == ctx.head.last_block_h || bh == ctx.head.prev_block_h {
		return Err(Error::Unfit("already known".to_string()));
	}
	if let Ok(b) = ctx.store.get_block(&bh) {
		// there is a window where a block can be saved but the chain head not
		// updated yet, we plug that window here by re-accepting the block
		if b.header.total_difficulty <= ctx.head.total_difficulty {
			return Err(Error::Unfit("already in store".to_string()));
		}
	}
	Ok(())
}

/// First level of block validation that only needs to act on the block header
/// to make it as cheap as possible. The different validations are also
/// arranged by order of cost to have as little DoS surface as possible.
/// TODO require only the block header (with length information)
fn validate_header(header: &BlockHeader, ctx: &mut BlockContext) -> Result<(), Error> {
	// check version, enforces scheduled hard fork
	if !consensus::valid_header_version(header.height, header.version) {
		error!(
			LOGGER,
			"Invalid block header version received ({}), maybe update Grin?", header.version
		);
		return Err(Error::InvalidBlockVersion(header.version));
	}

	// TODO: remove CI check from here somehow
	if header.timestamp
		> time::now_utc() + time::Duration::seconds(12 * (consensus::BLOCK_TIME_SEC as i64))
		&& !global::is_automated_testing_mode()
	{
		// refuse blocks more than 12 blocks intervals in future (as in bitcoin)
		// TODO add warning in p2p code if local time is too different from peers
		return Err(Error::InvalidBlockTime);
	}

	if !ctx.opts.contains(Options::SKIP_POW) {
		let n = global::sizeshift();
		if !(ctx.pow_verifier)(header, n) {
			error!(
				LOGGER,
				"pipe: validate_header failed for cuckoo shift size {}", n
			);
			return Err(Error::InvalidPow);
		}
		if header.height % 500 == 0 {
			debug!(
				LOGGER,
				"Validating header validated, using cuckoo shift size {}", n
			);
		}
	}

	// first I/O cost, better as late as possible
	let prev = match ctx.store.get_block_header(&header.previous) {
		Ok(prev) => Ok(prev),
		Err(grin_store::Error::NotFoundErr) => Err(Error::Orphan),
		Err(e) => Err(Error::StoreErr(
			e,
			format!("previous header {}", header.previous),
		)),
	}?;

	// make sure this header has a height exactly one higher than the previous
	// header
	if header.height != prev.height + 1 {
		return Err(Error::InvalidBlockHeight);
	}

	// TODO - get rid of the automated testing mode check here somehow
	if header.timestamp <= prev.timestamp && !global::is_automated_testing_mode() {
		// prevent time warp attacks and some timestamp manipulations by forcing strict
		// time progression (but not in CI mode)
		return Err(Error::InvalidBlockTime);
	}

	// verify the proof of work and related parameters
	// at this point we have a previous block header
	// we know the height increased by one
	// so now we can check the total_difficulty increase is also valid
	// check the pow hash shows a difficulty at least as large
	// as the target difficulty
	if !ctx.opts.contains(Options::SKIP_POW) {
		if header.total_difficulty.clone() <= prev.total_difficulty.clone() {
			return Err(Error::DifficultyTooLow);
		}

		let target_difficulty = header.total_difficulty.clone() - prev.total_difficulty.clone();

		if header.pow.to_difficulty() < target_difficulty {
			return Err(Error::DifficultyTooLow);
		}

		// explicit check to ensure we are not below the minimum difficulty
		// we will also check difficulty based on next_difficulty later on
		if target_difficulty < Difficulty::one() {
			return Err(Error::DifficultyTooLow);
		}

		// explicit check to ensure total_difficulty has increased by exactly
		// the _network_ difficulty of the previous block
		// (during testnet1 we use _block_ difficulty here)
		let diff_iter = store::DifficultyIter::from(header.previous, ctx.store.clone());
		let network_difficulty =
			consensus::next_difficulty(diff_iter).map_err(|e| Error::Other(e.to_string()))?;
		if target_difficulty != network_difficulty.clone() {
			error!(
				LOGGER,
				"validate_header: BANNABLE OFFENCE: header cumulative difficulty {} != {}",
				target_difficulty.to_num(),
				prev.total_difficulty.to_num() + network_difficulty.to_num()
			);
			return Err(Error::WrongTotalDifficulty);
		}
	}

	Ok(())
}

<<<<<<< HEAD
fn validate_block(b: &Block, ctx: &BlockContext) -> Result<BlockSums, Error> {
	// If this is the first block then we have no previous block sums stored.
	let block_sums = if b.header.height == 1 {
		BlockSums::default()
	} else {
		ctx.store.get_block_sums(&b.header.previous)?
	};

	let (new_output_sum, new_kernel_sum) =
		b.validate(&block_sums.output_sum, &block_sums.kernel_sum)
			.map_err(&Error::InvalidBlockProof)?;

	Ok(BlockSums {
		output_sum: new_output_sum,
		kernel_sum: new_kernel_sum,
	})
=======
fn validate_block(b: &Block, ctx: &mut BlockContext) -> Result<(), Error> {
	let prev = ctx.store.get_block_header(&b.header.previous)?;
	b.validate(&prev.total_kernel_offset, &prev.total_kernel_sum)
		.map_err(&Error::InvalidBlockProof)?;
	Ok(())
>>>>>>> bb95d303
}

/// Fully validate the block by applying it to the txhashset extension
/// and checking the roots.
/// Rewind and reapply forked blocks if necessary to put the txhashset extension
/// in the correct state to accept the block.
fn validate_block_via_txhashset(b: &Block, ext: &mut txhashset::Extension) -> Result<(), Error> {
	// First check we are not attempting to spend any coinbase outputs
	// before they have matured sufficiently.
	ext.verify_coinbase_maturity(&b.inputs, b.header.height)?;

	// apply the new block to the MMR trees and check the new root hashes
	ext.apply_block(&b)?;

	let roots = ext.roots();
	if roots.output_root != b.header.output_root || roots.rproof_root != b.header.range_proof_root
		|| roots.kernel_root != b.header.kernel_root
	{
		ext.dump(false);

		debug!(
			LOGGER,
			"validate_block_via_txhashset: output roots - {:?}, {:?}",
			roots.output_root,
			b.header.output_root,
		);
		debug!(
			LOGGER,
			"validate_block_via_txhashset: rproof roots - {:?}, {:?}",
			roots.rproof_root,
			b.header.range_proof_root,
		);
		debug!(
			LOGGER,
			"validate_block_via_txhashset: kernel roots - {:?}, {:?}",
			roots.kernel_root,
			b.header.kernel_root,
		);

		return Err(Error::InvalidRoot);
	}
	let sizes = ext.sizes();
	if b.header.output_mmr_size != sizes.0 || b.header.kernel_mmr_size != sizes.2 {
		return Err(Error::InvalidMMRSize);
	}

	Ok(())
}

/// Officially adds the block to our chain.
fn add_block(b: &Block, batch: &store::Batch) -> Result<(), Error> {
	batch
		.save_block(b)
		.map_err(|e| Error::StoreErr(e, "pipe save block".to_owned()))?;
	ctx.store
		.save_block_input_bitmap(&b)
		.map_err(|e| Error::StoreErr(e, "pipe save block input bitmap".to_owned()))?;
	Ok(())
}

/// Officially adds the block header to our header chain.
fn add_block_header(bh: &BlockHeader, batch: &mut store::Batch) -> Result<(), Error> {
	batch
		.save_block_header(bh)
		.map_err(|e| Error::StoreErr(e, "pipe save header".to_owned()))
}

/// Directly updates the head if we've just appended a new block to it or handle
/// the situation where we've just added enough work to have a fork with more
/// work than the head.
fn update_head(b: &Block, ctx: &BlockContext, batch: &store::Batch) -> Result<Option<Tip>, Error> {
	// if we made a fork with more work than the head (which should also be true
	// when extending the head), update it
	if block_has_more_work(b, &ctx.head) {
		// update the block height index
		batch
			.setup_height(&b.header, &ctx.head)
			.map_err(|e| Error::StoreErr(e, "pipe setup height".to_owned()))?;

		// in sync mode, only update the "body chain", otherwise update both the
		// "header chain" and "body chain", updating the header chain in sync resets
		// all additional "future" headers we've received
		let tip = Tip::from_block(&b.header);
		if ctx.opts.contains(Options::SYNC) {
			batch
				.save_body_head(&tip)
				.map_err(|e| Error::StoreErr(e, "pipe save body".to_owned()))?;
		} else {
			batch
				.save_head(&tip)
				.map_err(|e| Error::StoreErr(e, "pipe save head".to_owned()))?;
		}
		debug!(
			LOGGER,
			"pipe: chain head {} @ {}",
			b.hash(),
			b.header.height
		);
		Ok(Some(tip))
	} else {
		Ok(None)
	}
}

// Whether the provided block totals more work than the chain tip
fn block_has_more_work(b: &Block, tip: &Tip) -> bool {
	let block_tip = Tip::from_block(&b.header);
	block_tip.total_difficulty > tip.total_difficulty
}

/// Update the sync head so we can keep syncing from where we left off.
fn update_sync_head(
	bh: &BlockHeader,
	ctx: &mut BlockContext,
	batch: &mut store::Batch,
) -> Result<Option<Tip>, Error> {
	let tip = Tip::from_block(bh);
	batch
		.save_sync_head(&tip)
		.map_err(|e| Error::StoreErr(e, "pipe save sync head".to_owned()))?;
	ctx.head = tip.clone();
	debug!(LOGGER, "sync head {} @ {}", bh.hash(), bh.height);
	Ok(Some(tip))
}

fn update_header_head(
	bh: &BlockHeader,
	ctx: &mut BlockContext,
	batch: &mut store::Batch,
) -> Result<Option<Tip>, Error> {
	let tip = Tip::from_block(bh);
	if tip.total_difficulty > ctx.head.total_difficulty {
		batch
			.save_header_head(&tip)
			.map_err(|e| Error::StoreErr(e, "pipe save header head".to_owned()))?;
		ctx.head = tip.clone();
		debug!(LOGGER, "header head {} @ {}", bh.hash(), bh.height);
		Ok(Some(tip))
	} else {
		Ok(None)
	}
}

/// Utility function to handle forks. From the forked block, jump backward
/// to find to fork root. Rewind the txhashset to the root and apply all the
/// forked blocks prior to the one being processed to set the txhashset in
/// the expected state.
pub fn rewind_and_apply_fork(
	b: &Block,
	store: Arc<store::ChainStore>,
	ext: &mut txhashset::Extension,
) -> Result<(), Error> {
	// extending a fork, first identify the block where forking occurred
	// keeping the hashes of blocks along the fork
	let mut current = b.header.previous;
	let mut fork_hashes = vec![];
	loop {
		let curr_header = store.get_block_header(&current)?;

		if let Ok(_) = store.is_on_current_chain(&curr_header) {
			break;
		} else {
			fork_hashes.insert(0, (curr_header.height, curr_header.hash()));
			current = curr_header.previous;
		}
	}

	let head_header = store.head_header()?;
	let forked_header = store.get_block_header(&current)?;

	trace!(
		LOGGER,
		"rewind_and_apply_fork @ {} [{}], was @ {} [{}]",
		forked_header.height,
		forked_header.hash(),
		b.header.height,
		b.header.hash()
	);

	// rewind the sum trees up to the forking block
	ext.rewind(&forked_header, &head_header)?;

	trace!(
		LOGGER,
		"rewind_and_apply_fork: blocks on fork: {:?}",
		fork_hashes,
	);

	// apply all forked blocks, including this new one
	for (_, h) in fork_hashes {
		let fb = store
			.get_block(&h)
			.map_err(|e| Error::StoreErr(e, format!("getting forked blocks")))?;
		ext.apply_block(&fb)?;
	}
	Ok(())
}<|MERGE_RESOLUTION|>--- conflicted
+++ resolved
@@ -26,11 +26,7 @@
 use grin_store;
 use store;
 use txhashset;
-<<<<<<< HEAD
-use types::{BlockSums, Error, Options, Tip};
-=======
-use types::{ChainStore, Error, Options, Tip};
->>>>>>> bb95d303
+use types::{Error, Options, Tip};
 use util::LOGGER;
 
 /// Contextual information required to process a new block and either reject or
@@ -105,7 +101,7 @@
 
 	// start a chain extension unit of work dependent on the success of the
 	// internal validation and saving operations
-	txhashset::extending(&mut txhashset, &mut batch, |mut extension| {
+	let result = txhashset::extending(&mut txhashset, &mut batch, |mut extension| {
 		// First we rewind the txhashset extension if necessary
 		// to put it into a consistent state for validating the block.
 		// We can skip this step if the previous header is the latest header we saw.
@@ -114,19 +110,21 @@
 		}
 		validate_block_via_txhashset(b, &mut extension)?;
 
-		if !block_has_more_work(b, &ctx.head) {
+		trace!(
+			LOGGER,
+			"pipe: process_block: {} at {} is valid, save and append.",
+			b.hash(),
+			b.header.height,
+		);
+		add_block(b, &mut batch)?;
+		let h = update_head(b, &ctx, &mut batch)?;
+		if h.is_none() {
 			extension.force_rollback();
 		}
-		Ok(())
-	})?;
-
-	batch.save_block_sums(&b.hash(), &sums)?;
-	add_block(b, &mut batch)?;
-	let res = update_head(b, &ctx, &mut batch);
-	if res.is_ok() {
-		batch.commit()?;
-	}
-	res
+		Ok(h)
+	});
+
+	result
 }
 
 /// Process the block header.
@@ -311,30 +309,11 @@
 	Ok(())
 }
 
-<<<<<<< HEAD
-fn validate_block(b: &Block, ctx: &BlockContext) -> Result<BlockSums, Error> {
-	// If this is the first block then we have no previous block sums stored.
-	let block_sums = if b.header.height == 1 {
-		BlockSums::default()
-	} else {
-		ctx.store.get_block_sums(&b.header.previous)?
-	};
-
-	let (new_output_sum, new_kernel_sum) =
-		b.validate(&block_sums.output_sum, &block_sums.kernel_sum)
-			.map_err(&Error::InvalidBlockProof)?;
-
-	Ok(BlockSums {
-		output_sum: new_output_sum,
-		kernel_sum: new_kernel_sum,
-	})
-=======
 fn validate_block(b: &Block, ctx: &mut BlockContext) -> Result<(), Error> {
 	let prev = ctx.store.get_block_header(&b.header.previous)?;
 	b.validate(&prev.total_kernel_offset, &prev.total_kernel_sum)
 		.map_err(&Error::InvalidBlockProof)?;
 	Ok(())
->>>>>>> bb95d303
 }
 
 /// Fully validate the block by applying it to the txhashset extension
@@ -389,7 +368,7 @@
 	batch
 		.save_block(b)
 		.map_err(|e| Error::StoreErr(e, "pipe save block".to_owned()))?;
-	ctx.store
+	batch
 		.save_block_input_bitmap(&b)
 		.map_err(|e| Error::StoreErr(e, "pipe save block input bitmap".to_owned()))?;
 	Ok(())
