--- conflicted
+++ resolved
@@ -428,14 +428,9 @@
 		// the _network_ difficulty of the previous block
 		// (during testnet1 we use _block_ difficulty here)
 		let child_batch = ctx.batch.child()?;
-<<<<<<< HEAD
-		let diff_iter = store::DifficultyIter::from(header.previous, child_batch);
+		let diff_iter = store::DifficultyIter::from_batch(header.previous, child_batch);
 		let (network_difficulty, network_scaling_difficulty) =
 			consensus::next_difficulty(diff_iter)
-=======
-		let diff_iter = store::DifficultyIter::from_batch(header.previous, child_batch);
-		let network_difficulty = consensus::next_difficulty(diff_iter)
->>>>>>> d756da06
 			.context(ErrorKind::Other("network difficulty".to_owned()))?;
 		if target_difficulty != network_difficulty.clone() {
 			info!(
