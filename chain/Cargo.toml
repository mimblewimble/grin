[package]
name = "grin_chain"
version = "0.2.0"
authors = ["Grin Developers <mimblewimble@lists.launchpad.net>"]
workspace = ".."
publish = false

[dependencies]
bitflags = "1"
<<<<<<< HEAD
byteorder = "1"
slog = { version = "~2.2", features = ["max_level_trace", "release_max_level_trace"] }
=======
byteorder = "0.5"
lmdb-zero = "0.4.4"
slog = { version = "~2.1", features = ["max_level_trace", "release_max_level_trace"] }
>>>>>>> 6430620e
serde = "1"
serde_derive = "1"
time = "0.1"
lru-cache = "0.1"

grin_core = { path = "../core" }
grin_keychain = { path = "../keychain" }
grin_store = { path = "../store" }
grin_util = { path = "../util" }

[dev-dependencies]
grin_wallet = { path = "../wallet" }
env_logger = "0.3"
rand = "0.3"<|MERGE_RESOLUTION|>--- conflicted
+++ resolved
@@ -7,14 +7,9 @@
 
 [dependencies]
 bitflags = "1"
-<<<<<<< HEAD
 byteorder = "1"
+lmdb-zero = "0.4.4"
 slog = { version = "~2.2", features = ["max_level_trace", "release_max_level_trace"] }
-=======
-byteorder = "0.5"
-lmdb-zero = "0.4.4"
-slog = { version = "~2.1", features = ["max_level_trace", "release_max_level_trace"] }
->>>>>>> 6430620e
 serde = "1"
 serde_derive = "1"
 time = "0.1"
