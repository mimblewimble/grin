--- conflicted
+++ resolved
@@ -266,18 +266,12 @@
 #mode = \"Enabled\"
 
 #[server.p2p_config.i2p_mode.i2p_config]
-<<<<<<< HEAD
-#autostart = true/false  - start I2P automatically
-#exclusive = true/false  - exclusively connect through I2P, or also use TCP
-#addr = \"127.0.0.1:7656\"  - address of local I2P server
-=======
 # Start I2P automatically
 #autostart = true
 # Exclusively connect through I2P, or also use TCP/IP
 #exclusive = true
 # Address of local I2P server
 #addr = \"127.0.0.1:7656\"
->>>>>>> d65f77f5
 "
 		.to_string(),
 	);
