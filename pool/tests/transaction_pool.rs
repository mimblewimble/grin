--- conflicted
+++ resolved
@@ -15,11 +15,18 @@
 pub mod common;
 
 use self::core::core::verifier_cache::LruVerifierCache;
+use self::core::core::verifier_cache::LruVerifierCache;
 use self::core::core::{transaction, Block, BlockHeader};
+use self::core::core::{transaction, Block, BlockHeader};
+use self::core::libtx;
+use self::core::pow::Difficulty;
 use self::core::pow::Difficulty;
 use self::keychain::{ExtKeychain, Keychain};
+use self::keychain::{ExtKeychain, Keychain};
+use self::util::RwLock;
 use self::util::RwLock;
 use self::wallet::libtx;
+use crate::common::*;
 use crate::common::*;
 use grin_core as core;
 use grin_keychain as keychain;
@@ -27,17 +34,6 @@
 use grin_util as util;
 use grin_wallet as wallet;
 use std::sync::Arc;
-<<<<<<< HEAD
-=======
-use util::RwLock;
-
-use common::*;
-use core::core::verifier_cache::LruVerifierCache;
-use core::core::{transaction, Block, BlockHeader};
-use core::libtx;
-use core::pow::Difficulty;
-use keychain::{ExtKeychain, Keychain};
->>>>>>> 7ff323c8
 
 /// Test we can add some txs to the pool (both stempool and txpool).
 #[test]
@@ -88,11 +84,9 @@
 	{
 		let tx = test_transaction_spending_coinbase(&keychain, &header, vec![501]);
 		let mut write_pool = pool.write();
-		assert!(
-			write_pool
-				.add_to_pool(test_source(), tx, true, &header)
-				.is_err()
-		);
+		assert!(write_pool
+			.add_to_pool(test_source(), tx, true, &header)
+			.is_err());
 	}
 
 	// tx1 spends some outputs from the initial test tx.
