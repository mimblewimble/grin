// Copyright 2021 The Grin Developers
//
// Licensed under the Apache License, Version 2.0 (the "License");
// you may not use this file except in compliance with the License.
// You may obtain a copy of the License at
//
//     http://www.apache.org/licenses/LICENSE-2.0
//
// Unless required by applicable law or agreed to in writing, software
// distributed under the License is distributed on an "AS IS" BASIS,
// WITHOUT WARRANTIES OR CONDITIONS OF ANY KIND, either express or implied.
// See the License for the specific language governing permissions and
// limitations under the License.

pub mod common;

use self::core::core::{transaction, Weighting};
use self::core::global;
use self::keychain::{ExtKeychain, Keychain};
use self::pool::TxSource;
use crate::common::*;
use grin_core as core;
use grin_keychain as keychain;
use grin_pool as pool;
use grin_util as util;
use std::sync::Arc;

/// Test we can add some txs to the pool (both stempool and txpool).
#[test]
fn test_the_transaction_pool() {
	util::init_test_logger();
	global::set_local_chain_type(global::ChainTypes::AutomatedTesting);
	global::set_local_accept_fee_base(1);
	let keychain: ExtKeychain = Keychain::from_random_seed(false).unwrap();

	let db_root = "target/.transaction_pool";
	clean_output_dir(db_root.into());

	let genesis = genesis_block(&keychain);
	let chain = Arc::new(init_chain(db_root, genesis));

	// Initialize a new pool with our chain adapter.
	let mut pool = init_transaction_pool(Arc::new(ChainAdapter {
		chain: chain.clone(),
	}));

	// mine past HF4 to see effect of set_local_accept_fee_base
	add_some_blocks(&chain, 4 * 3, &keychain);
	let header = chain.head_header().unwrap();

	let header_1 = chain.get_header_by_height(1).unwrap();
	let initial_tx = test_transaction_spending_coinbase(
		&keychain,
		&header_1,
		vec![500, 600, 700, 800, 900, 1000, 1100, 1200, 1300, 1400],
	);

	// Add this tx to the pool (stem=false, direct to txpool).
	{
		pool.add_to_pool(test_source(), initial_tx, false, &header)
			.unwrap();
		assert_eq!(pool.total_size(), 1);
	}

	// Test adding a tx that "double spends" an output currently spent by a tx
	// already in the txpool. In this case we attempt to spend the original coinbase twice.
	{
		let tx = test_transaction_spending_coinbase(&keychain, &header, vec![501]);
		assert!(pool.add_to_pool(test_source(), tx, false, &header).is_err());
	}

	// tx1 spends some outputs from the initial test tx.
	let tx1 = test_transaction(&keychain, vec![500, 600], vec![469, 569]);
	// tx2 spends some outputs from both tx1 and the initial test tx.
	let tx2 = test_transaction(&keychain, vec![469, 700], vec![498]);

	{
		// Check we have a single initial tx in the pool.
		assert_eq!(pool.total_size(), 1);

		// First, add a simple tx directly to the txpool (stem = false).
		pool.add_to_pool(test_source(), tx1.clone(), false, &header)
			.unwrap();
		assert_eq!(pool.total_size(), 2);

		// Add another tx spending outputs from the previous tx.
		pool.add_to_pool(test_source(), tx2.clone(), false, &header)
			.unwrap();
		assert_eq!(pool.total_size(), 3);
	}

	// Test adding the exact same tx multiple times (same kernel signature).
	// This will fail for stem=false during tx aggregation due to duplicate
	// outputs and duplicate kernels.
	{
		assert!(pool
			.add_to_pool(test_source(), tx1.clone(), false, &header)
			.is_err());
	}

	// Test adding a duplicate tx with the same input and outputs.
	// Note: not the *same* tx, just same underlying inputs/outputs.
	{
		let tx1a = test_transaction(&keychain, vec![500, 600], vec![469, 569]);
		assert!(pool
			.add_to_pool(test_source(), tx1a, false, &header)
			.is_err());
	}

	// Test adding a tx attempting to spend a non-existent output.
	{
		let bad_tx = test_transaction(&keychain, vec![10_001], vec![9_900]);
		assert!(pool
			.add_to_pool(test_source(), bad_tx, false, &header)
			.is_err());
	}

	// Test adding a tx that would result in a duplicate output (conflicts with
	// output from tx2). For reasons of security all outputs in the UTXO set must
	// be unique. Otherwise spending one will almost certainly cause the other
	// to be immediately stolen via a "replay" tx.
	{
		let tx = test_transaction(&keychain, vec![900], vec![498]);
		assert!(pool.add_to_pool(test_source(), tx, false, &header).is_err());
	}

	// Confirm the tx pool correctly identifies an invalid tx (already spent).
	{
		let tx3 = test_transaction(&keychain, vec![500], vec![467]);
		assert!(pool
			.add_to_pool(test_source(), tx3, false, &header)
			.is_err());
		assert_eq!(pool.total_size(), 3);
	}

	// Now add a couple of txs to the stempool (stem = true).
	{
		let tx = test_transaction(&keychain, vec![569], vec![538]);
		pool.add_to_pool(test_source(), tx, true, &header).unwrap();
		let tx2 = test_transaction(&keychain, vec![538], vec![507]);
		pool.add_to_pool(test_source(), tx2, true, &header).unwrap();
		assert_eq!(pool.total_size(), 3);
		assert_eq!(pool.stempool.size(), 2);
	}

	// Check we can take some entries from the stempool and "fluff" them into the
	// txpool. This also exercises multi-kernel txs.
	{
		let agg_tx = pool
			.stempool
			.all_transactions_aggregate(None)
			.unwrap()
			.unwrap();
		assert_eq!(agg_tx.kernels().len(), 2);
		pool.add_to_pool(test_source(), agg_tx, false, &header)
			.unwrap();
		assert_eq!(pool.total_size(), 4);
		assert!(pool.stempool.is_empty());
	}

	// Adding a duplicate tx to the stempool will result in it being fluffed.
	// This handles the case of the stem path having a cycle in it.
	{
		let tx = test_transaction(&keychain, vec![507], vec![476]);
		pool.add_to_pool(test_source(), tx.clone(), true, &header)
			.unwrap();
		assert_eq!(pool.total_size(), 4);
		assert_eq!(pool.txpool.size(), 4);
		assert_eq!(pool.stempool.size(), 1);

		// Duplicate stem tx so fluff, adding it to txpool and removing it from stempool.
		pool.add_to_pool(test_source(), tx.clone(), true, &header)
			.unwrap();
		assert_eq!(pool.total_size(), 5);
		assert_eq!(pool.txpool.size(), 5);
		assert!(pool.stempool.is_empty());
	}

	// Now check we can correctly deaggregate a multi-kernel tx based on current
	// contents of the txpool.
	// We will do this be adding a new tx to the pool
	// that is a superset of a tx already in the pool.
	{
		let tx4 = test_transaction(&keychain, vec![800], vec![769]);

		// tx1 and tx2 are already in the txpool (in aggregated form)
		// tx4 is the "new" part of this aggregated tx that we care about
		let agg_tx = transaction::aggregate(&[tx1.clone(), tx2.clone(), tx4]).unwrap();

<<<<<<< HEAD
		agg_tx
			.validate(Weighting::AsTransaction, verifier_cache.clone())
			.unwrap();
=======
		let height = 12 + 1;
		agg_tx.validate(Weighting::AsTransaction, height).unwrap();
>>>>>>> f6ec77a5

		pool.add_to_pool(test_source(), agg_tx, false, &header)
			.unwrap();
		assert_eq!(pool.total_size(), 6);
		let entry = pool.txpool.entries.last().unwrap();
		assert_eq!(entry.tx.kernels().len(), 1);
		assert_eq!(entry.src, TxSource::Deaggregate);
	}

	// Check we cannot "double spend" an output spent in a previous block.
	// We use the initial coinbase output here for convenience.
	{
		let double_spend_tx = test_transaction_spending_coinbase(&keychain, &header, vec![1000]);

		// check we cannot add a double spend to the stempool
		assert!(pool
			.add_to_pool(test_source(), double_spend_tx.clone(), true, &header)
			.is_err());

		// check we cannot add a double spend to the txpool
		assert!(pool
			.add_to_pool(test_source(), double_spend_tx.clone(), false, &header)
			.is_err());
	}

	// Cleanup db directory
	clean_output_dir(db_root.into());
}<|MERGE_RESOLUTION|>--- conflicted
+++ resolved
@@ -187,14 +187,7 @@
 		// tx4 is the "new" part of this aggregated tx that we care about
 		let agg_tx = transaction::aggregate(&[tx1.clone(), tx2.clone(), tx4]).unwrap();
 
-<<<<<<< HEAD
-		agg_tx
-			.validate(Weighting::AsTransaction, verifier_cache.clone())
-			.unwrap();
-=======
-		let height = 12 + 1;
-		agg_tx.validate(Weighting::AsTransaction, height).unwrap();
->>>>>>> f6ec77a5
+		agg_tx.validate(Weighting::AsTransaction).unwrap();
 
 		pool.add_to_pool(test_source(), agg_tx, false, &header)
 			.unwrap();
