--- conflicted
+++ resolved
@@ -12,19 +12,6 @@
 // See the License for the specific language governing permissions and
 // limitations under the License.
 
-<<<<<<< HEAD
-=======
-extern crate blake2_rfc as blake2;
-extern crate grin_chain as chain;
-extern crate grin_core as core;
-extern crate grin_keychain as keychain;
-extern crate grin_pool as pool;
-extern crate grin_util as util;
-
-extern crate chrono;
-extern crate rand;
-
->>>>>>> b06b4507
 pub mod common;
 
 use self::core::core::hash::Hashed;
@@ -40,7 +27,6 @@
 use grin_keychain as keychain;
 use grin_pool as pool;
 use grin_util as util;
-use grin_wallet as wallet;
 use std::sync::Arc;
 
 #[test]
