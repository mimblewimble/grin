--- conflicted
+++ resolved
@@ -1713,14 +1713,9 @@
 		let key_id = keychain.derive_key_id(value as u32).unwrap();
 		let msg = ProofMessageElements::new(value, &key_id);
 		let commit = keychain.commit(value, &key_id).unwrap();
-<<<<<<< HEAD
 		let proof = keychain
 			.range_proof(value, &key_id, commit, None, msg.to_proof_message())
 			.unwrap();
-=======
-		let proof = keychain.range_proof(value, &key_id, commit, None).unwrap();
->>>>>>> 90a7f3d0
-
 		transaction::Output {
 			features: transaction::OutputFeatures::DEFAULT_OUTPUT,
 			commit: commit,
@@ -1734,14 +1729,9 @@
 		let key_id = keychain.derive_key_id(value as u32).unwrap();
 		let msg = ProofMessageElements::new(value, &key_id);
 		let commit = keychain.commit(value, &key_id).unwrap();
-<<<<<<< HEAD
 		let proof = keychain
 			.range_proof(value, &key_id, commit, None, msg.to_proof_message())
 			.unwrap();
-=======
-		let proof = keychain.range_proof(value, &key_id, commit, None).unwrap();
->>>>>>> 90a7f3d0
-
 		transaction::Output {
 			features: transaction::OutputFeatures::COINBASE_OUTPUT,
 			commit: commit,
