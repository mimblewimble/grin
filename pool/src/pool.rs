--- conflicted
+++ resolved
@@ -93,11 +93,7 @@
 			.into_iter()
 			.filter_map(|mut bucket| {
 				bucket.truncate(MAX_TX_CHAIN);
-<<<<<<< HEAD
-				transaction::aggregate(bucket, None, self.verifier_cache.clone()).ok()
-=======
-				transaction::aggregate(bucket).ok()
->>>>>>> c334c557
+				transaction::aggregate(bucket, self.verifier_cache.clone()).ok()
 			})
 			.collect();
 
@@ -129,11 +125,7 @@
 			return Ok(None);
 		}
 
-<<<<<<< HEAD
-		let tx = transaction::aggregate(txs, None, self.verifier_cache.clone())?;
-=======
-		let tx = transaction::aggregate(txs)?;
->>>>>>> c334c557
+		let tx = transaction::aggregate(txs, self.verifier_cache.clone())?;
 		Ok(Some(tx))
 	}
 
@@ -206,11 +198,7 @@
 			// Create a single aggregated tx from the existing pool txs and the
 			// new entry
 			txs.push(entry.tx.clone());
-<<<<<<< HEAD
-			transaction::aggregate(txs, None, self.verifier_cache.clone())?
-=======
-			transaction::aggregate(txs)?
->>>>>>> c334c557
+			transaction::aggregate(txs, self.verifier_cache.clone())?
 		};
 
 		// Validate aggregated tx against a known chain state (via txhashset
