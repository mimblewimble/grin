// Copyright 2018 The Grin Developers
//
// Licensed under the Apache License, Version 2.0 (the "License");
// you may not use this file except in compliance with the License.
// You may obtain a copy of the License at
//
//     http://www.apache.org/licenses/LICENSE-2.0
//
// Unless required by applicable law or agreed to in writing, software
// distributed under the License is distributed on an "AS IS" BASIS,
// WITHOUT WARRANTIES OR CONDITIONS OF ANY KIND, either express or implied.
// See the License for the specific language governing permissions and
// limitations under the License.

//! Transaction pool implementation.
//! Used for both the txpool and stempool layers in the pool.

use std::collections::{HashMap, HashSet};
use std::sync::{Arc, RwLock};

use core::consensus;
use core::core::hash::{Hash, Hashed};
use core::core::id::ShortIdentifiable;
use core::core::transaction;
use core::core::verifier_cache::VerifierCache;
use core::core::{Block, CompactBlock, Transaction, TxKernel};
use types::{BlockChain, PoolEntry, PoolEntryState, PoolError};
use util::LOGGER;

// max weight leaving minimum space for a coinbase
const MAX_MINEABLE_WEIGHT: usize =
	consensus::MAX_BLOCK_WEIGHT - consensus::BLOCK_OUTPUT_WEIGHT - consensus::BLOCK_KERNEL_WEIGHT;

// longest chain of dependent transactions that can be included in a block
const MAX_TX_CHAIN: usize = 20;

pub struct Pool {
	/// Entries in the pool (tx + info + timer) in simple insertion order.
	pub entries: Vec<PoolEntry>,
	/// The blockchain
<<<<<<< HEAD
	pub blockchain: Arc<T>,
	/// The batch verifier
	pub verifier_cache: Arc<RwLock<VerifierCache>>,
	pub name: String,
}

impl<T> Pool<T>
where
	T: BlockChain,
{
	pub fn new(chain: Arc<T>, verifier_cache: Arc<RwLock<VerifierCache>>, name: String) -> Pool<T> {
=======
	pub blockchain: Arc<BlockChain>,
	pub name: String,
}

impl Pool {
	pub fn new(chain: Arc<BlockChain>, name: String) -> Pool {
>>>>>>> 4a76336a
		Pool {
			entries: vec![],
			blockchain: chain.clone(),
			verifier_cache: verifier_cache.clone(),
			name,
		}
	}

	/// Query the tx pool for all known txs based on kernel short_ids
	/// from the provided compact_block.
	/// Note: does not validate that we return the full set of required txs.
	/// The caller will need to validate that themselves.
	pub fn retrieve_transactions(&self, cb: &CompactBlock) -> Vec<Transaction> {
		let mut txs = vec![];

		for x in &self.entries {
			for kernel in x.tx.kernels() {
				// rehash each kernel to calculate the block specific short_id
				let short_id = kernel.short_id(&cb.hash(), cb.nonce);

				// if any kernel matches then keep the tx for later
				if cb.kern_ids().contains(&short_id) {
					txs.push(x.tx.clone());
					break;
				}
			}
		}
		txs
	}

	/// Take pool transactions, filtering and ordering them in a way that's
	/// appropriate to put in a mined block. Aggregates chains of dependent
	/// transactions, orders by fee over weight and ensures to total weight
	/// doesn't exceed block limits.
	pub fn prepare_mineable_transactions(&self) -> Vec<Transaction> {
		let header = self.blockchain.chain_head().unwrap();

		let tx_buckets = self.bucket_transactions();

		// flatten buckets using aggregate (with cut-through)
		let mut flat_txs: Vec<Transaction> = tx_buckets
			.into_iter()
			.filter_map(|mut bucket| {
				bucket.truncate(MAX_TX_CHAIN);
				transaction::aggregate(bucket, None, self.verifier_cache.clone()).ok()
			})
			.collect();

		// sort by fees over weight, multiplying by 1000 to keep some precision
		// don't think we'll ever see a >max_u64/1000 fee transaction
		flat_txs.sort_unstable_by_key(|tx| tx.fee() * 1000 / tx.tx_weight() as u64);

		// accumulate as long as we're not above the block weight
		let mut weight = 0;
		flat_txs.retain(|tx| {
			weight += tx.tx_weight_as_block() as usize;
			weight < MAX_MINEABLE_WEIGHT
		});

		// make sure those txs are all valid together, no Error is expected
		// when passing None
		self.blockchain
			.validate_raw_txs(flat_txs, None, &header.hash())
			.expect("should never happen")
	}

	pub fn all_transactions(&self) -> Vec<Transaction> {
		self.entries.iter().map(|x| x.tx.clone()).collect()
	}

	pub fn aggregate_transaction(&self) -> Result<Option<Transaction>, PoolError> {
		let txs = self.all_transactions();
		if txs.is_empty() {
			return Ok(None);
		}

		let tx = transaction::aggregate(txs, None, self.verifier_cache.clone())?;
		Ok(Some(tx))
	}

	pub fn select_valid_transactions(
		&mut self,
		from_state: PoolEntryState,
		to_state: PoolEntryState,
		extra_tx: Option<Transaction>,
		block_hash: &Hash,
	) -> Result<Vec<Transaction>, PoolError> {
		let entries = &mut self
			.entries
			.iter_mut()
			.filter(|x| x.state == from_state)
			.collect::<Vec<_>>();

		let candidate_txs: Vec<Transaction> = entries.iter().map(|x| x.tx.clone()).collect();
		if candidate_txs.is_empty() {
			return Ok(vec![]);
		}
		let valid_txs = self
			.blockchain
			.validate_raw_txs(candidate_txs, extra_tx, block_hash)?;

		// Update state on all entries included in final vec of valid txs.
		for x in &mut entries.iter_mut() {
			if valid_txs.contains(&x.tx) {
				x.state = to_state.clone();
			}
		}

		Ok(valid_txs)
	}

	// Aggregate this new tx with all existing txs in the pool.
	// If we can validate the aggregated tx against the current chain state
	// then we can safely add the tx to the pool.
	pub fn add_to_pool(
		&mut self,
		entry: PoolEntry,
		extra_txs: Vec<Transaction>,
		block_hash: &Hash,
	) -> Result<(), PoolError> {
		debug!(
			LOGGER,
			"pool [{}]: add_to_pool: {}, {:?}, inputs: {}, outputs: {}, kernels: {} (at block {})",
			self.name,
			entry.tx.hash(),
			entry.src,
			entry.tx.inputs().len(),
			entry.tx.outputs().len(),
			entry.tx.kernels().len(),
			block_hash,
		);

		// Combine all the txs from the pool with any extra txs provided.
		let mut txs = self.all_transactions();

		// Quick check to see if we have seen this tx before.
		if txs.contains(&entry.tx) {
			return Err(PoolError::DuplicateTx);
		}

		txs.extend(extra_txs);

		let agg_tx = if txs.is_empty() {
			// If we have nothing to aggregate then simply return the tx itself.
			entry.tx.clone()
		} else {
			// Create a single aggregated tx from the existing pool txs and the
			// new entry
			txs.push(entry.tx.clone());
			transaction::aggregate(txs, None, self.verifier_cache.clone())?
		};

		// Validate aggregated tx against a known chain state (via txhashset
		// extension).
		self.blockchain
			.validate_raw_txs(vec![], Some(agg_tx), block_hash)?;

		// If we get here successfully then we can safely add the entry to the pool.
		self.entries.push(entry);

		Ok(())
	}

	pub fn reconcile(
		&mut self,
		extra_tx: Option<Transaction>,
		block_hash: &Hash,
	) -> Result<(), PoolError> {
		let candidate_txs = self.all_transactions();
		let existing_len = candidate_txs.len();

		if candidate_txs.is_empty() {
			return Ok(());
		}

		// Go through the candidate txs and keep everything that validates incrementally
		// against a known chain state, accounting for the "extra tx" as necessary.
		let valid_txs = self
			.blockchain
			.validate_raw_txs(candidate_txs, extra_tx, block_hash)?;
		self.entries.retain(|x| valid_txs.contains(&x.tx));

		debug!(
			LOGGER,
			"pool [{}]: reconcile: existing txs {}, retained txs {}",
			self.name,
			existing_len,
			self.entries.len(),
		);

		Ok(())
	}

	// Group dependent transactions in buckets (vectors), each bucket
	// is therefore independent from the others. Relies on the entries
	// Vec having parent transactions first (should always be the case)
	fn bucket_transactions(&self) -> Vec<Vec<Transaction>> {
		let mut tx_buckets = vec![];
		let mut output_commits = HashMap::new();

		for entry in &self.entries {
			// check the commits index to find parents and their position
			// picking the last one for bucket (so all parents come first)
			let mut insert_pos: i32 = -1;
			for input in entry.tx.inputs() {
				if let Some(pos) = output_commits.get(&input.commitment()) {
					if *pos > insert_pos {
						insert_pos = *pos;
					}
				}
			}
			if insert_pos == -1 {
				// no parent, just add to the end in its own bucket
				insert_pos = tx_buckets.len() as i32;
				tx_buckets.push(vec![entry.tx.clone()]);
			} else {
				// parent found, add to its bucket
				tx_buckets[insert_pos as usize].push(entry.tx.clone());
			}

			// update the commits index
			for out in entry.tx.outputs() {
				output_commits.insert(out.commitment(), insert_pos);
			}
		}
		tx_buckets
	}

	// Filter txs in the pool based on the latest block.
	// Reject any txs where we see a matching tx kernel in the block.
	// Also reject any txs where we see a conflicting tx,
	// where an input is spent in a different tx.
	fn remaining_transactions(&self, block: &Block) -> Vec<Transaction> {
		self.entries
			.iter()
			.filter(|x| !x.tx.kernels().iter().any(|y| block.kernels().contains(y)))
			.filter(|x| !x.tx.inputs().iter().any(|y| block.inputs().contains(y)))
			.map(|x| x.tx.clone())
			.collect()
	}

	pub fn find_matching_transactions(&self, kernels: Vec<TxKernel>) -> Vec<Transaction> {
		// While the inputs outputs can be cut-through the kernel will stay intact
		// In order to deaggregate tx we look for tx with the same kernel
		let mut found_txs = vec![];

		// Gather all the kernels of the multi-kernel transaction in one set
		let kernel_set = kernels.into_iter().collect::<HashSet<_>>();

		// Check each transaction in the pool
		for entry in &self.entries {
			let entry_kernel_set = entry.tx.kernels().iter().cloned().collect::<HashSet<_>>();
			if entry_kernel_set.is_subset(&kernel_set) {
				found_txs.push(entry.tx.clone());
			}
		}
		found_txs
	}

	/// Quick reconciliation step - we can evict any txs in the pool where
	/// inputs or kernels intersect with the block.
	pub fn reconcile_block(&mut self, block: &Block) -> Result<(), PoolError> {
		let candidate_txs = self.remaining_transactions(block);
		self.entries.retain(|x| candidate_txs.contains(&x.tx));
		Ok(())
	}

	pub fn size(&self) -> usize {
		self.entries.len()
	}
}<|MERGE_RESOLUTION|>--- conflicted
+++ resolved
@@ -38,26 +38,17 @@
 	/// Entries in the pool (tx + info + timer) in simple insertion order.
 	pub entries: Vec<PoolEntry>,
 	/// The blockchain
-<<<<<<< HEAD
-	pub blockchain: Arc<T>,
-	/// The batch verifier
+	pub blockchain: Arc<BlockChain>,
 	pub verifier_cache: Arc<RwLock<VerifierCache>>,
 	pub name: String,
 }
 
-impl<T> Pool<T>
-where
-	T: BlockChain,
-{
-	pub fn new(chain: Arc<T>, verifier_cache: Arc<RwLock<VerifierCache>>, name: String) -> Pool<T> {
-=======
-	pub blockchain: Arc<BlockChain>,
-	pub name: String,
-}
-
 impl Pool {
-	pub fn new(chain: Arc<BlockChain>, name: String) -> Pool {
->>>>>>> 4a76336a
+	pub fn new(
+		chain: Arc<BlockChain>,
+		verifier_cache: Arc<RwLock<VerifierCache>>,
+		name: String,
+	) -> Pool {
 		Pool {
 			entries: vec![],
 			blockchain: chain.clone(),
