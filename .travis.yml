# Copyright 2019 The Grin Developers
#
# Licensed under the Apache License, Version 2.0 (the "License");
# you may not use this file except in compliance with the License.
# You may obtain a copy of the License at
#
#     http://www.apache.org/licenses/LICENSE-2.0
#
# Unless required by applicable law or agreed to in writing, software
# distributed under the License is distributed on an "AS IS" BASIS,
# WITHOUT WARRANTIES OR CONDITIONS OF ANY KIND, either express or implied.
# See the License for the specific language governing permissions and
# limitations under the License.

dist: trusty
sudo: required

language: rust

rust:
  - stable

git:
  depth: false

addons:
  apt:
    sources:
      - ubuntu-toolchain-r-test
    packages:
      - g++-5
      - cmake
      - libcurl4-openssl-dev
      - libelf-dev
      - libdw-dev
      - cmake
      - gcc
      - binutils-dev

cache:
  cargo: true
  timeout: 240
  directories:
    - $HOME/.cargo
    - $TRAVIS_BUILD_DIR/target

env:
  global:
    - RUST_BACKTRACE="1"
    - RUST_FLAGS="-C debug-assertions"

matrix:
  include:
    - os: linux
      env: CI_JOB="test"        CI_JOB_ARGS="servers"
    - os: linux
      env: CI_JOB="test"        CI_JOB_ARGS="chain core"
    - os: linux
      env: CI_JOB="test"        CI_JOB_ARGS="pool p2p src"
    - os: linux
      env: CI_JOB="test"        CI_JOB_ARGS="keychain wallet"
    - os: linux
<<<<<<< HEAD
      env: TEST_SUITE=keychain
=======
      env: CI_JOB="test"        CI_JOB_ARGS="api util store"
>>>>>>> 325e3282
    - os: linux
      env: CI_JOB="release"     CI_JOB_ARGS=
    - os: osx
<<<<<<< HEAD
      env: TEST_SUITE=release
#    - os: windows
#      env: TEST_SUITE=release
=======
      env: CI_JOB="release"     CI_JOB_ARGS=
#    - os: windows
#      env: CI_JOB="release"     CI_JOB_ARGS=
>>>>>>> 325e3282

script: .ci/general-jobs

before_cache:
  - rm -rf $TRAVIS_BUILD_DIR/target/tmp

before_deploy:
<<<<<<< HEAD
  - if [[ "$TEST_SUITE" == "pool-p2p-src" ]]; then
      cargo clean && cargo build --release && ./.auto-release.sh;
    fi
  - if [[ "$TEST_SUITE" == "release" ]]  && [[ "$TRAVIS_OS_NAME" == "osx" ]]; then
      brew update;
      cargo clean && cargo build --release && ./.auto-release.sh;
    fi
  - if [[ "$TEST_SUITE" == "release" ]]  && [[ "$TRAVIS_OS_NAME" == "windows" ]]; then
      cargo clean && cargo build --release && ./.auto-release.sh;
    fi
=======
  - bash .ci/release-jobs
>>>>>>> 325e3282

deploy:
  provider: releases
  api_key:
    secure: PBTFcoUmiQITkDdtFzrBlNR/5OgYHTCw+xVWGYu205xwTlj/ARBgw7DNt8dIdptLx+jOM2V5SbJqSFxs/CJ2ZcOHQZ6ubwpAJlRfuk3xDAi5JmuHYfcY+4SQ9l/0MgHnGfuml093xP7vTIYm2Vwwgdq8fd3jdWmvwgk9zgaGXB4UIXQA0yIs3EzxZpqiLg629Ouv7edMfyffwlG+rgQ1koe6sqeMCxIs0N3p97GCx19kNe0TV4dC7XAN74HreMdHmwxPKAK4xG/jtA1Snm0pMQ50Z0Kizt+0yrGOPMLnWwO9sS38iosBn3Vh1R8HKle2xBGflTtT/LG9lHdQZ5NF572q6681x6t7str4OjJ5bboy1PtNLFxG7RJCVIpp9gbouzdxIaJWRTxIdlk8UNQMrD8ieiNE6V1vZtbHGtJHRSJN1vO/XxsLlQDCyakLhG/nmSKXgiT9wIsu+zj/3oDe+LBt5QetEGYGBrCwUewjaQ7EP1rsT7alQrHTMad5DPjYftJuvfR+yBtz1qbzQwZVJpQC1KY1c476mXPQsaywuUrj56hH92p7P3vl6aMN2OPJZP+zENOVSURHc56KeTsDS55+KKzcRjCMA2L0LR1hP33+V5kavMHgCRrWIkxAkZ4eRqnermalzp8vlzL6EEoGm0VFLzv4mJmzrY1mC1LyCHo=
  file_glob: true
  file: target/release/grin-*.*
  skip_cleanup: true
  on:
    repo: mimblewimble/grin
    tags: true<|MERGE_RESOLUTION|>--- conflicted
+++ resolved
@@ -58,25 +58,15 @@
     - os: linux
       env: CI_JOB="test"        CI_JOB_ARGS="pool p2p src"
     - os: linux
-      env: CI_JOB="test"        CI_JOB_ARGS="keychain wallet"
+      env: CI_JOB="test"        CI_JOB_ARGS="keychain"
     - os: linux
-<<<<<<< HEAD
-      env: TEST_SUITE=keychain
-=======
       env: CI_JOB="test"        CI_JOB_ARGS="api util store"
->>>>>>> 325e3282
     - os: linux
       env: CI_JOB="release"     CI_JOB_ARGS=
     - os: osx
-<<<<<<< HEAD
-      env: TEST_SUITE=release
-#    - os: windows
-#      env: TEST_SUITE=release
-=======
       env: CI_JOB="release"     CI_JOB_ARGS=
 #    - os: windows
 #      env: CI_JOB="release"     CI_JOB_ARGS=
->>>>>>> 325e3282
 
 script: .ci/general-jobs
 
@@ -84,20 +74,7 @@
   - rm -rf $TRAVIS_BUILD_DIR/target/tmp
 
 before_deploy:
-<<<<<<< HEAD
-  - if [[ "$TEST_SUITE" == "pool-p2p-src" ]]; then
-      cargo clean && cargo build --release && ./.auto-release.sh;
-    fi
-  - if [[ "$TEST_SUITE" == "release" ]]  && [[ "$TRAVIS_OS_NAME" == "osx" ]]; then
-      brew update;
-      cargo clean && cargo build --release && ./.auto-release.sh;
-    fi
-  - if [[ "$TEST_SUITE" == "release" ]]  && [[ "$TRAVIS_OS_NAME" == "windows" ]]; then
-      cargo clean && cargo build --release && ./.auto-release.sh;
-    fi
-=======
   - bash .ci/release-jobs
->>>>>>> 325e3282
 
 deploy:
   provider: releases
