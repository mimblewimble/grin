--- conflicted
+++ resolved
@@ -1,10 +1,6 @@
 [package]
 name = "grin"
-<<<<<<< HEAD
 version = "5.3.2"
-=======
-version = "5.4.0-alpha.0"
->>>>>>> 057daacc
 authors = ["Grin Developers <mimblewimble@lists.launchpad.net>"]
 description = "Simple, private and scalable cryptocurrency implementation based on the Mimblewimble chain format."
 license = "Apache-2.0"
@@ -36,7 +32,6 @@
 log = "0.4"
 term = "0.6"
 
-<<<<<<< HEAD
 grin_api = { path = "./api", version = "5.3.2" }
 grin_config = { path = "./config", version = "5.3.2" }
 grin_chain = { path = "./chain", version = "5.3.2" }
@@ -45,16 +40,6 @@
 grin_p2p = { path = "./p2p", version = "5.3.2" }
 grin_servers = { path = "./servers", version = "5.3.2" }
 grin_util = { path = "./util", version = "5.3.2" }
-=======
-grin_api = { path = "./api", version = "5.4.0-alpha.0" }
-grin_config = { path = "./config", version = "5.4.0-alpha.0" }
-grin_chain = { path = "./chain", version = "5.4.0-alpha.0" }
-grin_core = { path = "./core", version = "5.4.0-alpha.0" }
-grin_keychain = { path = "./keychain", version = "5.4.0-alpha.0" }
-grin_p2p = { path = "./p2p", version = "5.4.0-alpha.0" }
-grin_servers = { path = "./servers", version = "5.4.0-alpha.0" }
-grin_util = { path = "./util", version = "5.4.0-alpha.0" }
->>>>>>> 057daacc
 
 [dependencies.cursive]
 version = "0.21"
@@ -65,10 +50,5 @@
 built = { version = "0.7", features = ["git2"]}
 
 [dev-dependencies]
-<<<<<<< HEAD
 grin_chain = { path = "./chain", version = "5.3.2" }
-grin_store = { path = "./store", version = "5.3.2" }
-=======
-grin_chain = { path = "./chain", version = "5.4.0-alpha.0" }
-grin_store = { path = "./store", version = "5.4.0-alpha.0" }
->>>>>>> 057daacc
+grin_store = { path = "./store", version = "5.3.2" }