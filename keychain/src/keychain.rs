// Copyright 2017 The Grin Developers
//
// Licensed under the Apache License, Version 2.0 (the "License");
// you may not use this file except in compliance with the License.
// You may obtain a copy of the License at
//
//     http://www.apache.org/licenses/LICENSE-2.0
//
// Unless required by applicable law or agreed to in writing, software
// distributed under the License is distributed on an "AS IS" BASIS,
// WITHOUT WARRANTIES OR CONDITIONS OF ANY KIND, either express or implied.
// See the License for the specific language governing permissions and
// limitations under the License.

use rand::{thread_rng, Rng};
use std::collections::HashMap;
use std::sync::{Arc, RwLock};

use util::secp;
use util::secp::{Message, Secp256k1, Signature};
use util::secp::key::{SecretKey, PublicKey};
use util::secp::pedersen::{Commitment, ProofMessage, ProofInfo, RangeProof};
use util::secp::aggsig;
use util::logger::LOGGER;
use util::kernel_sig_msg;
use blake2;
use uuid::Uuid;
use blind::{BlindSum, BlindingFactor};
use extkey::{self, Identifier};

#[derive(PartialEq, Eq, Clone, Debug)]
pub enum Error {
	ExtendedKey(extkey::Error),
	Secp(secp::Error),
	KeyDerivation(String),
	Transaction(String),
}

impl From<secp::Error> for Error {
	fn from(e: secp::Error) -> Error {
		Error::Secp(e)
	}
}

impl From<extkey::Error> for Error {
	fn from(e: extkey::Error) -> Error {
		Error::ExtendedKey(e)
	}
}

/// Holds internal information about an aggsig operation
#[derive(Clone, Debug)]
pub struct AggSigTxContext {
	// Secret key (of which public is shared)
	pub sec_key: SecretKey,
	// Secret nonce (of which public is shared)
	// (basically a SecretKey)
	pub sec_nonce: SecretKey,
	// If I'm the recipient, store my outputs between invocations (that I need to sum)
	pub output_ids: Vec<Identifier>,
}

#[derive(Clone, Debug)]
pub struct Keychain {
	secp: Secp256k1,
	extkey: extkey::ExtendedKey,
	pub aggsig_contexts: Arc<RwLock<Option<HashMap<Uuid,AggSigTxContext>>>>,
	key_overrides: HashMap<Identifier, SecretKey>,
	key_derivation_cache: Arc<RwLock<HashMap<Identifier, u32>>>,
}

impl Keychain {
	pub fn root_key_id(&self) -> Identifier {
		self.extkey.root_key_id.clone()
	}

	// For tests and burn only, associate a key identifier with a known secret key.
	pub fn burn_enabled(keychain: &Keychain, burn_key_id: &Identifier) -> Keychain {
		let mut key_overrides = HashMap::new();
		key_overrides.insert(
			burn_key_id.clone(),
			SecretKey::from_slice(&keychain.secp, &[1; 32]).unwrap(),
		);
		Keychain {
			key_overrides: key_overrides,
			..keychain.clone()
		}
	}

	pub fn from_seed(seed: &[u8]) -> Result<Keychain, Error> {
		let secp = secp::Secp256k1::with_caps(secp::ContextFlag::Commit);
		let extkey = extkey::ExtendedKey::from_seed(&secp, seed)?;
		let keychain = Keychain {
			secp: secp,
			extkey: extkey,
			aggsig_contexts: Arc::new(RwLock::new(None)),
			key_overrides: HashMap::new(),
			key_derivation_cache: Arc::new(RwLock::new(HashMap::new())),
		};
		Ok(keychain)
	}

	/// For testing - probably not a good idea to use outside of tests.
	pub fn from_random_seed() -> Result<Keychain, Error> {
		let seed: String = thread_rng().gen_ascii_chars().take(16).collect();
		let seed = blake2::blake2b::blake2b(32, &[], seed.as_bytes());
		Keychain::from_seed(seed.as_bytes())
	}

	pub fn derive_key_id(&self, derivation: u32) -> Result<Identifier, Error> {
		let child_key = self.extkey.derive(&self.secp, derivation)?;
		Ok(child_key.key_id)
	}

	fn derived_key(&self, key_id: &Identifier) -> Result<SecretKey, Error> {
		// first check our overrides and just return the key if we have one in there
		if let Some(key) = self.key_overrides.get(key_id) {
			trace!(LOGGER, "... Derived Key (using override) key_id: {}", key_id);
			return Ok(*key);
		}

		let child_key = self.derived_child_key(key_id)?;
		Ok(child_key.key)
	}

	fn derived_child_key(&self, key_id: &Identifier) -> Result<extkey::ChildKey, Error> {
		trace!(LOGGER, "Derived Key by key_id: {}", key_id);

		// then check the derivation cache to see if we have previously derived this key
		// if so use the derivation from the cache to derive the key
		{
			let cache = self.key_derivation_cache.read().unwrap();
			if let Some(derivation) = cache.get(key_id) {
				trace!(LOGGER, "... Derived Key (cache hit) key_id: {}, derivation: {}", key_id, derivation);
				return Ok(self.derived_key_from_index(*derivation)?)
			}
		}

		// otherwise iterate over a large number of derivations looking for our key
		// cache the resulting derivations by key_id for faster lookup later
		// TODO - remove hard limit (within reason)
		// TODO - do we benefit here if we track our max known n_child?
		{
			let mut cache = self.key_derivation_cache.write().unwrap();
			for i in 1..100_000 {
				let child_key = self.extkey.derive(&self.secp, i)?;
				// let child_key_id = extkey.identifier(&self.secp)?;

				if !cache.contains_key(&child_key.key_id) {
					trace!(
						LOGGER,
						"... Derived Key (cache miss) key_id: {}, derivation: {}",
						child_key.key_id,
						child_key.n_child,
					);
					cache.insert(child_key.key_id.clone(), child_key.n_child);
				}

				if child_key.key_id == *key_id {
					return Ok(child_key);
				}
			}
		}

		Err(Error::KeyDerivation(
			format!("failed to derive child_key for {:?}", key_id),
		))
	}

	// if we know the derivation index we can just straight to deriving the key
	fn derived_key_from_index(
		&self,
		derivation: u32,
	) -> Result<extkey::ChildKey, Error> {
		trace!(LOGGER, "Derived Key (fast) by derivation: {}", derivation);
		let child_key = self.extkey.derive(&self.secp, derivation)?;
		return Ok(child_key)
	}

	pub fn commit(&self, amount: u64, key_id: &Identifier) -> Result<Commitment, Error> {
		let skey = self.derived_key(key_id)?;
		let commit = self.secp.commit(amount, skey)?;
		Ok(commit)
	}

	pub fn commit_with_key_index(
		&self,
		amount: u64,
		derivation: u32,
	) -> Result<Commitment, Error> {
		let child_key = self.derived_key_from_index(derivation)?;
		let commit = self.secp.commit(amount, child_key.key)?;
		Ok(commit)
	}

	pub fn switch_commit(&self, key_id: &Identifier) -> Result<Commitment, Error> {
		let skey = self.derived_key(key_id)?;
		let commit = self.secp.switch_commit(skey)?;
		Ok(commit)
	}

	pub fn switch_commit_from_index(&self, index:u32) -> Result<Commitment, Error> {
		// just do this directly, because cache seems really slow for wallet reconstruct
		let skey = self.extkey.derive(&self.secp, index)?;
		let skey = skey.key;
		let commit = self.secp.switch_commit(skey)?;
		Ok(commit)
	}

	pub fn switch_commit_hash_key(&self, key_id: &Identifier) -> Result<[u8; 32], Error> {
		// first check our overrides and just return zero key if we have an override
		// we allow keys to be overridden for testing
		// and do not care about switch_commit_hash_keys in this case
		if let Some(_) = self.key_overrides.get(key_id) {
			let key: [u8; 32] = Default::default();
			return Ok(key);
		}

		let child_key = self.derived_child_key(key_id)?;
		Ok(child_key.switch_key)
	}

	pub fn range_proof(
		&self,
		amount: u64,
		key_id: &Identifier,
		commit: Commitment,
		msg: ProofMessage,
	) -> Result<RangeProof, Error> {
		let skey = self.derived_key(key_id)?;
		let range_proof = self.secp.range_proof(0, amount, skey, commit, msg);
		Ok(range_proof)
	}

	pub fn rewind_range_proof(
		&self,
		key_id: &Identifier,
		commit: Commitment,
		proof: RangeProof,
	) -> Result<ProofInfo, Error> {
		let nonce = self.derived_key(key_id)?;
		Ok(self.secp.rewind_range_proof(commit, proof, nonce))
	}

	pub fn blind_sum(&self, blind_sum: &BlindSum) -> Result<BlindingFactor, Error> {
		let mut pos_keys: Vec<SecretKey> = blind_sum
			.positive_key_ids
			.iter()
			.filter_map(|k| self.derived_key(&k).ok())
			.collect();

		let mut neg_keys: Vec<SecretKey> = blind_sum
			.negative_key_ids
			.iter()
			.filter_map(|k| self.derived_key(&k).ok())
			.collect();

		pos_keys.extend(&blind_sum
			.positive_blinding_factors
			.iter()
			.filter_map(|b| b.secret_key(&self.secp).ok())
			.collect::<Vec<SecretKey>>());

		neg_keys.extend(&blind_sum
			.negative_blinding_factors
			.iter()
			.filter_map(|b| b.secret_key(&self.secp).ok())
			.collect::<Vec<SecretKey>>());

		let sum = self.secp.blind_sum(pos_keys, neg_keys)?;
		Ok(BlindingFactor::from_secret_key(sum))
	}

<<<<<<< HEAD
	pub fn aggsig_create_context(&self, sec_key: SecretKey) {
		let mut context = self.aggsig_context.write().unwrap();
		*context = Some(AggSigTxContext{
=======
	pub fn aggsig_create_context(&self, transaction_id: &Uuid, sec_key:SecretKey) 
		-> Result<(), Error>{
		let mut contexts = self.aggsig_contexts.write().unwrap();
		if contexts.is_none() {
			*contexts = Some(HashMap::new())
		}
		if contexts.as_mut().unwrap().contains_key(transaction_id) {
			return Err(Error::Transaction(String::from("Duplication transaction id")));
		}
		contexts.as_mut().unwrap().insert(transaction_id.clone(), AggSigTxContext{
>>>>>>> 92a23ec2
			sec_key: sec_key,
			sec_nonce: aggsig::export_secnonce_single(&self.secp).unwrap(),
			output_ids: vec![],
		});
		Ok(())
	}

	/// Tracks an output contributing to my excess value (if it needs to
	/// be kept between invocations
	pub fn aggsig_add_output(&self, transaction_id: &Uuid, output_id:&Identifier){
		let mut agg_contexts = self.aggsig_contexts.write().unwrap();
		let mut agg_contexts_local = agg_contexts.as_mut().unwrap().clone();
		let mut agg_context = agg_contexts_local.get(transaction_id).unwrap().clone();
		agg_context.output_ids.push(output_id.clone());
		agg_contexts_local.insert(transaction_id.clone(), agg_context);
		*agg_contexts = Some(agg_contexts_local);
	}

	/// Returns all stored outputs
	pub fn aggsig_get_outputs(&self, transaction_id: &Uuid) -> Vec<Identifier> {
		let contexts = self.aggsig_contexts.clone();
		let contexts_read = contexts.read().unwrap();
		let agg_context = contexts_read.as_ref().unwrap();
		let agg_context_return = agg_context.get(transaction_id);
		agg_context_return.unwrap().output_ids.clone()
	}

<<<<<<< HEAD
	pub fn aggsig_get_private_keys(&self) -> (SecretKey, SecretKey) {
		let context = self.aggsig_context.clone();
		let context_read=context.read().unwrap();
		let agg_context=context_read.as_ref().unwrap();
		(agg_context.sec_key.clone(),
		agg_context.sec_nonce.clone())
=======
	/// Returns private key, private nonce
	pub fn aggsig_get_private_keys(&self, transaction_id: &Uuid) -> (SecretKey, SecretKey) {
		let contexts = self.aggsig_contexts.clone();
		let contexts_read=contexts.read().unwrap();
		let agg_context = contexts_read.as_ref().unwrap();
		let agg_context_return = agg_context.get(transaction_id);
		(agg_context_return.unwrap().sec_key.clone(),
		agg_context_return.unwrap().sec_nonce.clone())
>>>>>>> 92a23ec2
	}

	/// Returns public key, public nonce
	pub fn aggsig_get_public_keys(&self, transaction_id: &Uuid) -> (PublicKey, PublicKey) {
		let contexts = self.aggsig_contexts.clone();
		let contexts_read=contexts.read().unwrap();
		let agg_context = contexts_read.as_ref().unwrap();
		let agg_context_return = agg_context.get(transaction_id);
		(PublicKey::from_secret_key(&self.secp, &agg_context_return.unwrap().sec_key).unwrap(),
		PublicKey::from_secret_key(&self.secp, &agg_context_return.unwrap().sec_nonce).unwrap())
	}

	/// Note 'secnonce' here is used to perform the signature, while 'pubnonce' just allows you to
	/// provide a custom public nonce to include while calculating e
	/// nonce_sum is the sum used to decide whether secnonce should be inverted during sig time
	pub fn aggsig_sign_single(&self,
		transaction_id: &Uuid,
		msg: &Message,
		secnonce:Option<&SecretKey>,
		pubnonce: Option<&PublicKey>,
		nonce_sum: Option<&PublicKey>) -> Result<Signature, Error> {
		let contexts = self.aggsig_contexts.clone();
		let contexts_read=contexts.read().unwrap();
		let agg_context = contexts_read.as_ref().unwrap();
		let agg_context_return = agg_context.get(transaction_id);
		let sig = aggsig::sign_single(&self.secp, msg, &agg_context_return.unwrap().sec_key, secnonce, pubnonce, nonce_sum)?;
		Ok(sig)
	}

	//Verifies an aggsig signature
	pub fn aggsig_verify_single(&self,
		sig: &Signature,
		msg: &Message,
		pubnonce:Option<&PublicKey>,
		pubkey:&PublicKey,
		is_partial:bool) -> bool {
		aggsig::verify_single(&self.secp, sig, msg, pubnonce, pubkey, is_partial)
	}

	//Verifies other final sig corresponds with what we're expecting
	pub fn aggsig_verify_final_sig_build_msg(&self,
		sig: &Signature,
		pubkey: &PublicKey,
		fee: u64,
		lock_height:u64) -> bool {
		let msg = secp::Message::from_slice(&kernel_sig_msg(fee, lock_height)).unwrap();
		self.aggsig_verify_single(sig, &msg, None, pubkey, true)
	}

	//Verifies other party's sig corresponds with what we're expecting
	pub fn aggsig_verify_partial_sig(&self,
		transaction_id: &Uuid,
		sig: &Signature,
		other_pub_nonce:&PublicKey,
		pubkey:&PublicKey,
		fee: u64,
		lock_height:u64) -> bool {
		let (_, sec_nonce) = self.aggsig_get_private_keys(transaction_id);
		let mut nonce_sum = other_pub_nonce.clone();
		let _ = nonce_sum.add_exp_assign(&self.secp, &sec_nonce);
		let msg = secp::Message::from_slice(&kernel_sig_msg(fee, lock_height)).unwrap();

		self.aggsig_verify_single(sig, &msg, Some(&nonce_sum), pubkey, true)
	}

<<<<<<< HEAD
	pub fn aggsig_calculate_partial_sig(
		&self,
		other_pub_nonce: &PublicKey,
		fee: u64,
		lock_height: u64,
	) -> Result<Signature, Error> {
=======
	pub fn aggsig_calculate_partial_sig(&self,
		transaction_id: &Uuid,
		other_pub_nonce:&PublicKey,
		fee:u64,
		lock_height:u64) -> Result<Signature, Error>{
>>>>>>> 92a23ec2
		// Add public nonces kR*G + kS*G
		let (_, sec_nonce) = self.aggsig_get_private_keys(transaction_id);
		let mut nonce_sum = other_pub_nonce.clone();
		let _ = nonce_sum.add_exp_assign(&self.secp, &sec_nonce);
		let msg = secp::Message::from_slice(&kernel_sig_msg(fee, lock_height))?;

		//Now calculate signature using message M=fee, nonce in e=nonce_sum
		self.aggsig_sign_single(transaction_id, &msg, Some(&sec_nonce), Some(&nonce_sum), Some(&nonce_sum))
	}

<<<<<<< HEAD
	/// Helper function to calculate final signature
	pub fn aggsig_calculate_final_sig(
		&self,
		their_sig: &Signature,
		our_sig: &Signature,
		their_pub_nonce: &PublicKey,
	) -> Result<Signature, Error> {
=======
	/// Helper function to calculate final singature
	pub fn aggsig_calculate_final_sig(&self,
		transaction_id: &Uuid,
		their_sig: &Signature,
		our_sig: &Signature,
		their_pub_nonce: &PublicKey) -> Result<Signature, Error> {
>>>>>>> 92a23ec2
		// Add public nonces kR*G + kS*G
		let (_, sec_nonce) = self.aggsig_get_private_keys(transaction_id);
		let mut nonce_sum = their_pub_nonce.clone();
		let _ = nonce_sum.add_exp_assign(&self.secp, &sec_nonce);
		let sig = aggsig::add_signatures_single(&self.secp, their_sig, our_sig, &nonce_sum)?;
		Ok(sig)
	}

	/// Helper function to calculate final public key
	pub fn aggsig_calculate_final_pubkey(
		&self,
		transaction_id: &Uuid,
		their_public_key: &PublicKey,
	) -> Result<PublicKey, Error> {
		let (our_sec_key, _) = self.aggsig_get_private_keys(transaction_id);
		let mut pk_sum = their_public_key.clone();
		let _ = pk_sum.add_exp_assign(&self.secp, &our_sec_key);
		Ok(pk_sum)
	}

	/// Just a simple sig, creates its own nonce, etc
	pub fn aggsig_sign_from_key_id(
		&self,
		msg: &Message,
		key_id: &Identifier,
	) -> Result<Signature, Error> {
		let skey = self.derived_key(key_id)?;
		let sig = aggsig::sign_single(&self.secp, &msg, &skey, None, None, None)?;
		Ok(sig)
	}

	/// Verifies a sig given a commitment
	pub fn aggsig_verify_single_from_commit(
		secp:&Secp256k1,
		sig: &Signature,
		msg: &Message,
		commit: &Commitment,
	) -> bool {
		// Extract the pubkey, unfortunately we need this hack for now, (we just hope one is valid)
		// TODO: Create better secp256k1 API to do this
		let pubkeys = commit.to_two_pubkeys(secp);
		let mut valid = false;
		for i in 0..pubkeys.len() {
			valid = aggsig::verify_single(secp, &sig, &msg, None, &pubkeys[i], false);
			if valid {
				break;
			}
		}
		valid
	}

	/// Just a simple sig, creates its own nonce, etc
	pub fn aggsig_sign_with_blinding(
		secp: &Secp256k1,
		msg: &Message,
		blinding: &BlindingFactor,
	) -> Result<Signature, Error> {
		let skey = &blinding.secret_key(&secp)?;
		let sig = aggsig::sign_single(secp, &msg, skey, None, None, None)?;
		Ok(sig)
	}

	pub fn sign(&self, msg: &Message, key_id: &Identifier) -> Result<Signature, Error> {
		let skey = self.derived_key(key_id)?;
		let sig = self.secp.sign(msg, &skey)?;
		Ok(sig)
	}

	pub fn sign_with_blinding(
		&self,
		msg: &Message,
		blinding: &BlindingFactor,
	) -> Result<Signature, Error> {
		let skey = &blinding.secret_key(&self.secp)?;
		let sig = self.secp.sign(msg, &skey)?;
		Ok(sig)
	}

	pub fn secp(&self) -> &Secp256k1 {
		&self.secp
	}
}

#[cfg(test)]
mod test {
	use rand::thread_rng;

	use keychain::{BlindSum, BlindingFactor, Keychain};
	use util::kernel_sig_msg;
	use util::secp;
	use util::secp::pedersen::ProofMessage;
	use util::secp::key::SecretKey;


	#[test]
	fn test_key_derivation() {
		let keychain = Keychain::from_random_seed().unwrap();
		let secp = keychain.secp();

		// use the keychain to derive a "key_id" based on the underlying seed
		let key_id = keychain.derive_key_id(1).unwrap();

		let msg_bytes = [0; 32];
		let msg = secp::Message::from_slice(&msg_bytes[..]).unwrap();

		// now create a zero commitment using the key on the keychain associated with
		// the key_id
		let commit = keychain.commit(0, &key_id).unwrap();

		// now check we can use our key to verify a signature from this zero commitment
		let sig = keychain.sign(&msg, &key_id).unwrap();
		secp.verify_from_commit(&msg, &sig, &commit).unwrap();
	}

	#[test]
	fn test_rewind_range_proof() {
		let keychain = Keychain::from_random_seed().unwrap();
		let key_id = keychain.derive_key_id(1).unwrap();
		let commit = keychain.commit(5, &key_id).unwrap();
		let msg = ProofMessage::empty();

		let proof = keychain.range_proof(5, &key_id, commit, msg).unwrap();
		let proof_info = keychain.rewind_range_proof(&key_id, commit, proof).unwrap();

		assert_eq!(proof_info.success, true);
		assert_eq!(proof_info.value, 5);

		// now check the recovered message is "empty" (but not truncated) i.e. all
		// zeroes
		assert_eq!(
			proof_info.message,
			secp::pedersen::ProofMessage::from_bytes(&[0; secp::constants::PROOF_MSG_SIZE])
		);

		let key_id2 = keychain.derive_key_id(2).unwrap();

		// cannot rewind with a different nonce
		let proof_info = keychain
			.rewind_range_proof(&key_id2, commit, proof)
			.unwrap();
		assert_eq!(proof_info.success, false);
		assert_eq!(proof_info.value, 0);

		// cannot rewind with a commitment to the same value using a different key
		let commit2 = keychain.commit(5, &key_id2).unwrap();
		let proof_info = keychain
			.rewind_range_proof(&key_id, commit2, proof)
			.unwrap();
		assert_eq!(proof_info.success, false);
		assert_eq!(proof_info.value, 0);

		// cannot rewind with a commitment to a different value
		let commit3 = keychain.commit(4, &key_id).unwrap();
		let proof_info = keychain
			.rewind_range_proof(&key_id, commit3, proof)
			.unwrap();
		assert_eq!(proof_info.success, false);
		assert_eq!(proof_info.value, 0);
	}

	// We plan to "offset" the key used in the kernel commitment
	// so we are going to be doing some key addition/subtraction.
	// This test is mainly to demonstrate that idea that summing commitments
	// and summing the keys used to commit to 0 have the same result.
	#[test]
	fn secret_key_addition() {
		let keychain = Keychain::from_random_seed().unwrap();

		let skey1 = SecretKey::from_slice(
			&keychain.secp,
			&[
				0, 0, 0, 0, 0, 0, 0, 0,
				0, 0, 0, 0, 0, 0, 0, 0,
				0, 0, 0, 0, 0, 0, 0, 0,
				0, 0, 0, 0, 0, 0, 0, 1,
			],
		).unwrap();

		let skey2 = SecretKey::from_slice(
			&keychain.secp,
			&[
				0, 0, 0, 0, 0, 0, 0, 0,
				0, 0, 0, 0, 0, 0, 0, 0,
				0, 0, 0, 0, 0, 0, 0, 0,
				0, 0, 0, 0, 0, 0, 0, 2,
			],
		).unwrap();

		// adding secret keys 1 and 2 to give secret key 3
		let mut skey3 = skey1.clone();
		let _ = skey3.add_assign(&keychain.secp, &skey2).unwrap();

		// create commitments for secret keys 1, 2 and 3
		// all committing to the value 0 (which is what we do for tx_kernels)
		let commit_1 = keychain.secp.commit(0, skey1).unwrap();
		let commit_2 = keychain.secp.commit(0, skey2).unwrap();
		let commit_3 = keychain.secp.commit(0, skey3).unwrap();

		// now sum commitments for keys 1 and 2
		let sum = keychain.secp.commit_sum(
			vec![commit_1.clone(), commit_2.clone()],
			vec![],
		).unwrap();

		// confirm the commitment for key 3 matches the sum of the commitments 1 and 2
		assert_eq!(sum, commit_3);

		// now check we can sum keys up using keychain.blind_sum()
		// in the same way (convenience function)
		assert_eq!(
			keychain.blind_sum(&BlindSum::new()
				.add_blinding_factor(BlindingFactor::from_secret_key(skey1))
				.add_blinding_factor(BlindingFactor::from_secret_key(skey2))
			).unwrap(),
			BlindingFactor::from_secret_key(skey3),
		);
	}

	#[test]
	fn aggsig_sender_receiver_interaction() {
		let sender_keychain = Keychain::from_random_seed().unwrap();
		let receiver_keychain = Keychain::from_random_seed().unwrap();

		// Calculate the kernel excess here for convenience.
		// Normally this would happen during transaction building.
		let kernel_excess = {
			let skey1 = sender_keychain.derived_key(
				&sender_keychain.derive_key_id(1).unwrap(),
			).unwrap();

			let skey2 = receiver_keychain.derived_key(
				&receiver_keychain.derive_key_id(1).unwrap(),
			).unwrap();

			let keychain = Keychain::from_random_seed().unwrap();
			let blinding_factor = keychain.blind_sum(
				&BlindSum::new()
					.sub_blinding_factor(BlindingFactor::from_secret_key(skey1))
					.add_blinding_factor(BlindingFactor::from_secret_key(skey2))
			).unwrap();

			keychain.secp.commit(
				0,
				blinding_factor.secret_key(&keychain.secp).unwrap(),
			).unwrap()
		};

		// sender starts the tx interaction
		let (sender_pub_excess, sender_pub_nonce) = {
			let keychain = sender_keychain.clone();

			let skey = keychain.derived_key(
				&keychain.derive_key_id(1).unwrap(),
			).unwrap();

			// dealing with an input here so we need to negate the blinding_factor
			// rather than use it as is
			let blinding_factor = keychain.blind_sum(
				&BlindSum::new()
					.sub_blinding_factor(BlindingFactor::from_secret_key(skey))
			).unwrap();

			let blind = blinding_factor.secret_key(&keychain.secp()).unwrap();

			keychain.aggsig_create_context(blind);
			keychain.aggsig_get_public_keys()
		};

		// receiver receives partial tx
		let (receiver_pub_excess, receiver_pub_nonce, sig_part) = {
			let keychain = receiver_keychain.clone();
			let key_id = keychain.derive_key_id(1).unwrap();

			// let blind = blind_sum.secret_key(&keychain.secp())?;
			let blind = keychain.derived_key(&key_id).unwrap();

			keychain.aggsig_create_context(blind);
			let (pub_excess, pub_nonce) = keychain.aggsig_get_public_keys();
			keychain.aggsig_add_output(&key_id);

			let sig_part = keychain.aggsig_calculate_partial_sig(
				&sender_pub_nonce,
				0,
				0,
			).unwrap();
			(pub_excess, pub_nonce, sig_part)
		};

		// check the sender can verify the partial signature
		// received in the response back from the receiver
		{
			let keychain = sender_keychain.clone();
			let sig_verifies = keychain.aggsig_verify_partial_sig(
				&sig_part,
				&receiver_pub_nonce,
				&receiver_pub_excess,
				0,
				0,
			);
			assert!(sig_verifies);
		}

		// now sender signs with their key
		let sender_sig_part = {
			let keychain = sender_keychain.clone();
			keychain.aggsig_calculate_partial_sig(
				&receiver_pub_nonce,
				0,
				0,
			).unwrap()
		};

		// check the receiver can verify the partial signature
		// received by the sender
		{
			let keychain = receiver_keychain.clone();
			let sig_verifies = keychain.aggsig_verify_partial_sig(
				&sender_sig_part,
				&sender_pub_nonce,
				&sender_pub_excess,
				0,
				0,
			);
			assert!(sig_verifies);
		}

		// Receiver now builds final signature from sender and receiver parts
		let (final_sig, final_pubkey) = {
			let keychain = receiver_keychain.clone();

			// Receiver recreates their partial sig (we do not maintain state from earlier)
			let our_sig_part = keychain.aggsig_calculate_partial_sig(
				&sender_pub_nonce,
				0,
				0,
			).unwrap();

			// Receiver now generates final signature from the two parts
			let final_sig = keychain.aggsig_calculate_final_sig(
				&sender_sig_part,
				&our_sig_part,
				&sender_pub_nonce,
			).unwrap();

			// Receiver calculates the final public key (to verify sig later)
			let final_pubkey = keychain.aggsig_calculate_final_pubkey(&sender_pub_excess).unwrap();

			(final_sig, final_pubkey)
		};

		// Receiver checks the final signature verifies
		{
			let keychain = receiver_keychain.clone();

			// Receiver check the final signature verifies
			let sig_verifies = keychain.aggsig_verify_final_sig_build_msg(
				&final_sig,
				&final_pubkey,
				0,
				0,
			);
			assert!(sig_verifies);
		}

		// Check we can verify the sig using the kernel excess
		{
			let keychain = Keychain::from_random_seed().unwrap();

			let msg = secp::Message::from_slice(
				&kernel_sig_msg(
					0,
					0,
				),
			).unwrap();

			let sig_verifies = Keychain::aggsig_verify_single_from_commit(
				&keychain.secp,
				&final_sig,
				&msg,
				&kernel_excess,
			);

			assert!(sig_verifies);
		}
	}

	#[test]
	fn aggsig_sender_receiver_interaction_offset() {
		let sender_keychain = Keychain::from_random_seed().unwrap();
		let receiver_keychain = Keychain::from_random_seed().unwrap();

		// This is the kernel offset that we use to split the key
		// Summing these at the block level prevents the
		// kernels from being used to reconstruct (or identify) individual transactions
		let kernel_offset = SecretKey::new(&sender_keychain.secp(), &mut thread_rng());

		// Calculate the kernel excess here for convenience.
		// Normally this would happen during transaction building.
		let kernel_excess = {
			let skey1 = sender_keychain.derived_key(
				&sender_keychain.derive_key_id(1).unwrap(),
			).unwrap();

			let skey2 = receiver_keychain.derived_key(
				&receiver_keychain.derive_key_id(1).unwrap(),
			).unwrap();

			let keychain = Keychain::from_random_seed().unwrap();
			let blinding_factor = keychain.blind_sum(
				&BlindSum::new()
					.sub_blinding_factor(BlindingFactor::from_secret_key(skey1))
					.add_blinding_factor(BlindingFactor::from_secret_key(skey2))
					// subtract the kernel offset here like as would when
					// verifying a kernel signature
					.sub_blinding_factor(BlindingFactor::from_secret_key(kernel_offset))
			).unwrap();

			keychain.secp.commit(
				0,
				blinding_factor.secret_key(&keychain.secp).unwrap(),
			).unwrap()
		};

		// sender starts the tx interaction
		let (sender_pub_excess, sender_pub_nonce) = {
			let keychain = sender_keychain.clone();

			let skey = keychain.derived_key(
				&keychain.derive_key_id(1).unwrap(),
			).unwrap();

			// dealing with an input here so we need to negate the blinding_factor
			// rather than use it as is
			let blinding_factor = keychain.blind_sum(
				&BlindSum::new()
					.sub_blinding_factor(BlindingFactor::from_secret_key(skey))
					// subtract the kernel offset to create an aggsig context
					// with our "split" key
					.sub_blinding_factor(BlindingFactor::from_secret_key(kernel_offset))
			).unwrap();

			let blind = blinding_factor.secret_key(&keychain.secp()).unwrap();

			keychain.aggsig_create_context(blind);
			keychain.aggsig_get_public_keys()
		};

		// receiver receives partial tx
		let (receiver_pub_excess, receiver_pub_nonce, sig_part) = {
			let keychain = receiver_keychain.clone();
			let key_id = keychain.derive_key_id(1).unwrap();

			let blind = keychain.derived_key(&key_id).unwrap();

			keychain.aggsig_create_context(blind);
			let (pub_excess, pub_nonce) = keychain.aggsig_get_public_keys();
			keychain.aggsig_add_output(&key_id);

			let sig_part = keychain.aggsig_calculate_partial_sig(
				&sender_pub_nonce,
				0,
				0,
			).unwrap();
			(pub_excess, pub_nonce, sig_part)
		};

		// check the sender can verify the partial signature
		// received in the response back from the receiver
		{
			let keychain = sender_keychain.clone();
			let sig_verifies = keychain.aggsig_verify_partial_sig(
				&sig_part,
				&receiver_pub_nonce,
				&receiver_pub_excess,
				0,
				0,
			);
			assert!(sig_verifies);
		}

		// now sender signs with their key
		let sender_sig_part = {
			let keychain = sender_keychain.clone();
			keychain.aggsig_calculate_partial_sig(
				&receiver_pub_nonce,
				0,
				0,
			).unwrap()
		};

		// check the receiver can verify the partial signature
		// received by the sender
		{
			let keychain = receiver_keychain.clone();
			let sig_verifies = keychain.aggsig_verify_partial_sig(
				&sender_sig_part,
				&sender_pub_nonce,
				&sender_pub_excess,
				0,
				0,
			);
			assert!(sig_verifies);
		}

		// Receiver now builds final signature from sender and receiver parts
		let (final_sig, final_pubkey) = {
			let keychain = receiver_keychain.clone();

			// Receiver recreates their partial sig (we do not maintain state from earlier)
			let our_sig_part = keychain.aggsig_calculate_partial_sig(
				&sender_pub_nonce,
				0,
				0,
			).unwrap();

			// Receiver now generates final signature from the two parts
			let final_sig = keychain.aggsig_calculate_final_sig(
				&sender_sig_part,
				&our_sig_part,
				&sender_pub_nonce,
			).unwrap();

			// Receiver calculates the final public key (to verify sig later)
			let final_pubkey = keychain.aggsig_calculate_final_pubkey(&sender_pub_excess).unwrap();

			(final_sig, final_pubkey)
		};

		// Receiver checks the final signature verifies
		{
			let keychain = receiver_keychain.clone();

			// Receiver check the final signature verifies
			let sig_verifies = keychain.aggsig_verify_final_sig_build_msg(
				&final_sig,
				&final_pubkey,
				0,
				0,
			);
			assert!(sig_verifies);
		}

		// Check we can verify the sig using the kernel excess
		{
			let keychain = Keychain::from_random_seed().unwrap();

			let msg = secp::Message::from_slice(
				&kernel_sig_msg(
					0,
					0,
				),
			).unwrap();

			let sig_verifies = Keychain::aggsig_verify_single_from_commit(
				&keychain.secp,
				&final_sig,
				&msg,
				&kernel_excess,
			);

			assert!(sig_verifies);
		}
	}
}<|MERGE_RESOLUTION|>--- conflicted
+++ resolved
@@ -271,12 +271,7 @@
 		Ok(BlindingFactor::from_secret_key(sum))
 	}
 
-<<<<<<< HEAD
-	pub fn aggsig_create_context(&self, sec_key: SecretKey) {
-		let mut context = self.aggsig_context.write().unwrap();
-		*context = Some(AggSigTxContext{
-=======
-	pub fn aggsig_create_context(&self, transaction_id: &Uuid, sec_key:SecretKey) 
+	pub fn aggsig_create_context(&self, transaction_id: &Uuid, sec_key:SecretKey)
 		-> Result<(), Error>{
 		let mut contexts = self.aggsig_contexts.write().unwrap();
 		if contexts.is_none() {
@@ -286,7 +281,6 @@
 			return Err(Error::Transaction(String::from("Duplication transaction id")));
 		}
 		contexts.as_mut().unwrap().insert(transaction_id.clone(), AggSigTxContext{
->>>>>>> 92a23ec2
 			sec_key: sec_key,
 			sec_nonce: aggsig::export_secnonce_single(&self.secp).unwrap(),
 			output_ids: vec![],
@@ -314,14 +308,6 @@
 		agg_context_return.unwrap().output_ids.clone()
 	}
 
-<<<<<<< HEAD
-	pub fn aggsig_get_private_keys(&self) -> (SecretKey, SecretKey) {
-		let context = self.aggsig_context.clone();
-		let context_read=context.read().unwrap();
-		let agg_context=context_read.as_ref().unwrap();
-		(agg_context.sec_key.clone(),
-		agg_context.sec_nonce.clone())
-=======
 	/// Returns private key, private nonce
 	pub fn aggsig_get_private_keys(&self, transaction_id: &Uuid) -> (SecretKey, SecretKey) {
 		let contexts = self.aggsig_contexts.clone();
@@ -330,7 +316,6 @@
 		let agg_context_return = agg_context.get(transaction_id);
 		(agg_context_return.unwrap().sec_key.clone(),
 		agg_context_return.unwrap().sec_nonce.clone())
->>>>>>> 92a23ec2
 	}
 
 	/// Returns public key, public nonce
@@ -396,20 +381,12 @@
 		self.aggsig_verify_single(sig, &msg, Some(&nonce_sum), pubkey, true)
 	}
 
-<<<<<<< HEAD
 	pub fn aggsig_calculate_partial_sig(
 		&self,
+		transaction_id: &Uuid,
 		other_pub_nonce: &PublicKey,
 		fee: u64,
-		lock_height: u64,
-	) -> Result<Signature, Error> {
-=======
-	pub fn aggsig_calculate_partial_sig(&self,
-		transaction_id: &Uuid,
-		other_pub_nonce:&PublicKey,
-		fee:u64,
-		lock_height:u64) -> Result<Signature, Error>{
->>>>>>> 92a23ec2
+		lock_height: u64) -> Result<Signature, Error>{
 		// Add public nonces kR*G + kS*G
 		let (_, sec_nonce) = self.aggsig_get_private_keys(transaction_id);
 		let mut nonce_sum = other_pub_nonce.clone();
@@ -420,22 +397,13 @@
 		self.aggsig_sign_single(transaction_id, &msg, Some(&sec_nonce), Some(&nonce_sum), Some(&nonce_sum))
 	}
 
-<<<<<<< HEAD
 	/// Helper function to calculate final signature
 	pub fn aggsig_calculate_final_sig(
 		&self,
-		their_sig: &Signature,
-		our_sig: &Signature,
-		their_pub_nonce: &PublicKey,
-	) -> Result<Signature, Error> {
-=======
-	/// Helper function to calculate final singature
-	pub fn aggsig_calculate_final_sig(&self,
 		transaction_id: &Uuid,
 		their_sig: &Signature,
 		our_sig: &Signature,
 		their_pub_nonce: &PublicKey) -> Result<Signature, Error> {
->>>>>>> 92a23ec2
 		// Add public nonces kR*G + kS*G
 		let (_, sec_nonce) = self.aggsig_get_private_keys(transaction_id);
 		let mut nonce_sum = their_pub_nonce.clone();
