--- conflicted
+++ resolved
@@ -1,10 +1,6 @@
 [package]
 name = "grin_keychain"
-<<<<<<< HEAD
-version = "1.1.1-beta.1"
-=======
 version = "2.0.0-beta.2"
->>>>>>> edf775af
 authors = ["Grin Developers <mimblewimble@lists.launchpad.net>"]
 description = "Chain implementation for grin, a simple, private and scalable cryptocurrency implementation based on the MimbleWimble chain format."
 license = "Apache-2.0"
@@ -31,8 +27,4 @@
 sha2 = "0.7"
 pbkdf2 = "0.2"
 
-<<<<<<< HEAD
-grin_util = { path = "../util", version = "1.1.1-beta.1" }
-=======
-grin_util = { path = "../util", version = "2.0.0-beta.2" }
->>>>>>> edf775af
+grin_util = { path = "../util", version = "2.0.0-beta.2" }